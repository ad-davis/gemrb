--- conflicted
+++ resolved
@@ -38,11 +38,7 @@
 AppleLogger::~AppleLogger()
 {}
 	
-<<<<<<< HEAD
-void AppleLogger::LogInternal(log_level level, const char* owner, const char* message, log_color /*color*/)
-=======
 void AppleLogger::WriteLogMessage(const Logger::LogMessage& msg)
->>>>>>> 2f26d6a2
 {
 	if (msg.level == FATAL) {
 		// display a GUI alert for FATAL errors
@@ -72,16 +68,7 @@
 		[alert release];
 #endif
 	}
-<<<<<<< HEAD
-	NSLog(@"%s", message); // send to OS X logging system
-}
-
-Logger* createAppleLogger()
-{
-	return new AppleLogger();
-=======
 	NSLog(@"%s", msg.message.c_str()); // send to OS X logging system
->>>>>>> 2f26d6a2
 }
 
 }