--- conflicted
+++ resolved
@@ -119,15 +119,9 @@
 		if ActPos<len(Games):
 			Button.SetSprite2D(Games[ActPos].GetPreview())
 		else:
-<<<<<<< HEAD
 			Button.SetPicture (None)
-		for j in range (MAX_PARTY_SIZE):
-			Button=LoadWindow.GetControl (25 + i*MAX_PARTY_SIZE + j)
-=======
-			Button.SetPicture ("")
 		for j in range (min(6, MAX_PARTY_SIZE)):
 			Button=LoadWindow.GetControl (25 + i*min(6, MAX_PARTY_SIZE) + j)
->>>>>>> 7abc946d
 			if ActPos<len(Games):
 				Button.SetSprite2D(Games[ActPos].GetPortrait(j))
 			else:
