# GemRB - Infinity Engine Emulator
# Copyright (C) 2003 The GemRB Project
#
# This program is free software; you can redistribute it and/or
# modify it under the terms of the GNU General Public License
# as published by the Free Software Foundation; either version 2
# of the License, or (at your option) any later version.
#
# This program is distributed in the hope that it will be useful,
# but WITHOUT ANY WARRANTY; without even the implied warranty of
# MERCHANTABILITY or FITNESS FOR A PARTICULAR PURPOSE.  See the
# GNU General Public License for more details.
#
# You should have received a copy of the GNU General Public License
# along with this program; if not, write to the Free Software
# Foundation, Inc., 51 Franklin Street, Fifth Floor, Boston, MA  02110-1301, USA.
#
#
# character generation, racial enemy (GUICG15)
# this file can't handle leveling up over two boundaries (more than 1 new
# racial enemy), but that will only affect testers (6-10 level gain or more)
import GemRB
import GUICommon
import CommonTables
from GUIDefines import *
from ie_stats import IE_CLASS, IE_LEVELRANGER, IE_HATEDRACE, IE_HATEDRACE2

RaceWindow = 0
TextAreaControl = 0
DoneButton = 0
RacialEnemyTable = 0
RaceCount = 0
TopIndex = 0
CharGen = 0
RacialEnemies = [0] * 9
RacialStats = [0] * 9

def DisplayRaces():
	global TopIndex

	TopIndex=GemRB.GetVar("TopIndex")
	for i in range(11):
		Button = RaceWindow.GetControl(i+22)
		Val = RacialEnemyTable.GetValue(i+TopIndex,0)
		raceIDS = RacialEnemyTable.GetValue (i+TopIndex, 1)
		if Val == 0:
			Button.SetText("")
			Button.SetState(IE_GUI_BUTTON_DISABLED)
		# also disable already picked ones
		elif raceIDS in RacialEnemies:
			Button.SetText (Val)
			Button.SetState (IE_GUI_BUTTON_DISABLED)
		else:
			Button.SetText(Val)
			Button.SetState(IE_GUI_BUTTON_ENABLED)
			Button.SetEvent(IE_GUI_BUTTON_ON_PRESS, RacePress)
			Button.SetVarAssoc ("HatedRace", raceIDS)
	return

def OnLoad():
	OpenEnemyWindow (1)

def OpenEnemyWindow(chargen=0):
	global RaceWindow, TextAreaControl, DoneButton
	global RacialEnemyTable, RaceCount, TopIndex
	global CharGen

	CharGen = chargen

	rankDiff = 0
	if chargen:
		GemRB.LoadWindowPack ("GUICG", 800 ,600)
		RaceWindow = GemRB.LoadWindow (15)
		pc = GemRB.GetVar ("Slot")
		Class = GemRB.GetPlayerStat (pc, IE_CLASS)
	else:
		GemRB.LoadWindowPack ("GUIREC", 800 ,600)
		RaceWindow = GemRB.LoadWindow (16)
		pc = GemRB.GameGetSelectedPCSingle ()
		Class = GemRB.GetVar ("LUClass") + 1
		LevelDiff = GemRB.GetVar ("LevelDiff")
		rangerLevel = GemRB.GetPlayerStat (pc, IE_LEVELRANGER)
		rankDiff = (rangerLevel+LevelDiff)//5 - rangerLevel//5

	ClassName = GUICommon.GetClassRowName (Class, "class")
	TableName = CommonTables.ClassSkills.GetValue(ClassName, "HATERACE")
	if TableName == "*":
		print "Skipping Racial enemies: chosen class doesn't know the concept!"
		NextPress (0)
		return
	# at this point it is already guaranteed that we have a ranger
	# but they get new racial enemies only at level 5 and each 5th level
	if not chargen and rankDiff == 0:
		print "Skipping Racial enemies: iwd2 gives them every 5th level!"
		NextPress (0)
		return

	RacialEnemyTable = GemRB.LoadTable(TableName)
	RaceCount = RacialEnemyTable.GetRowCount()-11
	if RaceCount<0:
		RaceCount=0
	GenerateHateLists (pc)

	for i in range(11):
		Button = RaceWindow.GetControl(i+22)
		Button.SetFlags(IE_GUI_BUTTON_RADIOBUTTON,OP_OR)

<<<<<<< HEAD
	BackButton = RaceWindow.GetControl(10)
	BackButton.SetText(15416)
	BackButton.MakeEscape()
=======
	if chargen:
		BackButton = RaceWindow.GetControl (10)
		BackButton.SetText (15416)
		BackButton.SetFlags (IE_GUI_BUTTON_CANCEL,OP_OR)
		BackButton.SetEvent (IE_GUI_BUTTON_ON_PRESS, BackPress)
	else:
		RaceWindow.DeleteControl (10)
>>>>>>> bf4f0515

	DoneButton = RaceWindow.GetControl(11)
	DoneButton.SetText(11973)
	DoneButton.MakeDefault()
	DoneButton.SetState(IE_GUI_BUTTON_DISABLED)

	TextAreaControl = RaceWindow.GetControl(8)
	TextAreaControl.SetText(17256)
	TopIndex = 0
	GemRB.SetVar("TopIndex",0)
	ScrollBarControl = RaceWindow.GetControl(1)
	ScrollBarControl.SetVarAssoc("TopIndex",RaceCount)
	ScrollBarControl.SetEvent(IE_GUI_SCROLLBAR_ON_CHANGE, DisplayRaces)

	DoneButton.SetEvent(IE_GUI_BUTTON_ON_PRESS, NextPress)
<<<<<<< HEAD
	BackButton.SetEvent(IE_GUI_BUTTON_ON_PRESS, BackPress)
	RaceWindow.Focus()
=======
	RaceWindow.SetVisible(WINDOW_VISIBLE)
	if not chargen:
		RaceWindow.ShowModal (MODAL_SHADOW_GRAY)
>>>>>>> bf4f0515
	DisplayRaces()
	return

def GenerateHateLists (pc):
	global RacialEnemies, RacialStats

	RacialEnemies[0] = GemRB.GetPlayerStat (pc, IE_HATEDRACE, 1)
	RacialStats[0] = IE_HATEDRACE
	for i in range(1, len(RacialEnemies)-1):
		RacialEnemies[i] = GemRB.GetPlayerStat (pc, IE_HATEDRACE2+i, 1)
		RacialStats[i] = IE_HATEDRACE2+i

def RacePress():
	Race = GemRB.GetVar("HatedRace")
	Row = RacialEnemyTable.FindValue(1, Race)
	TextAreaControl.SetText(RacialEnemyTable.GetValue(Row, 2) )
	DoneButton.SetState(IE_GUI_BUTTON_ENABLED)
	return

def BackPress():
	if RaceWindow:
		RaceWindow.Unload()
	GemRB.SetVar("HatedRace",0)  #scrapping the race value
	GemRB.SetNextScript("CharGen6")
	return

def NextPress(save=1):
	if RaceWindow:
		RaceWindow.Unload()
	if CharGen:
		GemRB.SetNextScript("Skills")
		return

	# find the index past the last set stat
	last = RacialEnemies.index (0)
	if save:
		# save, but note that racial enemies are stored in many stats
		pc = GemRB.GameGetSelectedPCSingle ()
		newHated = GemRB.GetVar ("HatedRace")
		GemRB.SetPlayerStat (pc, RacialStats[last], newHated)

	# open up the next levelup window
	import Skills
	Skills.OpenSkillsWindow (0)
	return<|MERGE_RESOLUTION|>--- conflicted
+++ resolved
@@ -105,19 +105,13 @@
 		Button = RaceWindow.GetControl(i+22)
 		Button.SetFlags(IE_GUI_BUTTON_RADIOBUTTON,OP_OR)
 
-<<<<<<< HEAD
-	BackButton = RaceWindow.GetControl(10)
-	BackButton.SetText(15416)
-	BackButton.MakeEscape()
-=======
 	if chargen:
 		BackButton = RaceWindow.GetControl (10)
 		BackButton.SetText (15416)
-		BackButton.SetFlags (IE_GUI_BUTTON_CANCEL,OP_OR)
+		BackButton.MakeEscape()
 		BackButton.SetEvent (IE_GUI_BUTTON_ON_PRESS, BackPress)
 	else:
 		RaceWindow.DeleteControl (10)
->>>>>>> bf4f0515
 
 	DoneButton = RaceWindow.GetControl(11)
 	DoneButton.SetText(11973)
@@ -133,14 +127,11 @@
 	ScrollBarControl.SetEvent(IE_GUI_SCROLLBAR_ON_CHANGE, DisplayRaces)
 
 	DoneButton.SetEvent(IE_GUI_BUTTON_ON_PRESS, NextPress)
-<<<<<<< HEAD
-	BackButton.SetEvent(IE_GUI_BUTTON_ON_PRESS, BackPress)
-	RaceWindow.Focus()
-=======
-	RaceWindow.SetVisible(WINDOW_VISIBLE)
+
 	if not chargen:
 		RaceWindow.ShowModal (MODAL_SHADOW_GRAY)
->>>>>>> bf4f0515
+	else:
+		RaceWindow.Focus()
 	DisplayRaces()
 	return
 
