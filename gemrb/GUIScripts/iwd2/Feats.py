--- conflicted
+++ resolved
@@ -298,20 +298,14 @@
 			Star.SetState(IE_GUI_BUTTON_DISABLED)
 			Star.SetFlags(IE_GUI_BUTTON_NO_IMAGE,OP_OR)
 
-<<<<<<< HEAD
-	BackButton = FeatWindow.GetControl(105)
-	BackButton.SetText(15416)
-	BackButton.MakeEscape()
-
-=======
 	if chargen:
 		BackButton = FeatWindow.GetControl(105)
 		BackButton.SetText(15416)
-		BackButton.SetFlags(IE_GUI_BUTTON_CANCEL,OP_OR)
+		BackButton.MakeEscape()
 		BackButton.SetEvent(IE_GUI_BUTTON_ON_PRESS, BackPress)
 	else:
 		FeatWindow.DeleteControl (105)
->>>>>>> bf4f0515
+
 	DoneButton = FeatWindow.GetControl(0)
 	DoneButton.SetText(36789)
 	DoneButton.MakeDefault()
@@ -329,13 +323,11 @@
 
 	DoneButton.SetEvent(IE_GUI_BUTTON_ON_PRESS, NextPress)
 	RedrawFeats()
-<<<<<<< HEAD
-	FeatWindow.Focus()
-=======
-	FeatWindow.SetVisible(WINDOW_VISIBLE)
+
 	if not CharGen:
 		FeatWindow.ShowModal (MODAL_SHADOW_GRAY)
->>>>>>> bf4f0515
+	else:
+		FeatWindow.Focus()
 	return
 
 def JustPress():
@@ -380,12 +372,8 @@
 	GemRB.SetNextScript("Skills")
 	return
 
-<<<<<<< HEAD
-def NextPress():
-=======
 def NextPress(save=1):
 	GemRB.SetRepeatClickFlags(GEM_RK_DISABLE, OP_OR)
->>>>>>> bf4f0515
 	if FeatWindow:
 		FeatWindow.Unload()
 	if CharGen:
