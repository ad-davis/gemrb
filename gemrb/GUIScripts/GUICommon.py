# -*-python-*-
# GemRB - Infinity Engine Emulator
# Copyright (C) 2003 The GemRB Project
#
# This program is free software; you can redistribute it and/or
# modify it under the terms of the GNU General Public License
# as published by the Free Software Foundation; either version 2
# of the License, or (at your option) any later version.
#
# This program is distributed in the hope that it will be useful,
# but WITHOUT ANY WARRANTY; without even the implied warranty of
# MERCHANTABILITY or FITNESS FOR A PARTICULAR PURPOSE.  See the
# GNU General Public License for more details.
#
# You should have received a copy of the GNU General Public License
# along with this program; if not, write to the Free Software
# Foundation, Inc., 51 Franklin Street, Fifth Floor, Boston, MA 02110-1301, USA.
#
#
# GUICommon.py - common functions for GUIScripts of all game types

import GemRB
import GameCheck
import GUIClasses
import CommonTables
from ie_restype import RES_CHU, RES_2DA, RES_BAM
from ie_spells import LS_MEMO
from GUIDefines import *
from ie_stats import *

CommonTables.Load ()

def GetWindowPack():
	width = GemRB.GetSystemVariable (SV_WIDTH)
	height = GemRB.GetSystemVariable (SV_HEIGHT)

	if GemRB.GameType == "pst":
		default = "GUIWORLD"
	else:
		default = "GUIW"

	# use a custom gui if there is one
	gui = "CGUI" + str(width)[:2] + str(height)[:2]
	if GemRB.HasResource (gui, RES_CHU, 1):
		return gui

	# select this based on height
	# we do this because:
	# 1. windows are never the entire width,
	#    but the can be the entire height
	# 2. the originals were for 4:3 screens,
	#    but modern screens are usually a wider aspect
	if height >= 960:
		gui = "GUIW12"
		if GemRB.HasResource (gui, RES_CHU, 1):
			return gui
	elif height >= 768:
		gui = "GUIW10"
		if GemRB.HasResource (gui, RES_CHU, 1):
			return gui
	elif height >= 600:
		gui = "GUIW08"
		if GemRB.HasResource (gui, RES_CHU, 1):
			return gui

	# fallback to the smallest resolution
	return default

def LocationPressed ():
	AreaInfo = GemRB.GetAreaInfo()
	TMessageTA = GemRB.GetView("MsgSys", 0)
	if TMessageTA:
		message = "[color=ff0000]Mouse:[/color] x={0}, y={1}\n[color=ff0000]Area:[/color] {2}\n"
		message = message.format(AreaInfo["PositionX"], AreaInfo["PositionY"], AreaInfo["CurrentArea"])
		TMessageTA.Append(message)
	else:
		print( "%s [%d.%d]\n"%(AreaInfo["CurrentArea"], AreaInfo["PositionX"], AreaInfo["PositionY"]) )

	return

def SelectFormation (btn, val):
	GemRB.GameSetFormation (val)
	return

def OpenFloatMenuWindow (x, y):
	if GameCheck.IsPST():
		import FloatMenuWindow
		FloatMenuWindow.OpenFloatMenuWindow(x, y)
	else:
		GemRB.GameControlSetTargetMode (TARGET_MODE_NONE)

def GetActorPaperDoll (actor):
	anim_id = GemRB.GetPlayerStat (actor, IE_ANIMATION_ID)
	level = GemRB.GetPlayerStat (actor, IE_ARMOR_TYPE)
	row = "0x%04X" %anim_id
	which = "LEVEL%d" %(level+1)
	doll = CommonTables.Pdolls.GetValue (row, which)
	if doll == "*":
		# guess a name
		import GUICommonWindows
		doll = GUICommonWindows.GetActorPaperDoll (actor) + "INV"
		if not GemRB.HasResource (doll, RES_BAM):
			print "GetActorPaperDoll: Missing paper doll for animation", row, which, doll
	return doll

def SelectAllOnPress ():
	GemRB.GameSelectPC (0, 1)

def GearsClicked ():
	#GemRB.SetPlayerStat(GemRB.GameGetFirstSelectedPC (),44,249990)
	GemRB.GamePause (2, 0)

def GetAbilityBonus (Actor, Stat):
	Ability = GemRB.GetPlayerStat (Actor, Stat)
	return Ability//2-5

def SetColorStat (Actor, Stat, Value):
	t = Value & 0xFF
	t |= t << 8
	t |= t << 16
	GemRB.SetPlayerStat (Actor, Stat, t)
	return

def CheckStat100 (Actor, Stat, Diff):
	mystat = GemRB.GetPlayerStat (Actor, Stat)
	goal = GemRB.Roll (1,100, Diff)
	if mystat>=goal:
		return True
	return False

def CheckStat20 (Actor, Stat, Diff):
	mystat = GemRB.GetPlayerStat (Actor, Stat)
	goal = GemRB.Roll (1,20, Diff)
	if mystat>=goal:
		return True
	return False

def GetGUISpellButtonCount ():
	if GameCheck.HasHOW() or GameCheck.IsBG2():
		return 24
	else:
		return 20

def SetGamedaysAndHourToken ():
	currentTime = GemRB.GetGameTime()
	days = currentTime / 7200
	hours = (currentTime % 7200) / 300
	GemRB.SetToken ('GAMEDAY', str (days))
	GemRB.SetToken ('GAMEDAYS', str (days))
	GemRB.SetToken ('HOUR', str (hours))

def Gain(infostr, ability):
	GemRB.SetToken ('SPECIALABILITYNAME', GemRB.GetString(int(ability) ) )
	GemRB.DisplayString (infostr)

# chargen version of AddClassAbilities
def ResolveClassAbilities (pc, ClassName):
	# apply class/kit abilities
	IsMulti = IsMultiClassed (pc, 1)
	Levels = [GemRB.GetPlayerStat (pc, IE_LEVEL), GemRB.GetPlayerStat (pc, IE_LEVEL2), \
			GemRB.GetPlayerStat (pc, IE_LEVEL3)]
	KitIndex = GetKitIndex (pc)
	if IsMulti[0]>1:
		#get the class abilites for each class
		for i in range (IsMulti[0]):
			TmpClassName = GetClassRowName (IsMulti[i+1], "class")
			ABTable = CommonTables.ClassSkills.GetValue (TmpClassName, "ABILITIES")
			if ABTable != "*" and GemRB.HasResource (ABTable, RES_2DA, 1):
				AddClassAbilities (pc, ABTable, Levels[i], Levels[i])
	else:
		if KitIndex:
			ABTable = CommonTables.KitList.GetValue (str(KitIndex), "ABILITIES")
		else:
			ABTable = CommonTables.ClassSkills.GetValue (ClassName, "ABILITIES")
		if ABTable != "*" and GemRB.HasResource (ABTable, RES_2DA, 1):
			AddClassAbilities (pc, ABTable, Levels[0], Levels[0])

# Adds class/kit abilities
def AddClassAbilities (pc, table, Level=1, LevelDiff=1, align=-1):
	TmpTable = GemRB.LoadTable (table)
	import Spellbook

	# gotta stay positive
	if Level-LevelDiff < 0:
		return

	# we're doing alignment additions
	if align == -1:
		iMin = 0
		iMax = TmpTable.GetRowCount ()
	else:
		# alignment is expected to be the row required
		iMin = align
		iMax = align+1

	# make sure we don't go out too far
	jMin = Level-LevelDiff
	jMax = Level
	if jMax > TmpTable.GetColumnCount ():
		jMax = TmpTable.GetColumnCount ()

	for i in range(iMin, iMax):
		# apply each spell from each new class
		for j in range (jMin, jMax):
			ab = TmpTable.GetValue (i, j, GTV_STR)
			if ab and ab != "****":
				# seems all SPINs act like GA_*
				if ab[:4] == "SPIN":
					ab = "GA_" + ab

				# apply spell (AP_) or gain spell (GA_)
				if ab[:3] == "AP_":
					GemRB.ApplySpell (pc, ab[3:])
				elif ab[:3] == "GA_":
					Spellbook.LearnSpell (pc, ab[3:], IE_SPELL_TYPE_INNATE, 0, 1, LS_MEMO)
				elif ab[:3] == "FS_":
					Gain(26320, ab[3:])
				elif ab[:3] == "FA_":
					Gain(10514, ab[3:])
				else:
					print "ERROR, unknown class ability (type): ", ab

def MakeSpellCount (pc, spell, count):
	have = GemRB.CountSpells (pc, spell, 1)
	if count<=have:
		return
	# only used for innates, which are all level 1
	import Spellbook
	Spellbook.LearnSpell (pc, spell, IE_IWD2_SPELL_INNATE, 0, count-have, LS_MEMO)
	return

# remove all class abilities up to the given level
# for dual-classing mainly
def RemoveClassAbilities (pc, table, Level):
	TmpTable = GemRB.LoadTable (table)
	import Spellbook

	# gotta stay positive
	if Level < 0:
		return

	# make sure we don't go out too far
	jMax = Level
	if jMax > TmpTable.GetColumnCount ():
		jMax = TmpTable.GetColumnCount ()

	for i in range(TmpTable.GetRowCount ()):
		for j in range (jMax):
			ab = TmpTable.GetValue (i, j, GTV_STR)
			if ab and ab != "****":
				# get the index
				SpellIndex = Spellbook.HasSpell (pc, IE_SPELL_TYPE_INNATE, 0, ab[3:])

				# seems all SPINs act like GA_*
				if ab[:4] == "SPIN":
					ab = "GA_" + ab

				# apply spell (AP_) or gain spell (GA_)?
				if ab[:3] == "AP_":
					GemRB.RemoveEffects (pc, ab[3:])
				elif ab[:3] == "GA_":
					if SpellIndex >= 0:
						# TODO: get the correct counts to avoid removing an innate ability
						# given by more than one thing?
						# RemoveSpell will unmemorize them all too
						GemRB.RemoveSpell (pc, IE_SPELL_TYPE_INNATE, 0, SpellIndex)
				elif ab[:3] != "FA_" and ab[:3] != "FS_":
					print "ERROR, unknown class ability (type): ", ab

# PST uses a button, IWD2 two types, the rest are the same with two labels
def SetEncumbranceLabels (Window, ControlID, Control2ID, pc, invert_colors = False):
	"""Displays the encumbrance as a ratio of current to maximum."""

	# encumbrance
	encumbrance = GemRB.GetPlayerStat (pc, IE_ENCUMBRANCE)
	max_encumb = GemRB.GetMaxEncumbrance (pc)

	Control = Window.GetControl (ControlID)
	if GameCheck.IsPST():
<<<<<<< HEAD
		# FIXME: there should be a space before LB symbol (':') - but there is no frame for it and our doesn't cut it
		Control.SetFlags (IE_GUI_BUTTON_MULTILINE, OP_OR)
=======
		# FIXME: there should be a space before LB symbol (':') - but there is no frame for it and our doesn't cut it 
>>>>>>> 9b26b74d
		Control.SetText (str (encumbrance) + ":\n\n" + str (max_encumb) + ":")
	elif GameCheck.IsIWD2() and not Control2ID:
		Control.SetText (str (encumbrance) + "/" + str(max_encumb) + GemRB.GetString(39537))
	else:
		Control.SetText (str (encumbrance) + ":")
		if not Control2ID: # shouldn't happen
			print "Missing second control parameter to SetEncumbranceLabels!"
			return
		Control2 = Window.GetControl (Control2ID)
		Control2.SetText (str (max_encumb) + ":")

	ratio = (0.0 + encumbrance) / max_encumb
	if GameCheck.IsIWD2 () or GameCheck.IsPST ():
		if ratio > 1.0:
			Control.SetTextColor ({'r' : 255, 'g' : 0, 'b' : 0}, invert_colors)
		elif ratio > 0.8:
			Control.SetTextColor ({'r' : 255, 'g' : 255, 'b' : 0}, invert_colors)
		else:
			Control.SetTextColor ({'r' : 255, 'g' : 255, 'b' : 255}, invert_colors)

		if Control2ID:
			Control2.SetTextColor ({'r' : 255, 'g' : 0, 'b' : 0})

	else:
		if ratio > 1.0:
			Control.SetFont ("NUMBER3");
		elif ratio > 0.8:
			Control.SetFont ("NUMBER2");
		else:
			Control.SetFont ("NUMBER");

	return

def GetActorClassTitle (actor):
	"""Returns the string representation of the actors class."""

	ClassTitle = GemRB.GetPlayerStat (actor, IE_TITLE1)

	if ClassTitle == 0:
		ClassName = GetClassRowName (actor)
		KitIndex = GetKitIndex (actor)
		Multi = HasMultiClassBits (actor)
		Dual = IsDualClassed (actor, 1)
		MCFlags = GemRB.GetPlayerStat (actor, IE_MC_FLAGS)

		if Multi and Dual[0] == 0: # true multi class
			ClassTitle = CommonTables.Classes.GetValue (ClassName, "CAP_REF", GTV_REF)
		else:
			if Dual[0]: # dual class
				# first (previous) kit or class of the dual class
				if Dual[0] == 1:
					ClassTitle = CommonTables.KitList.GetValue (Dual[1], 2)
				else:
					ClassTitle = CommonTables.Classes.GetValue (GetClassRowName(Dual[1], "index"), "CAP_REF")
				if ClassTitle != "*":
					ClassTitle = GemRB.GetString (ClassTitle)
				ClassTitle += " / "
				if Dual[0] == 3:
					ClassTitle += CommonTables.KitList.GetValue (Dual[2], 2, GTV_REF)
				else:
					ClassTitle += CommonTables.Classes.GetValue (GetClassRowName(Dual[2], "index"), "CAP_REF", GTV_REF)
			elif MCFlags & (MC_FALLEN_PALADIN|MC_FALLEN_RANGER): # fallen
				ClassTitle = 10369
				if MCFlags & MC_FALLEN_PALADIN:
					ClassTitle = 10371
				ClassTitle = GemRB.GetString (ClassTitle)
			else: # ordinary class or kit
				if KitIndex:
					ClassTitle = CommonTables.KitList.GetValue (KitIndex, 2)
				else:
					ClassTitle = CommonTables.Classes.GetValue (ClassName, "CAP_REF")
				if ClassTitle != "*":
					ClassTitle = GemRB.GetString (ClassTitle)
	else:
		ClassTitle = GemRB.GetString (ClassTitle)

	#GetActorClassTitle returns string now...
	#if ClassTitle == "*":
	#	return 0

	return ClassTitle


def GetKitIndex (actor):
	"""Return the index of the actors kit from KITLIST.2da.

	Returns 0 if the class is not kitted."""

	Kit = GemRB.GetPlayerStat (actor, IE_KIT)
	KitIndex = 0

	if Kit & 0xc000 == 0x4000:
		KitIndex = Kit & 0xfff

	# carefully looking for kit by the usability flag
	# since the barbarian kit id clashes with the no-kit value
	if KitIndex == 0 and Kit != 0x4000:
		KitIndex = CommonTables.KitList.FindValue (6, Kit)
		if KitIndex == -1:
			KitIndex = 0

	return KitIndex

# fetches the rowname of the passed actor's (base) class from classes.2da
# NOTE: only the "index" method is iwd2-ready, since you can have multiple classes and kits
def GetClassRowName(value, which=-1):
	if which == "index":
		ClassIndex = value
		# if barbarians cause problems, repeat the lookup again here
	else:
		if which == -1:
			Class = GemRB.GetPlayerStat (value, IE_CLASS)
		elif which == "class":
			Class = value
		else:
			raise RuntimeError, "Bad type parameter for GetClassRowName: ", which
		ClassIndex = CommonTables.Classes.FindValue ("ID", Class)
	ClassRowName = CommonTables.Classes.GetRowName (ClassIndex)
	return ClassRowName

# checks the classes.2da table if the class is multiclass/dualclass capable (bits define the class combination)
def HasMultiClassBits(actor):
	MultiBits = CommonTables.Classes.GetValue (GetClassRowName(actor), "MULTI")

	# we have no entries for npc creature classes, so treat them as single-classed
	if MultiBits == "*":
		MultiBits = 0

	return MultiBits

def IsDualClassed(actor, verbose):
	"""Returns an array containing the dual class information.

	Return[0] is 0 if not dualclassed, 1 if the old class is a kit, 3 if the new class is a kit, 2 otherwise.
	Return[1] contains either the kit or class index of the old class.
	Return[2] contains the class index of the new class.
	If verbose is false, only Return[0] contains useable data."""

	if GameCheck.IsIWD2():
		return (0,-1,-1)

	Multi = HasMultiClassBits (actor)

	if Multi == 0:
		return (0, -1, -1)

	DualedFrom = GemRB.GetPlayerStat (actor, IE_MC_FLAGS) & MC_WAS_ANY_CLASS

	if verbose:
		KitIndex = GetKitIndex (actor)
		if KitIndex:
			KittedClass = CommonTables.KitList.GetValue (KitIndex, 7)
			KittedClassIndex = CommonTables.Classes.FindValue ("ID", KittedClass)
		else:
			KittedClassIndex = 0

		if DualedFrom > 0: # first (previous) class of the dual class
			FirstClassIndex = CommonTables.Classes.FindValue ("MC_WAS_ID", DualedFrom)

			# use the first class of the multiclass bunch that isn't the same as the first class
			for i in range (1,16):
				Mask = 1 << (i - 1)
				if Multi & Mask:
					ClassIndex = CommonTables.Classes.FindValue ("ID", i)
					if ClassIndex == FirstClassIndex:
						continue
					SecondClassIndex = ClassIndex
					break
			else:
				print "WARNING: Invalid dualclass combination, treating as a single class!"
				print DualedFrom, Multi, KitIndex, FirstClassIndex
				return (0,-1,-1)

			if KittedClassIndex == FirstClassIndex and KitIndex:
				return (1, KitIndex, SecondClassIndex)
			elif KittedClassIndex == SecondClassIndex:
				return (3, FirstClassIndex, KitIndex)
			else:
				return (2, FirstClassIndex, SecondClassIndex)
		else:
			return (0,-1,-1)
	else:
		if DualedFrom > 0:
			return (1,-1,-1)
		else:
			return (0,-1,-1)

def IsDualSwap (actor, override=None):
	"""Returns true if the dualed classes are reverse of expection.

	This can happen, because the engine gives dualclass characters the same ID as
	their multiclass counterpart (eg. FIGHTER_MAGE = 3). Logic would dictate that
	the new and old class levels would be stored in IE_LEVEL and IE_LEVEL2,
	respectively; however, if one duals from a fighter to a mage in the above
	example, the levels would actually be in reverse of expectation."""

	Dual = IsDualClassed (actor, 1)
	if override:
		CI1 = CommonTables.Classes.FindValue ("ID", override["old"])
		CI2 = CommonTables.Classes.FindValue ("ID", override["new"])
		Dual = (2, CI1, CI2) # TODO: support IsDualClassed mode 3 once a gui for it is added

	# not dual classed
	if Dual[0] == 0:
		return 0

	# split the full class name into its individual parts
	# i.e FIGHTER_MAGE becomes [FIGHTER, MAGE]
	Class = GetClassRowName(actor).split("_")
	if override:
		Class = GetClassRowName(override["mc"], "class").split("_")

	# get our old class name
	if Dual[0] > 1:
		BaseClass = GetClassRowName(Dual[1], "index")
	else:
		BaseClass = GetKitIndex (actor)
		BaseClass = CommonTables.KitList.GetValue (BaseClass, 7)
		if BaseClass == "*":
			# mod boilerplate
			return 0
		BaseClass = GetClassRowName(BaseClass, "index")

	# if our old class is the first class, we need to swap
	if Class[0] == BaseClass:
		return 1

	return 0

def IsMultiClassed (actor, verbose):
	"""Returns a tuple containing the multiclass information.

	Return[0] contains the total number of classes.
	Return[1-3] contain the ID of their respective classes.
	If verbose is false, only Return[0] has useable data."""

	# change this if it will ever be needed
	if GameCheck.IsIWD2():
		return (0,-1,-1,-1)

	# get our base class
	IsMulti = HasMultiClassBits (actor)
	IsDual = IsDualClassed (actor, 0)

	# dual-class char's look like multi-class chars
	if (IsMulti == 0) or (IsDual[0] > 0):
		return (0,-1,-1,-1)
	elif verbose == 0:
		return (IsMulti,-1,-1,-1)

	# get all our classes (leave space for our number of classes in the return array)
	Classes = [0]*3
	NumClasses = 0
	Mask = 1 # we're looking at multiples of 2
	ClassNames = GetClassRowName(actor).split("_")

	# loop through each class and test it as a mask
	ClassCount = CommonTables.Classes.GetRowCount()
	for i in range (1, ClassCount):
		if IsMulti&Mask: # it's part of this class
			#we need to place the classes in the array based on their order in the name,
			#NOT the order they are detected in
			CurrentName = GetClassRowName (i, "class")
			if CurrentName == "*":
				# we read too far, as the upper range limit is greater than the number of "single" classes
				break
			for j in range(len(ClassNames)):
				if ClassNames[j] == CurrentName:
					Classes[j] = i # mask is (i-1)^2 where i is class id
			NumClasses = NumClasses+1
		Mask = 1 << i # shift to the next multiple of 2 for testing

	# in case we couldn't figure out to which classes the multi belonged
	if NumClasses < 2:
		print "ERROR: couldn't figure out the individual classes of multiclass", ClassNames
		return (0,-1,-1,-1)

	# return the tuple
	return (NumClasses, Classes[0], Classes[1], Classes[2])

def CanDualClass(actor):
	# race restriction (human)
	RaceName = CommonTables.Races.FindValue ("ID", GemRB.GetPlayerStat (actor, IE_RACE, 1))
	RaceName = CommonTables.Races.GetRowName (RaceName)
	RaceDual = CommonTables.Races.GetValue (RaceName, "CANDUAL")
	if int(RaceDual) != 1:
		return 1

	# already dualclassed
	Dual = IsDualClassed (actor,0)
	if Dual[0] > 0:
		return 1

	DualClassTable = GemRB.LoadTable ("dualclas")
	CurrentStatTable = GemRB.LoadTable ("abdcscrq")
	ClassName = GetClassRowName(actor)
	KitIndex = GetKitIndex (actor)
	if KitIndex == 0:
		ClassTitle = ClassName
	else:
		ClassTitle = CommonTables.KitList.GetValue (KitIndex, 0)
	Row = DualClassTable.GetRowIndex (ClassTitle)

	# create a lookup table for the DualClassTable columns
	classes = []
	for col in range(DualClassTable.GetColumnCount()):
		classes.append(DualClassTable.GetColumnName(col))

	matches = []
	Sum = 0
	for col in range (0, DualClassTable.GetColumnCount ()):
		value = DualClassTable.GetValue (Row, col)
		Sum += value
		if value == 1:
			matches.append (classes[col])

	# cannot dc if all the columns of the DualClassTable are 0
	if Sum == 0:
		print "CannotDualClass: all the columns of the DualClassTable are 0"
		return 1

	# if the only choice for dc is already the same as the actors base class
	if Sum == 1 and ClassName in matches and KitIndex == 0:
		print "CannotDualClass: the only choice for dc is already the same as the actors base class"
		return 1

	AlignmentTable = GemRB.LoadTable ("alignmnt")
	Alignment = GemRB.GetPlayerStat (actor, IE_ALIGNMENT)
	AlignmentColName = CommonTables.Aligns.FindValue (3, Alignment)
	AlignmentColName = CommonTables.Aligns.GetValue (AlignmentColName, 4)
	if AlignmentColName == -1:
		print "CannotDualClass: extraordinary character alignment"
		return 1
	Sum = 0
	for classy in matches:
		Sum += AlignmentTable.GetValue (classy, AlignmentColName)

	# cannot dc if all the available classes forbid the chars alignment
	if Sum == 0:
		print "CannotDualClass: all the available classes forbid the chars alignment"
		return 1

	# check current class' stat limitations
	ClassStatIndex = CurrentStatTable.GetRowIndex (ClassTitle)
	for stat in range (6):
		minimum = CurrentStatTable.GetValue (ClassStatIndex, stat)
		name = CurrentStatTable.GetColumnName (stat)
		if GemRB.GetPlayerStat (actor, SafeStatEval ("IE_" + name[4:]), 1) < minimum:
			print "CannotDualClass: current class' stat limitations are too big"
			return 1

	# check new class' stat limitations - make sure there are any good class choices
	TargetStatTable = GemRB.LoadTable ("abdcdsrq")
	bad = 0
	for match in matches:
		ClassStatIndex = TargetStatTable.GetRowIndex (match)
		for stat in range (6):
			minimum = TargetStatTable.GetValue (ClassStatIndex, stat)
			name = TargetStatTable.GetColumnName (stat)
			if GemRB.GetPlayerStat (actor, SafeStatEval ("IE_" + name[4:]), 1) < minimum:
				bad += 1
				break
	if len(matches) == bad:
		print "CannotDualClass: no good new class choices"
		return 1

	# must be at least level 2
	if GemRB.GetPlayerStat (actor, IE_LEVEL) == 1:
		print "CannotDualClass: level 1"
		return 1
	return 0

def IsWarrior (actor):
	IsWarrior = CommonTables.ClassSkills.GetValue (GetClassRowName(actor), "NO_PROF")

	# warriors get only a -2 penalty for wielding weapons they are not proficient with
	# FIXME: make the check more robust, someone may change the value!
	IsWarrior = (IsWarrior == -2)

	Dual = IsDualClassed (actor, 0)
	if Dual[0] > 0:
		DualedFrom = GemRB.GetPlayerStat (actor, IE_MC_FLAGS) & MC_WAS_ANY_CLASS
		FirstClassIndex = CommonTables.Classes.FindValue ("MC_WAS_ID", DualedFrom)
		FirstClassName = CommonTables.Classes.GetRowName (FirstClassIndex)
		OldIsWarrior = CommonTables.ClassSkills.GetValue (FirstClassName, "NO_PROF")
		# there are no warrior to warrior dualclasses, so if the previous class was one, the current one certainly isn't
		if OldIsWarrior == -2:
			return 0
		# but there are also non-warrior to non-warrior dualclasses, so just use the new class check

	return IsWarrior

def SetupDamageInfo (pc, Button, Window):
	hp = GemRB.GetPlayerStat (pc, IE_HITPOINTS)
	hp_max = GemRB.GetPlayerStat (pc, IE_MAXHITPOINTS)
	state = GemRB.GetPlayerStat (pc, IE_STATE_ID)

	if hp_max < 1 or hp is "?":
		ratio = 0.0
	else:
		ratio = (hp+0.0) / hp_max

	if hp < 1 or (state & STATE_DEAD):
		c = {'r' : 64, 'g' : 64, 'b' : 64, 'a' : 255}
		Button.SetOverlay (0, c, c)

	if ratio == 1:
		band = 0
		color = {'r' : 255, 'g' : 255, 'b' : 255}  # white
	elif ratio >= 0.75:
		band = 1
		color = {'r' : 0, 'g' : 255, 'b' : 0}  # green
	elif ratio >= 0.50:
		band = 2
		color = {'r' : 255, 'g' : 255, 'b' : 0}  # yellow
	elif ratio >= 0.25:
		band = 3
		color = {'r' : 255, 'g' : 128, 'b' : 0}  # orange
	else:
		band = 4
		color = {'r' : 255, 'g' : 0, 'b' : 0}  # red

	if GemRB.GetVar("Old Portrait Health") or not GameCheck.IsIWD2():
		# draw the blood overlay
		if hp >= 1 and not (state & STATE_DEAD):
			c1 = {'r' : 0x70, 'g' : 0, 'b' : 0, 'a' : 0xff}
			c2 = {'r' : 0xf7, 'g' : 0, 'b' : 0, 'a' : 0xff}
			Button.SetOverlay (ratio, c1, c2)
	else:
		# scale the hp bar under the portraits and recolor it
		# GUIHITPT has 5 frames with different severity colors
		# luckily their ids follow a nice pattern
		hpBar = Window.GetControl (pc-1 + 50)
		hpBar.SetBAM ("GUIHITPT", band, 0)
		hpBar.SetPictureClipping (ratio)
		hpBar.SetFlags (IE_GUI_BUTTON_NO_IMAGE, OP_OR)

	ratio_str = ""
	if hp is not "?":
		ratio_str = "\n%d/%d" %(hp, hp_max)
	Button.SetTooltip (GemRB.GetPlayerName (pc, 1) + ratio_str)

	return ratio_str, color

def SetCurrentDateTokens (stat, plural=False):
	# NOTE: currentTime is in seconds, joinTime is in seconds * 15
	#   (script updates). In each case, there are 60 seconds
	#   in a minute, 24 hours in a day, but ONLY 5 minutes in an hour!!
	# Hence currentTime (and joinTime after div by 15) has
	#   7200 secs a day (60 * 5 * 24)
	currentTime = GemRB.GetGameTime ()
	joinTime = stat['JoinDate'] - stat['AwayTime']

	party_time = currentTime - (joinTime / 15)
	days = party_time / 7200
	hours = (party_time % 7200) / 300

	GemRB.SetToken ('GAMEDAYS', str (days))
	GemRB.SetToken ('HOUR', str (hours))
	if plural:
		return

	# construct <GAMEDAYS> days ~and~ ~<HOUR> hours~
	if days == 1:
		time = GemRB.GetString (10698)
	else:
		time = GemRB.GetString (10697)
	time += " " + GemRB.GetString (10699) + " "
	if days == 0:
		# only display hours
		time = ""

	if hours == 1:
		time += GemRB.GetString (10701)
	else:
		time += GemRB.GetString (10700)

	return time

# gray out window or mark it as visible depending on the actor's state
# Always greys it out for actors that are: dead, berserking
# The third parameter is another check which must be 0 to maintain window visibility
def AdjustWindowVisibility (Window, pc, additionalCheck):
	if not additionalCheck and GemRB.ValidTarget (pc, GA_SELECT|GA_NO_DEAD):
		Window.SetDisabled (False)
	else:
		Window.SetDisabled (True)
	return

def UsingTouchInput ():
	return GemRB.GetSystemVariable (SV_TOUCH)

# return ceil(n/d)
#
def ceildiv (n, d):
	if d == 0:
		raise ZeroDivisionError("ceildiv by zero")
	elif d < 0:
		return (n+d+1)/d
	else:
		return (n+d-1)/d

# a placeholder for unimplemented and hardcoded key actions
def ResolveKey():
	return

# eval that only accepts alphanumerics and "_"
# used for converting constructed stat names to their values, eg. IE_STR to 36
def SafeStatEval (expression):
	# if we ever import string: string.ascii_letters + "_" + string.digits
	alnum = 'abcdefghijklmnopqrstuvwxyz_ABCDEFGHIJKLMNOPQRSTUVWXYZ0123456789'
	for chr in expression:
		if chr not in alnum:
			raise ValueError("Invalid input! Bad data encountered, check the GemRB install's integrity!")

	return eval(expression)

GameWindow = GUIClasses.GWindow(ID=0, SCRIPT_GROUP="GAMEWIN")
GameControl = GUIClasses.GView(ID=0, SCRIPT_GROUP="GC")

def DisplayAC (pc, window, labelID):
	AC = GemRB.GetPlayerStat (pc, IE_ARMORCLASS) + GetACStyleBonus (pc)
	Label = window.GetControl (labelID)
	Label.SetText (str (AC))
	Label.SetTooltip (17183)

def GetACStyleBonus (pc):
	stars = GemRB.GetPlayerStat(pc, IE_PROFICIENCYSINGLEWEAPON) & 0x7
	if not stars:
		return 0

	WStyleTable = GemRB.LoadTable ("wssingle", 1)
	if not WStyleTable:
		return 0
	# are we actually single-wielding?
	cdet = GemRB.GetCombatDetails (pc, 0)
	if cdet["Style"] % 1000 != IE_PROFICIENCYSINGLEWEAPON:
		return 0
	return WStyleTable.GetValue (str(stars), "AC")

class _stdioWrapper(object):
	def __init__(self, log_level):
		self.log_level = log_level
		self.buffer = ""
	def write(self, message):
		self.buffer += str(message)
		if self.buffer.endswith("\n"):
			out = self.buffer.rstrip("\n")
			if out:
				GemRB.Log(self.log_level, "Python", out)
			self.buffer = ""

def _wrapStdio():
	import sys
	sys.stdout = _stdioWrapper(LOG_MESSAGE)
	sys.stderr = _stdioWrapper(LOG_ERROR)

_wrapStdio()<|MERGE_RESOLUTION|>--- conflicted
+++ resolved
@@ -277,12 +277,7 @@
 
 	Control = Window.GetControl (ControlID)
 	if GameCheck.IsPST():
-<<<<<<< HEAD
 		# FIXME: there should be a space before LB symbol (':') - but there is no frame for it and our doesn't cut it
-		Control.SetFlags (IE_GUI_BUTTON_MULTILINE, OP_OR)
-=======
-		# FIXME: there should be a space before LB symbol (':') - but there is no frame for it and our doesn't cut it 
->>>>>>> 9b26b74d
 		Control.SetText (str (encumbrance) + ":\n\n" + str (max_encumb) + ":")
 	elif GameCheck.IsIWD2() and not Control2ID:
 		Control.SetText (str (encumbrance) + "/" + str(max_encumb) + GemRB.GetString(39537))
