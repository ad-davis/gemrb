--- conflicted
+++ resolved
@@ -61,9 +61,6 @@
 	global TotLabel, AcLabel, HpLabel
 	global TextArea, Stats, StatLabels, StatLowerLimit, StatLimit, LevelUp
 
-<<<<<<< HEAD
-	GemRB.LoadGame(None)  #loading the base game
-=======
 	GemRB.SetRepeatClickFlags(GEM_RK_DOUBLESPEED, OP_SET)
 	LevelUp = Type
 	if LevelUp:
@@ -75,7 +72,7 @@
 		GUIREC.RecordsWindow.SetVisible (WINDOW_INVISIBLE)
 	else:
 		GemRB.LoadGame(None)  #loading the base game
->>>>>>> bf4f0515
+
 	StatTable = GemRB.LoadTable("abcomm")
 	GemRB.LoadWindowPack("GUICG")
 	#setting up confirmation window
