--- conflicted
+++ resolved
@@ -146,12 +146,8 @@
 	FloatMenuWindow = Window = GemRB.LoadWindow (3)
 	GemRB.SetVar ("FloatWindow", Window.ID)
 
-<<<<<<< HEAD
 	Window.SetFlags (WF_DRAGGABLE, OP_OR)
 	Window.SetPos (x, y)
-=======
-	Window.SetPos (x, y, WINDOW_CENTER | WINDOW_BOUNDED)
->>>>>>> bf4f0515
 
 	# portrait button
 	Button = Window.GetControl (CID_PORTRAIT)
