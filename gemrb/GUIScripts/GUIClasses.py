#-*-python-*-
#GemRB - Infinity Engine Emulator
#Copyright (C) 2009 The GemRB Project
#
#This program is free software; you can redistribute it and/or
#modify it under the terms of the GNU General Public License
#as published by the Free Software Foundation; either version 2
#of the License, or (at your option) any later version.
#
#This program is distributed in the hope that it will be useful,
#but WITHOUT ANY WARRANTY; without even the implied warranty of
#MERCHANTABILITY or FITNESS FOR A PARTICULAR PURPOSE. See the
#GNU General Public License for more details.
#
#You should have received a copy of the GNU General Public License
#along with this program; if not, write to the Free Software
#Foundation, Inc., 51 Franklin Street, Fifth Floor, Boston, MA 02110-1301, USA.


import _GemRB
import CreateControlDecorators

from GUIDefines import *
from MetaClasses import metaIDWrapper
from GemRB import GetControl

def CreateControlDecorator(func):
	wrapper = getattr(CreateControlDecorators, func.__name__, None)
	if wrapper:
		return wrapper(func)
	return func # unchanged, no wrapper exists

class GTable:
  __metaclass__ = metaIDWrapper
  methods = {
    'GetValue': _GemRB.Table_GetValue,
    'FindValue': _GemRB.Table_FindValue,
    'GetRowIndex': _GemRB.Table_GetRowIndex,
    'GetRowName': _GemRB.Table_GetRowName,
    'GetColumnIndex': _GemRB.Table_GetColumnIndex,
    'GetColumnName': _GemRB.Table_GetColumnName,
    'GetRowCount': _GemRB.Table_GetRowCount,
    'GetColumnCount': _GemRB.Table_GetColumnCount
  }

  def __nonzero__(self):
    return self.ID != -1

class GSymbol:
  __metaclass__ = metaIDWrapper
  methods = {
    'GetValue': _GemRB.Symbol_GetValue,
    'Unload': _GemRB.Symbol_Unload
  }
  
class GView:
	__metaclass__ = metaIDWrapper
	methods = {
	'AddAlias': _GemRB.View_AddAlias,
    'CreateControl': _GemRB.View_CreateControl,
	'GetFrame': _GemRB.View_GetFrame,
    'SetFrame': _GemRB.View_SetFrame,
    'SetBackground': _GemRB.View_SetBackground,
    'SetFlags': _GemRB.View_SetFlags,
	}
	__slots__ = ['SCRIPT_GROUP']
	
	def SetSize(self, w, h):
		r = self.GetFrame()
		self.SetFrame(r['x'], r['y'], w, h);

	def SetPos(self, x, y):
		r = self.GetFrame()
		self.SetFrame(x, y, r['w'], r['h']);
		
	def SetVisible(self, visible):
		self.SetFlags(IE_GUI_VIEW_INVISIBLE, OP_NAND if visible else OP_OR)
		
	def SetDisabled(self, disable):
		self.SetFlags(IE_GUI_VIEW_DISABLED, OP_OR if disable else OP_NAND)
	
class GWindow(GView):
  methods = {
    'DeleteControl': _GemRB.Window_DeleteControl,
    'SetupEquipmentIcons': _GemRB.Window_SetupEquipmentIcons,
    'SetupControls': _GemRB.Window_SetupControls,
<<<<<<< HEAD
    'Focus': _GemRB.Window_Focus,
=======
    'SetKeyPressEvent': _GemRB.Window_SetKeyPressEvent,
    'SetVisible': _GemRB.Window_SetVisible,
>>>>>>> be6c01d5
    'ShowModal': _GemRB.Window_ShowModal,
  }

  def __nonzero__(self):
    return self.ID != -1
 
  def Unload(self): # backwards compatibility
	  self.Close()
 
  def Close(self):
    if self.ID != -1:
      _GemRB.Window_Close(self)
      self.ID = -1
      
  def GetControl(self, id):
	  return GetControl(id, self)

  @CreateControlDecorator
  def CreateWorldMapControl(self, control, *args):
  	return self.CreateControl(control, IE_GUI_WORLDMAP, args[0], args[1], args[2], args[3], args[4:])

  @CreateControlDecorator
  def CreateMapControl(self, control, *args):
    return self.CreateControl(control, IE_GUI_MAP, args[0], args[1], args[2], args[3], args[4:])

  @CreateControlDecorator
  def CreateLabel(self, control, *args):
  	return self.CreateControl(control, IE_GUI_LABEL, args[0], args[1], args[2], args[3], args[4:])

  @CreateControlDecorator
  def CreateButton(self, control, IE_GUI_BUTTON, *args):
    return self.CreateControl(control, IE_GUI_BUTTON, args[0], args[1], args[2], args[3], args[4:])

  @CreateControlDecorator
  def CreateScrollBar(self, control, *args):
    return self.CreateControl(control, IE_GUI_SCROLLBAR, args[0], args[1], args[2], args[3], args[4:])

  @CreateControlDecorator
  def CreateTextArea(self, control, *args):
    return self.CreateControl(control, IE_GUI_TEXTAREA, args[0], args[1], args[2], args[3], args[4:])
  
  @CreateControlDecorator
  def CreateTextEdit(self, control, *args):
    return self.CreateControl(control, IE_GUI_EDIT, args[0], args[1], args[2], args[3], args[4:]) 

class GControl(GView):
  methods = {
    'HasAnimation': _GemRB.Control_HasAnimation,
    'SetVarAssoc': _GemRB.Control_SetVarAssoc,
    'SetAnimationPalette': _GemRB.Control_SetAnimationPalette,
    'SetAnimation': _GemRB.Control_SetAnimation,
    'QueryText': _GemRB.Control_QueryText,
    'SetText': _GemRB.Control_SetText,
    'SetTooltip': _GemRB.Control_SetTooltip,
    'SetEvent': _GemRB.Control_SetEvent,
    'SetStatus': _GemRB.Control_SetStatus,
    'SubstituteForControl': _GemRB.Control_SubstituteForControl
  }

class GLabel(GControl):
  methods = {
    'SetFont': _GemRB.Label_SetFont,
    'SetTextColor': _GemRB.Label_SetTextColor,
    'SetUseRGB': _GemRB.Label_SetUseRGB
  }

class GTextArea(GControl):
  methods = {
    'ChapterText': _GemRB.TextArea_SetChapterText,
    'Append': _GemRB.TextArea_Append,
    'Clear': _GemRB.TextArea_Clear,
    'ListResources': _GemRB.TextArea_ListResources
  }
  __slots__ = ['DefaultText']
  
  def SetOptions(self, optList, varname=None, val=0):
    _GemRB.TextArea_SetOptions(self, optList)
    if varname:
    	self.SetVarAssoc(varname, val)

class GTextEdit(GControl):
  methods = {
    'SetBufferLength': _GemRB.TextEdit_SetBufferLength,
  }

class GScrollBar(GControl):
  methods = {
    'SetDefaultScrollBar': _GemRB.ScrollBar_SetDefaultScrollBar
  }

class GButton(GControl):
  methods = {
    'SetSprites': _GemRB.Button_SetSprites,
    'SetOverlay': _GemRB.Button_SetOverlay,
    'SetBorder': _GemRB.Button_SetBorder,
    'EnableBorder': _GemRB.Button_EnableBorder,
    'SetFont': _GemRB.Button_SetFont,
    'SetHotKey': _GemRB.Button_SetHotKey,
    'SetAnchor': _GemRB.Button_SetAnchor,
    'SetPushOffset': _GemRB.Button_SetPushOffset,
    'SetTextColor': _GemRB.Button_SetTextColor,
    'SetState': _GemRB.Button_SetState,
    'SetPictureClipping': _GemRB.Button_SetPictureClipping,
    'SetPicture': _GemRB.Button_SetPicture,
    'SetPLT': _GemRB.Button_SetPLT,
    'SetBAM': _GemRB.Button_SetBAM,
    'SetSpellIcon': _GemRB.Button_SetSpellIcon,
    'SetItemIcon': _GemRB.Button_SetItemIcon,
    'SetActionIcon': _GemRB.Button_SetActionIcon
  }

  def MakeDefault(self):
	  # return key
	  return self.SetHotKey(chr(0x86))
	  
  def MakeEscape(self):
	  # escape key
	  return self.SetHotKey(chr(0x8c))

  def SetMOS(self, mos):
	  self.SetPicture(mos) # backwards compatibility
  
  def SetSprite2D(self, spr):
	  self.SetPicture(spr) # backwards compatibility

  def CreateLabel(self, labelid, *args):
    frame = self.GetFrame()
    return self.CreateControl(labelid, IE_GUI_LABEL, 0, 0, frame['w'], frame['h'], args)

class GWorldMap(GControl):
  methods = {
    'AdjustScrolling': _GemRB.WorldMap_AdjustScrolling,
    'GetDestinationArea': _GemRB.WorldMap_GetDestinationArea,
    'SetTextColor': _GemRB.WorldMap_SetTextColor
  }

class GSaveGame:
  __metaclass__ = metaIDWrapper
  methods = {
    'GetDate': _GemRB.SaveGame_GetDate,
    'GetGameDate': _GemRB.SaveGame_GetGameDate,
    'GetName': _GemRB.SaveGame_GetName,
    'GetPortrait': _GemRB.SaveGame_GetPortrait,
    'GetPreview': _GemRB.SaveGame_GetPreview,
    'GetSaveID': _GemRB.SaveGame_GetSaveID,
  }

class GSprite2D:
  __metaclass__ = metaIDWrapper
  methods = {}<|MERGE_RESOLUTION|>--- conflicted
+++ resolved
@@ -84,12 +84,8 @@
     'DeleteControl': _GemRB.Window_DeleteControl,
     'SetupEquipmentIcons': _GemRB.Window_SetupEquipmentIcons,
     'SetupControls': _GemRB.Window_SetupControls,
-<<<<<<< HEAD
     'Focus': _GemRB.Window_Focus,
-=======
     'SetKeyPressEvent': _GemRB.Window_SetKeyPressEvent,
-    'SetVisible': _GemRB.Window_SetVisible,
->>>>>>> be6c01d5
     'ShowModal': _GemRB.Window_ShowModal,
   }
 
