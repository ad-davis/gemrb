--- conflicted
+++ resolved
@@ -135,14 +135,9 @@
 	Button = Window.GetControl (2)
 	Button.SetFlags (IE_GUI_BUTTON_NO_IMAGE | IE_GUI_BUTTON_PICTURE, OP_SET)
 	Button.SetState (IE_GUI_BUTTON_LOCKED)
-<<<<<<< HEAD
 	pic = GemRB.GetPlayerPortrait (pc, 0)["Sprite"]
-	if (GameCheck.IsBG2() or GameCheck.IsIWD1()) and not GameCheck.IsBG2Demo():
+	if GameCheck.IsBG2() and not GameCheck.IsBG2Demo():
 		Button.SetPicture (pic, "NOPORTMD")
-=======
-	if GameCheck.IsBG2() and not GameCheck.IsBG2Demo():
-		Button.SetPicture (GemRB.GetPlayerPortrait (pc,0), "NOPORTMD")
->>>>>>> 118f816a
 	else:
 		Button.SetPicture (pic, "NOPORTLG")
 
