# -*-python-*-
# GemRB - Infinity Engine Emulator
# Copyright (C) 2010 The GemRB Project
#
# This program is free software; you can redistribute it and/or
# modify it under the terms of the GNU General Public License
# as published by the Free Software Foundation; either version 2
# of the License, or (at your option) any later version.
#
# This program is distributed in the hope that it will be useful,
# but WITHOUT ANY WARRANTY; without even the implied warranty of
# MERCHANTABILITY or FITNESS FOR A PARTICULAR PURPOSE.  See the
# GNU General Public License for more details.
#
# You should have received a copy of the GNU General Public License
# along with this program; if not, write to the Free Software
# Foundation, Inc., 51 Franklin Street, Fifth Floor, Boston, MA 02110-1301, USA.
#

import GemRB
import GameCheck
from GUIDefines import GS_DIALOGMASK, OP_SET

def SetGameGUIHidden(hide):
	op = OP_OR if hide else OP_NAND
	GemRB.GameSetScreenFlags(GS_HIDEGUI, op)

def IsGameGUIHidden():
	return GemRB.GetGUIFlags() & GS_HIDEGUI

# for keymap.2da
def ToggleGUIHidden():
	SetGameGUIHidden(not IsGameGUIHidden())


##################################################################
# functions dealing with containers
##################################################################

import GUICommon
import GUIClasses
import GUIWORLD
from ie_stats import *
from GUIDefines import *

HideOnClose = False
ContainerWindow = None
Container = None
if GameCheck.IsIWD2():
	leftdiv = 5
	ground_size = 10
else:
	leftdiv = 3
	ground_size = 6

if GameCheck.IsPST():
	import GUICommonWindows

def UpdateContainerWindow ():
	global Container

	Window = ContainerWindow

	pc = GemRB.GameGetFirstSelectedPC ()
	if GameCheck.IsPST():
		GUICommon.SetEncumbranceLabels (Window, 54, None, pc, True)
	else:
		GUICommon.SetEncumbranceLabels (Window, 0x10000043, 0x10000044, pc)

	party_gold = GemRB.GameGetPartyGold ()
	Text = Window.GetControl (0x10000036)
	Text.SetText (str (party_gold))

	Container = GemRB.GetContainer (0) #will use first selected pc anyway
	LeftCount = Container['ItemCount']
	ScrollBar = Window.GetControl (52)
	Count = max (0, (LeftCount - ground_size + leftdiv - 1) / leftdiv)
	ScrollBar.SetVarAssoc ("LeftTopIndex", Count)

	inventory_slots = GemRB.GetSlots (pc, 0x8000)
	RightCount = len(inventory_slots)
	ScrollBar = Window.GetControl (53)
	Count = max (0, (RightCount - 4 + 1) / 2)
	ScrollBar.SetVarAssoc ("RightTopIndex", Count)

	RedrawContainerWindow ()

def RedrawContainerWindow ():
	Window = ContainerWindow

	# scroll in multiples of the number of columns
	LeftTopIndex = GemRB.GetVar ("LeftTopIndex") * leftdiv
	LeftIndex = GemRB.GetVar ("LeftIndex")
	RightTopIndex = GemRB.GetVar ("RightTopIndex") * 2
	RightIndex = GemRB.GetVar ("RightIndex")
	LeftCount = Container['ItemCount']
	pc = GemRB.GameGetFirstSelectedPC ()
	inventory_slots = GemRB.GetSlots (pc, 0x8000)
	RightCount = len(inventory_slots)

	for i in range (ground_size):
		#this is an autoselected container, but we could use PC too
		Slot = GemRB.GetContainerItem (0, i+LeftTopIndex)
		Button = Window.GetControl (i)
		if Slot:
			Button.SetVarAssoc ("LeftIndex", LeftTopIndex+i)
			function = TakeItemContainer
		else:
			Button.SetVarAssoc ("LeftIndex", -1)
			function = None
		if GameCheck.IsPST():
			GUICommonWindows.SetItemButton (Window, Button, Slot, function, None)
		else:
			GUICommon.UpdateInventorySlot (pc, Button, Slot, "container")

	for i in range (4):
		if i+RightTopIndex < RightCount:
			Slot = GemRB.GetSlotItem (pc, inventory_slots[i+RightTopIndex])
		else:
			Slot = None
		Button = Window.GetControl (i+10)

		#pst had a redundant call here, reenable if it turns out it isn't redundant:
		#GUICommonWindows.SetItemButton (Window, Button, Slot, None, None)

		if Slot:
			Button.SetVarAssoc ("RightIndex", RightTopIndex+i)
			function = DropItemContainer
		else:
			Button.SetVarAssoc ("RightIndex", -1)
			function = None
		if GameCheck.IsPST():
			GUICommonWindows.SetItemButton (Window, Button, Slot, function, None)
		else:
			GUICommon.UpdateInventorySlot (pc, Button, Slot, "inventory")

	# shade the inventory icon if it is full
	Button = Window.GetControl (54)
	if Button:
		free_slots = GemRB.GetSlots (pc, 0x8000, -1)
		if free_slots == ():
			Button.SetState (IE_GUI_BUTTON_PRESSED)
		else:
			Button.SetState (IE_GUI_BUTTON_LOCKED)

def OpenContainerWindow ():
	global ContainerWindow, Container

	if ContainerWindow:
		return

	global HideOnClose
	HideOnClose = IsGameGUIHidden()

	if HideOnClose:
		SetGameGUIHidden(False)
		# must use a timed event because SetGameGUIHidden(False) sets a flag to unhide the gui next frame
		# AFIK not needed, commented out in case it turns out there are conditions we will need it
		# GemRB.SetTimedEvent (lambda: GemRB.GetView ("MSGWIN").SetVisible(False), 1)
	else:
		GemRB.GetView ("MSGWIN").SetVisible(False)

	ContainerWindow = Window = GemRB.LoadWindow (8, GUICommon.GetWindowPack(), WINDOW_BOTTOM|WINDOW_HCENTER)
	Window.SetFlags (WF_BORDERLESS)

	# container window shouldnt be in front
	GemRB.GetView("OPTWIN").Focus()
	GemRB.GetView("PORTWIN").Focus()

	#stop gears from interfering
	if GameCheck.IsPST():
		GUICommonWindows.DisableAnimatedWindows ()

	Container = GemRB.GetContainer(0)

	# Gears (time) when options pane is down
	if GameCheck.IsBG2():
		Button = Window.GetControl (62)
		Label = Button.CreateLabel (0x1000003e, "NORMAL", "", IE_FONT_SINGLE_LINE)

		Label.SetAnimation ("CPEN")
		Button.SetAnimation ("CGEAR")
		Button.SetBAM ("CDIAL", 0, 0)
		Button.SetState (IE_GUI_BUTTON_ENABLED)
		Button.SetFlags (IE_GUI_BUTTON_PICTURE|IE_GUI_BUTTON_ANIMATED|IE_GUI_BUTTON_NORMAL, OP_SET)
		Button.SetEvent (IE_GUI_BUTTON_ON_PRESS, GUICommon.GearsClicked)
		GUICommon.SetGamedaysAndHourToken()
		Button.SetTooltip(16041)

	# 0-5 - Ground Item
	for i in range (ground_size):
		Button = Window.GetControl (i)
		Button.SetVarAssoc ("LeftIndex", i)
		Button.SetEvent (IE_GUI_BUTTON_ON_PRESS, TakeItemContainer)
		if GameCheck.IsPST():
			Button.SetFont ("NUMBER")
			Button.SetFlags (IE_GUI_BUTTON_ALIGN_RIGHT | IE_GUI_BUTTON_ALIGN_BOTTOM, OP_OR)

	# 10-13 - Personal Item
	for i in range (4):
		Button = Window.GetControl (i+10)
		Button.SetVarAssoc ("RightIndex", i)
		Button.SetEvent (IE_GUI_BUTTON_ON_PRESS, DropItemContainer)
		if GameCheck.IsPST():
			Button.SetFont ("NUMBER")
			Button.SetFlags (IE_GUI_BUTTON_ALIGN_RIGHT | IE_GUI_BUTTON_ALIGN_BOTTOM, OP_OR)

	# left scrollbar (container)
	ScrollBar = Window.GetControl (52)
	ScrollBar.SetEvent (IE_GUI_SCROLLBAR_ON_CHANGE, RedrawContainerWindow)

	# right scrollbar (inventory)
	ScrollBar = Window.GetControl (53)
	ScrollBar.SetEvent (IE_GUI_SCROLLBAR_ON_CHANGE, RedrawContainerWindow)

	# encumbrance and inventory icon
	# iwd has a handy button
	Button = Window.GetControl (54)
	if Button:
		if GameCheck.IsPST():
			Button.SetFont ("NUMBER")
			Button.SetFlags (IE_GUI_BUTTON_NO_IMAGE, OP_SET)
		Button.CreateLabel (0x10000043, "NUMBER", "", IE_FONT_ALIGN_LEFT|IE_FONT_ALIGN_TOP|IE_FONT_SINGLE_LINE)
		Button.CreateLabel (0x10000044, "NUMBER", "", IE_FONT_ALIGN_RIGHT|IE_FONT_ALIGN_BOTTOM|IE_FONT_SINGLE_LINE)
	else:
		Label = Window.CreateLabel (0x10000043, 323,14,60,15,"NUMBER","0:",IE_FONT_ALIGN_LEFT|IE_FONT_ALIGN_TOP|IE_FONT_SINGLE_LINE)
		Label = Window.CreateLabel (0x10000044, 323,20,80,15,"NUMBER","0:",IE_FONT_ALIGN_RIGHT|IE_FONT_ALIGN_TOP|IE_FONT_SINGLE_LINE)

	# container icon
	Button = Window.GetControl (50)
	if GameCheck.IsPST():
		Button.SetFlags (IE_GUI_BUTTON_NO_IMAGE, OP_SET)
	Button.SetState (IE_GUI_BUTTON_LOCKED)

	if not GameCheck.IsPST():
		Table = GemRB.LoadTable ("containr")
		row = Container['Type']
		tmp = Table.GetValue (row, 0)
		if tmp!='*':
			GemRB.PlaySound (tmp)
		tmp = Table.GetValue (row, 1)
		if tmp!='*':
			Button.SetSprites (tmp, 0, 0, 0, 0, 0 )

	# Done
	Button = Window.GetControl (51)
	if GameCheck.IsPST():
		Button.SetText (1403)
<<<<<<< HEAD
	elif GameCheck.IsIWD2():
		Button.SetText (11973)
	else:
		Button.SetText ("")
	Button.MakeEscape()
=======
	else:
		Button.SetText ("")
	Button.SetFlags (IE_GUI_BUTTON_CANCEL, OP_OR)
>>>>>>> 7cb9568c
	Button.SetEvent (IE_GUI_BUTTON_ON_PRESS, LeaveContainer)

	GemRB.SetVar ("LeftTopIndex", 0)
	GemRB.SetVar ("RightTopIndex", 0)
	UpdateContainerWindow ()

def CloseContainerWindow ():
	global ContainerWindow

	if not ContainerWindow:
		return

	ContainerWindow.Close ()
	ContainerWindow = None
	GemRB.GetView ("MSGWIN").SetVisible(True)
	SetGameGUIHidden(HideOnClose)

	if GameCheck.IsPST():
		GUICommonWindows.EnableAnimatedWindows ()
		 #PST needs a reminder to redraw the  clock for some reason
		if GUICommonWindows.ActionsWindow:
			GUICommonWindows.ActionsWindow.Focus()


	Table = GemRB.LoadTable ("containr")
	row = Container['Type']
	tmp = Table.GetValue (row, 2)
	#play closing sound if applicable
	if tmp!='*':
		GemRB.PlaySound (tmp)

#doing this way it will inform the core system too, which in turn will call
#CloseContainerWindow ()
def LeaveContainer ():
	GemRB.LeaveContainer()

def DropItemContainer ():
	RightIndex = GemRB.GetVar ("RightIndex")
	if RightIndex < 0:
		return

	#we need to get the right slot number
	pc = GemRB.GameGetFirstSelectedPC ()
	inventory_slots = GemRB.GetSlots (pc, 0x8000)
	if RightIndex >= len(inventory_slots):
		return

	GemRB.ChangeContainerItem (0, inventory_slots[RightIndex], 0)
	UpdateContainerWindow ()

def TakeItemContainer ():
	LeftIndex = GemRB.GetVar ("LeftIndex")
	if LeftIndex < 0:
		return

	if LeftIndex >= Container['ItemCount']:
		return

	GemRB.ChangeContainerItem (0, LeftIndex, 1)
	UpdateContainerWindow ()<|MERGE_RESOLUTION|>--- conflicted
+++ resolved
@@ -246,17 +246,10 @@
 	Button = Window.GetControl (51)
 	if GameCheck.IsPST():
 		Button.SetText (1403)
-<<<<<<< HEAD
-	elif GameCheck.IsIWD2():
-		Button.SetText (11973)
 	else:
 		Button.SetText ("")
+
 	Button.MakeEscape()
-=======
-	else:
-		Button.SetText ("")
-	Button.SetFlags (IE_GUI_BUTTON_CANCEL, OP_OR)
->>>>>>> 7cb9568c
 	Button.SetEvent (IE_GUI_BUTTON_ON_PRESS, LeaveContainer)
 
 	GemRB.SetVar ("LeftTopIndex", 0)
