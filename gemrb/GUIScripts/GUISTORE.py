--- conflicted
+++ resolved
@@ -338,15 +338,12 @@
 		elif GameCheck.IsPST():
 			color = {'r' : 128, 'g' : 0, 'b' : 0, 'a' : 100}
 		else:
-<<<<<<< HEAD
 			color = {'r' : 32, 'g' : 32, 'b' : 192, 'a' : 128}
 
 		Button = Window.GetControl (i+5)
 		Button.SetBorder (0,color,0,1)
-=======
-			Button.SetBorder (0,0,0,0,0,32,32,192,128,0,1)
-		Button.SetBorder (1, 0,0,0,0, 255,128,128,64, 0,1)
->>>>>>> 7cb9568c
+		color = {'r' : 255, 'g' : 128, 'b' : 128, 'a' : 64}
+		Button.SetBorder (1, color, 0,1)
 		Button.SetEvent (IE_GUI_BUTTON_ON_PRESS, SelectBuy)
 		Button.SetEvent (IE_GUI_BUTTON_ON_DOUBLE_PRESS, OpenItemAmountWindow)
 		Button.SetEvent (IE_GUI_BUTTON_ON_RIGHT_PRESS, InfoLeftWindow)
