--- conflicted
+++ resolved
@@ -212,22 +212,12 @@
 	if (type == 0)
 		return NULL;
 
-<<<<<<< HEAD
 	const ieDword *ResLocator = resources.get(resname, type);
 	if (!ResLocator)
 		return 0;
-=======
-		if (!biffiles[bifnum].found) {
-			print( "Cannot find %s... Resource unavailable.\n",
-					biffiles[bifnum].name );
-			return NULL;
-		}
->>>>>>> f1c40a28
 
 	unsigned int bifnum = ( *ResLocator & 0xFFF00000 ) >> 20;
 
-	if (core->GameOnCD && (biffiles[bifnum].cd != 0))
-		FindBIFOnCD(&biffiles[bifnum]);
 	if (!biffiles[bifnum].found) {
 		print( "Cannot find %s... Resource unavailable.\n",
 				biffiles[bifnum].name );
