/* GemRB - Infinity Engine Emulator
 * Copyright (C) 2004 The GemRB Project
 *
 * This program is free software; you can redistribute it and/or
 * modify it under the terms of the GNU General Public License
 * as published by the Free Software Foundation; either version 2
 * of the License, or (at your option) any later version.

 * This program is distributed in the hope that it will be useful,
 * but WITHOUT ANY WARRANTY; without even the implied warranty of
 * MERCHANTABILITY or FITNESS FOR A PARTICULAR PURPOSE.  See the
 * GNU General Public License for more details.

 * You should have received a copy of the GNU General Public License
 * along with this program; if not, write to the Free Software
 * Foundation, Inc., 51 Franklin Street, Fifth Floor, Boston, MA 02110-1301, USA.
 *
 *
 */

#ifndef AMBIENTMGRAL_H
#define AMBIENTMGRAL_H

#include "AmbientMgr.h"
#include "Region.h"

#include <condition_variable>
#include <mutex>
#include <string>
#include <thread>
#include <vector>

namespace GemRB {

class Ambient;

class AmbientMgrAL : public AmbientMgr {
public:
<<<<<<< HEAD
	AmbientMgrAL() : AmbientMgr(), mutex(SDL_CreateMutex()), 
			player(NULL), cond(SDL_CreateCond()) { }
	~AmbientMgrAL() override { reset(); SDL_DestroyMutex(mutex); SDL_DestroyCond(cond); }
	void reset() override;
	void setAmbients(const std::vector<Ambient *> &a) override;
	void activate(const std::string &name) override;
	void activate() override;
	void deactivate(const std::string &name) override;
	void deactivate() override;
=======
	AmbientMgrAL() : AmbientMgr() { }
	~AmbientMgrAL();

	void setAmbients(const std::vector<Ambient *> &a);
	void activate(const std::string &name);
	void activate();
	void deactivate(const std::string &name);
	void deactivate();
>>>>>>> 9030ea49
	void UpdateVolume(unsigned short value);
private:
	class AmbientSource {
	public:
		AmbientSource(const Ambient *a);
		~AmbientSource();
		unsigned int tick(uint64_t ticks, Point listener, ieDword timeslice);
		void hardStop();
		void SetVolume(unsigned short volume);
	private:
		int stream;
		const Ambient* ambient;
		uint64_t lastticks;
		unsigned int nextdelay;
		unsigned int nextref;
		unsigned int totalgain;

		bool isHeard(const Point &listener) const;
		int enqueue();
	};
	std::vector<AmbientSource *> ambientSources;
	
	int play();
	unsigned int tick(uint64_t ticks) const;
	void hardStop() const;
	
	std::mutex mutex;
	std::thread player;
	std::condition_variable cond;
};

}

#endif /* AMBIENTMGRAL_H */<|MERGE_RESOLUTION|>--- conflicted
+++ resolved
@@ -36,26 +36,14 @@
 
 class AmbientMgrAL : public AmbientMgr {
 public:
-<<<<<<< HEAD
-	AmbientMgrAL() : AmbientMgr(), mutex(SDL_CreateMutex()), 
-			player(NULL), cond(SDL_CreateCond()) { }
-	~AmbientMgrAL() override { reset(); SDL_DestroyMutex(mutex); SDL_DestroyCond(cond); }
-	void reset() override;
+	AmbientMgrAL() : AmbientMgr() { }
+	~AmbientMgrAL();
+
 	void setAmbients(const std::vector<Ambient *> &a) override;
 	void activate(const std::string &name) override;
 	void activate() override;
 	void deactivate(const std::string &name) override;
 	void deactivate() override;
-=======
-	AmbientMgrAL() : AmbientMgr() { }
-	~AmbientMgrAL();
-
-	void setAmbients(const std::vector<Ambient *> &a);
-	void activate(const std::string &name);
-	void activate();
-	void deactivate(const std::string &name);
-	void deactivate();
->>>>>>> 9030ea49
 	void UpdateVolume(unsigned short value);
 private:
 	class AmbientSource {
