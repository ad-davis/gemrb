/* GemRB - Infinity Engine Emulator
 * Copyright (C) 2003 The GemRB Project
 *
 * This program is free software; you can redistribute it and/or
 * modify it under the terms of the GNU General Public License
 * as published by the Free Software Foundation; either version 2
 * of the License, or (at your option) any later version.
 *
 * This program is distributed in the hope that it will be useful,
 * but WITHOUT ANY WARRANTY; without even the implied warranty of
 * MERCHANTABILITY or FITNESS FOR A PARTICULAR PURPOSE. See the
 * GNU General Public License for more details.
 *
 * You should have received a copy of the GNU General Public License
 * along with this program; if not, write to the Free Software
 * Foundation, Inc., 51 Franklin Street, Fifth Floor, Boston, MA 02110-1301, USA.
 *
 *
 */

#include "GUIScript.h"

#include "PythonHelpers.h"

#include "Audio.h"
#include "CharAnimations.h"
#include "ControlAnimation.h"
#include "DataFileMgr.h"
#include "DialogHandler.h"
#include "DisplayMessage.h"
#include "EffectQueue.h"
#include "Game.h"
#include "GameData.h"
#include "ImageFactory.h"
#include "ImageMgr.h"
#include "Interface.h"
#include "Item.h"
#include "Map.h"
#include "MusicMgr.h"
#include "Palette.h"
#include "PalettedImageMgr.h"
#include "ResourceDesc.h"
#include "SaveGameIterator.h"
#include "Spell.h"
#include "TableMgr.h"
#include "TileMap.h"
#include "Video.h"
#include "WorldMap.h"
#include "GameScript/GSUtils.h" //checkvariable
#include "GUI/Button.h"
#include "GUI/EventMgr.h"
#include "GUI/GameControl.h"
#include "GUI/Label.h"
#include "GUI/MapControl.h"
#include "GUI/TextArea.h"
#include "GUI/TextEdit.h"
#include "GUI/Window.h"
#include "GUI/WorldMapControl.h"
#include "Scriptable/Container.h"
#include "Scriptable/Door.h"
#include "Scriptable/InfoPoint.h"
#include "System/FileStream.h"
#include "System/Logger/MessageWindowLogger.h"
#include "System/VFS.h"

#include <algorithm>
#include <cstdio>

using namespace GemRB;

GUIScript *GemRB::gs = NULL;

//this stuff is missing from Python 2.2
#ifndef PyDoc_VAR
#define PyDoc_VAR(name) static char name[]
#endif

#ifndef PyDoc_STR
# ifdef WITH_DOC_STRINGS
# define PyDoc_STR(str) str
# else
# define PyDoc_STR(str) ""
# endif
#endif

#ifndef PyDoc_STRVAR
#define PyDoc_STRVAR(name,str) PyDoc_VAR(name) = PyDoc_STR(str)
#endif

// a shorthand for declaring methods in method table
#define METHOD(name, args) {#name, GemRB_ ## name, args, GemRB_ ## name ## __doc}

static int SpecialItemsCount = -1;
static int StoreSpellsCount = -1;
static int UsedItemsCount = -1;
static int ItemSoundsCount = -1;

//Check removal/equip/swap of item based on item name and actor's scriptname
#define CRI_REMOVE 0
#define CRI_EQUIP  1
#define CRI_SWAP   2
#define CRI_REMOVEFORSWAP 3

//bit used in SetCreatureStat to access some fields
#define EXTRASETTINGS 0x1000

//maximum distance for passing items between two characters
#define MAX_DISTANCE 500

struct UsedItemType {
	ieResRef itemname;
	ieVariable username; //death variable
	ieStrRef value;
	int flags;
};

typedef char EventNameType[17];
#define IS_DROP	0
#define IS_GET	1

typedef ieResRef ResRefPairs[2];

#define UNINIT_IEDWORD 0xcccccccc

static SpellDescType *SpecialItems = NULL;

static SpellDescType *StoreSpells = NULL;
static ItemExtHeader *ItemArray = NULL;
static SpellExtHeader *SpellArray = NULL;
static UsedItemType *UsedItems = NULL;
static ResRefPairs *ItemSounds = NULL;

static int ReputationIncrease[20]={(int) UNINIT_IEDWORD};
static int ReputationDonation[20]={(int) UNINIT_IEDWORD};
//4 action button indices are packed on a single ieDword, there are 32 actions max.
//there are additional fake action buttons
static ieDword GUIAction[MAX_ACT_COUNT]={UNINIT_IEDWORD};
static ieDword GUITooltip[MAX_ACT_COUNT]={UNINIT_IEDWORD};
static ieResRef GUIResRef[MAX_ACT_COUNT];
static EventNameType GUIEvent[MAX_ACT_COUNT];
static bool QuitOnError = false;

// Natural screen size of currently loaded winpack
static int CHUWidth = 0;
static int CHUHeight = 0;

static EffectRef fx_learn_spell_ref = { "Spell:Learn", -1 };

// Like PyString_FromString(), but for ResRef
inline PyObject* PyString_FromResRef(char* ResRef)
{
	size_t i = strnlen(ResRef,sizeof(ieResRef));
	return PyString_FromStringAndSize( ResRef, i );
}

// Like PyString_FromString(), but for ResRef
inline PyObject* PyString_FromAnimID(const char* AnimID)
{
	unsigned int i = strnlen(AnimID,2);
	return PyString_FromStringAndSize( AnimID, i );
}

/* Sets RuntimeError exception and returns NULL, so this function
 * can be called in `return'.
 */
static PyObject* RuntimeError(const char* msg)
{
	Log(ERROR, "GUIScript", "Runtime Error:");
	PyErr_SetString( PyExc_RuntimeError, msg );
	if (QuitOnError) {
		core->ExitGemRB();
	}
	return NULL;
}

/* Prints error msg for invalid function parameters and also the function's
 * doc string (given as an argument). Then returns NULL, so this function
 * can be called in `return'. The exception should be set by previous
 * call to e.g. PyArg_ParseTuple()
 */
static PyObject* AttributeError(const char* doc_string)
{
	Log(ERROR, "GUIScript", "Syntax Error:");
	PyErr_SetString(PyExc_AttributeError, doc_string);
	if (QuitOnError) {
		core->ExitGemRB();
	}
	return NULL;
}

#define GET_GAME() \
	Game *game = core->GetGame(); \
	if (!game) { \
		return RuntimeError( "No game loaded!\n" ); \
	}

#define GET_MAP() \
	Map *map = game->GetCurrentArea(); \
	if (!map) { \
		return RuntimeError( "No current area!" ); \
	}

#define GET_GAMECONTROL() \
	GameControl *gc = core->GetGameControl(); \
	if (!gc) { \
		return RuntimeError("Can't find GameControl!"); \
	}

#define GET_ACTOR_GLOBAL() \
	Actor* actor; \
	if (globalID > 1000) { \
		actor = game->GetActorByGlobalID( globalID ); \
	} else { \
		actor = game->FindPC( globalID ); \
	} \
	if (!actor) { \
		return RuntimeError( "Actor not found!\n" ); \
	}

static Control *GetControl( int wi, int ci, int ct)
{
	char errorbuffer[256];

	Window* win = core->GetWindow( wi );
	if (win == NULL) {
		snprintf(errorbuffer, sizeof(errorbuffer), "Cannot find window index #%d (unloaded?)", wi);
		RuntimeError(errorbuffer);
		return NULL;
	}
	Control* ctrl = win->GetControlAtIndex( ci );
	if (!ctrl) {
		snprintf(errorbuffer, sizeof(errorbuffer), "Cannot find control #%d", ci);
		RuntimeError(errorbuffer);
		return NULL;
	}
	if ((ct>=0) && (ctrl->ControlType != ct)) {
		snprintf(errorbuffer, sizeof(errorbuffer), "Invalid control type: %d!=%d", ctrl->ControlType, ct);
		RuntimeError(errorbuffer);
		return NULL;
	}
	return ctrl;
}

static int GetControlIndex(unsigned short wi, unsigned long ControlID)
{
	Window* win = core->GetWindow(wi);
	if (win == NULL) {
		return -1;
	}
	return win->GetControlIndex(ControlID);
}

//sets tooltip with Fx key prepended
static void SetFunctionTooltip(int WindowIndex, int ControlIndex, char *txt, int Function)
{
	Control* ctrl = GetControl(WindowIndex, ControlIndex, -1);
	if (!ctrl) return;

	if (txt) {
		if (txt[0]) {
			char *txt2 = (char *) malloc(strlen(txt)+10);
			if (!Function) {
				Function = ControlIndex+1;
			}
			sprintf(txt2,"F%d - %s",Function,txt);
			core->FreeString(txt);
			core->SetTooltip(ctrl, txt2, Function);
			free (txt2);
			return;
		}
		core->FreeString(txt);
	}
	core->SetTooltip(ctrl, "", -1);
}

static void ReadItemSounds()
{
	int table = gamedata->LoadTable( "itemsnd" );
	if (table<0) {
		ItemSoundsCount = 0;
		ItemSounds = NULL;
		return;
	}
	Holder<TableMgr> tab = gamedata->GetTable( table );
	ItemSoundsCount = tab->GetRowCount();
	ItemSounds = (ResRefPairs *) malloc( sizeof(ResRefPairs)*ItemSoundsCount);
	for (int i = 0; i < ItemSoundsCount; i++) {
		strnlwrcpy(ItemSounds[i][0], tab->QueryField(i,0), 8);
		strnlwrcpy(ItemSounds[i][1], tab->QueryField(i,1), 8);
	}
	gamedata->DelTable( table );
}

static void GetItemSound(ieResRef &Sound, ieDword ItemType, const char *ID, ieDword Col)
{
	Sound[0]=0;
	if (Col>1) {
		return;
	}

	if (ItemSoundsCount<0) {
		ReadItemSounds();
	}

	if (ID[1]=='A') {
		//the last 4 item sounds are used for '1A', '2A', '3A' and '4A'
		//item animation types
		ItemType = ItemSoundsCount-4+ID[0]-'1';
	}

	if (ItemType>=(ieDword) ItemSoundsCount) {
		return;
	}
	strnlwrcpy(Sound, ItemSounds[ItemType][Col], 8);
}

static int GetCreatureStrRef(Actor *actor, unsigned int Str)
{
	return actor->StrRefs[Str];
}


static inline bool CheckStat(Actor * actor, ieDword stat, ieDword value, int op)
{
	int dc = DiffCore(actor->GetBase(stat), value, op);
	return dc;
}

static int GetCreatureStat(Actor *actor, unsigned int StatID, int Mod)
{
	//this is a hack, if more PCStats fields are needed, improve it
	if (StatID&EXTRASETTINGS) {
		PCStatsStruct *ps = actor->PCStats;
		if (!ps) {
			//the official invalid value in GetStat
			return 0xdadadada;
		}
		StatID&=15;
		return ps->ExtraSettings[StatID];
	}
	if (Mod) {
		return actor->GetStat( StatID );
	}
	return actor->GetBase( StatID );
}

static int SetCreatureStat(Actor *actor, unsigned int StatID, int StatValue, bool pcf)
{
	// special AC handling
	if (StatID == IE_ARMORCLASS) {
		actor->AC.SetNatural(StatValue);
		return 1;
	} else if (StatID == IE_TOHIT) {
		actor->ToHit.SetBase(StatValue);
		return 1;
	}
	//this is a hack, if more PCStats fields are needed, improve it
	if (StatID&EXTRASETTINGS) {
		PCStatsStruct *ps = actor->PCStats;
		if (!ps) {
			return 0;
		}
		StatID&=15;
		ps->ExtraSettings[StatID] = StatValue;
		actor->ApplyExtraSettings();
		return 1;
	}

	if (pcf) {
		actor->SetBase( StatID, StatValue );
	} else {
		actor->SetBaseNoPCF( StatID, StatValue );
	}
	actor->CreateDerivedStats();
	return 1;
}

PyDoc_STRVAR( GemRB_SetInfoTextColor__doc,
"SetInfoTextColor(red, green, blue, [alpha])\n\n"
"Sets the color of Floating Messages in GameControl." );

static PyObject* GemRB_SetInfoTextColor(PyObject*, PyObject* args)
{
	int r, g, b, a;

	if (!PyArg_ParseTuple( args, "iii|i", &r, &g, &b, &a)) {
		return AttributeError( GemRB_SetInfoTextColor__doc );
	}
	const Color c = {(ieByte) r,(ieByte) g,(ieByte) b,(ieByte) a};
	core->SetInfoTextColor( c );
	Py_RETURN_NONE;
}

PyDoc_STRVAR( GemRB_UnhideGUI__doc,
"UnhideGUI()\n\n"
"Shows the Game GUI and redraws windows." );

static PyObject* GemRB_UnhideGUI(PyObject*, PyObject* /*args*/)
{
	//this is not the usual gc retrieval
	GameControl* gc = core->GetGameControl();
	if (!gc) {
		return RuntimeError("No gamecontrol!");
	}
	gc->SetGUIHidden(false);
	//this enables mouse in dialogs, which is wrong
	//gc->SetCutSceneMode( false );
	Py_RETURN_NONE;
}

PyDoc_STRVAR( GemRB_HideGUI__doc,
"HideGUI()=>returns 1 if it did something\n\n"
"Hides the Game GUI." );

static PyObject* GemRB_HideGUI(PyObject*, PyObject* /*args*/)
{
	//it is no problem if the gamecontrol couldn't be found here?
	GameControl* gc = (GameControl *) GetControl( 0, 0, IE_GUI_GAMECONTROL);
	if (!gc) {
		return PyInt_FromLong( 0 );
	}
	int ret = gc->SetGUIHidden(true);

	return PyInt_FromLong( ret );
}

PyDoc_STRVAR( GemRB_GetGameString__doc,
"GetGameString(Index) => string\n\n"
"Returns various string attributes of the Game object, see the docs.");

static PyObject* GemRB_GetGameString(PyObject*, PyObject* args)
{
	int Index;

	if (!PyArg_ParseTuple( args, "i", &Index )) {
		return AttributeError( GemRB_GetGameString__doc );
	}
	switch(Index&0xf0) {
	case 0: //game strings
		Game *game = core->GetGame();
		if (!game) {
			return PyString_FromString("");
		}
		switch(Index&15) {
		case 0:
			return PyString_FromString( game->LoadMos );
		case 1:
			return PyString_FromString( game->CurrentArea );
		case 2:
			return PyString_FromString( game->TextScreen );
		}
	}

	return AttributeError( GemRB_GetGameString__doc );
}

PyDoc_STRVAR( GemRB_LoadGame__doc,
"LoadGame(Index [,version] )\n\n"
"Loads and enters the Game." );

static PyObject* GemRB_LoadGame(PyObject*, PyObject* args)
{
	PyObject *obj;
	int VersionOverride = 0;

	if (!PyArg_ParseTuple( args, "O|i", &obj, &VersionOverride )) {
		return AttributeError( GemRB_LoadGame__doc );
	}
	CObject<SaveGame> save(obj);
	core->SetupLoadGame(save, VersionOverride);
	Py_RETURN_NONE;
}

PyDoc_STRVAR( GemRB_EnterGame__doc,
"EnterGame()\n\n"
"Starts new game and enters it." );

static PyObject* GemRB_EnterGame(PyObject*, PyObject* /*args*/)
{
	core->QuitFlag|=QF_ENTERGAME;
	Py_RETURN_NONE;
}

PyDoc_STRVAR( GemRB_QuitGame__doc,
"QuitGame()\n\n"
"Stops the current game.");
static PyObject* GemRB_QuitGame(PyObject*, PyObject* /*args*/)
{
	core->QuitFlag=QF_QUITGAME;
	Py_RETURN_NONE;
}

PyDoc_STRVAR( GemRB_TextArea_SetChapterText__doc,
"SetChapterText(Win, Ctrl, Text)\n\n"
"Sets up a TextArea with chapter text.");

static PyObject* GemRB_TextArea_SetChapterText(PyObject * /*self*/, PyObject* args)
{
	int Win, Ctrl;
	char* text;

	if (!PyArg_ParseTuple( args, "iis", &Win, &Ctrl, &text)) {
		return AttributeError( GemRB_TextArea_SetChapterText__doc );
	}

	TextArea* ta = ( TextArea* ) GetControl( Win, Ctrl, IE_GUI_TEXTAREA);
	if (!ta) {
		return NULL;
	}

	ta->ClearText();
	// insert enough newlines to push the text offscreen
	int rowHeight = ta->GetRowHeight();
	size_t lines = ta->Dimensions().h / rowHeight;
	ta->AppendText(String(lines, L'\n'));
	String* chapText = StringFromCString(text);
	ta->AppendText(*chapText);
	// add instead of set, because we also scroll to be out of sight so keep the newline count
	lines += ta->RowCount();
	delete chapText;
	// animate the scroll: duration = 2500 * lines of text
	ta->ScrollToY((int)(rowHeight * lines), NULL, lines * 2500);
	Py_RETURN_NONE;
}

PyDoc_STRVAR( GemRB_StatComment__doc,
"StatComment(Strref, X, Y) => string\n\n"
"Replaces values X and Y into an strref in place of %%d." );

static PyObject* GemRB_StatComment(PyObject * /*self*/, PyObject* args)
{
	ieStrRef Strref;
	int X, Y;
	PyObject* ret;

	if (!PyArg_ParseTuple( args, "iii", &Strref, &X, &Y )) {
		return AttributeError( GemRB_StatComment__doc );
	}
	char* text = core->GetCString( Strref );
	size_t bufflen = strlen( text ) + 12;
	if (bufflen<12) {
		return AttributeError( GemRB_StatComment__doc );
	}
	char* newtext = ( char* ) malloc( bufflen );
	//this could be DANGEROUS, not anymore (snprintf is your friend)
	snprintf( newtext, bufflen, text, X, Y );
	core->FreeString( text );
	ret = PyString_FromString( newtext );
	free( newtext );
	return ret;
}

PyDoc_STRVAR( GemRB_GetString__doc,
"GetString(strref[,flags]) => string\n\n"
"Returns string for given strref. " );

static PyObject* GemRB_GetString(PyObject * /*self*/, PyObject* args)
{
	ieStrRef strref;
	int flags = 0;
	PyObject* ret;

	if (!PyArg_ParseTuple( args, "i|i", &strref, &flags )) {
		return AttributeError( GemRB_GetString__doc );
	}

	char *text = core->GetCString( strref, flags );
	ret=PyString_FromString( text );
	core->FreeString( text );
	return ret;
}

PyDoc_STRVAR( GemRB_EndCutSceneMode__doc,
"EndCutSceneMode()\n\n"
"Exits the CutScene Mode." );

static PyObject* GemRB_EndCutSceneMode(PyObject * /*self*/, PyObject* /*args*/)
{
	core->SetCutSceneMode( false );
	Py_RETURN_NONE;
}

PyDoc_STRVAR( GemRB_LoadWindowPack__doc,
"LoadWindowPack(CHUIResRef, [Width=0, Height=0])\n\n"
"Loads a WindowPack into the Window Manager Module. "
"Width and Height set winpack's natural screen size if nonzero." );

static PyObject* GemRB_LoadWindowPack(PyObject * /*self*/, PyObject* args)
{
	char* string;
	int width = 0, height = 0;

	if (!PyArg_ParseTuple( args, "s|ii", &string, &width, &height )) {
		return AttributeError( GemRB_LoadWindowPack__doc );
	}

	if (!core->LoadWindowPack( string )) {
		return RuntimeError("Can't find resource");
	}

	CHUWidth = width;
	CHUHeight = height;

	if ( (width && (width>core->Width)) ||
			(height && (height>core->Height)) ) {
		Log(ERROR, "GUIScript", "Screen is too small! This window requires %d x %d resolution.",
			width, height);
		return RuntimeError("Please change your settings.");
	}
	Py_RETURN_NONE;
}

PyDoc_STRVAR( GemRB_LoadWindow__doc,
"LoadWindow(WindowID) => WindowIndex\n\n"
"Returns a Window." );

static PyObject* GemRB_LoadWindow(PyObject * /*self*/, PyObject* args)
{
	int WindowID;

	if (!PyArg_ParseTuple( args, "i", &WindowID )) {
		return AttributeError( GemRB_LoadWindow__doc );
	}

	int ret = core->LoadWindow( WindowID );
	if (ret == -1) {
		char buf[256];
		snprintf( buf, sizeof( buf ), "Can't find window #%d!", WindowID );
		return RuntimeError(buf);
	}

	// If the current winpack windows are placed for screen resolution
	// other than the current one, reposition them
	Window* win = core->GetWindow( ret );
	Region winFrame = win->Frame();
	if (CHUWidth && CHUWidth != core->Width)
		winFrame.x += (core->Width - CHUWidth) / 2;
	if (CHUHeight && CHUHeight != core->Height)
		winFrame.y += (core->Height - CHUHeight) / 2;

	win->View::SetFrame(winFrame);
	return gs->ConstructObject("Window", ret);
}

PyDoc_STRVAR( GemRB_Window_SetSize__doc,
"SetWindowSize(WindowIndex, Width, Height)\n\n"
"Resizes a Window.");

static PyObject* GemRB_Window_SetSize(PyObject * /*self*/, PyObject* args)
{
	int WindowIndex, Width, Height;

	if (!PyArg_ParseTuple( args, "iii", &WindowIndex, &Width, &Height )) {
		return AttributeError( GemRB_Window_SetSize__doc );
	}

	Window* win = core->GetWindow( WindowIndex );
	if (win == NULL) {
		return RuntimeError("Cannot find window!\n");
	}
	win->SetFrameSize(Size(Width, Height));

	Py_RETURN_NONE;
}

PyDoc_STRVAR( GemRB_Window_SetFrame__doc,
"SetWindowFrame(WindowIndex)\n\n"
"Sets Window frame used to fill screen on higher resolutions.");

static PyObject* GemRB_Window_SetFrame(PyObject * /*self*/, PyObject* args)
{
	int WindowIndex;

	if (!PyArg_ParseTuple( args, "i", &WindowIndex )) {
		return AttributeError( GemRB_Window_SetFrame__doc );
	}

	Window* win = core->GetWindow( WindowIndex );
	if (win == NULL) {
		return RuntimeError("Cannot find window!\n");
	}

	win->SetFrame();

	Py_RETURN_NONE;
}

PyDoc_STRVAR( GemRB_LoadWindowFrame__doc,
"LoadWindowFrame(MOSResRef_Left, MOSResRef_Right, MOSResRef_Top, MOSResRef_Bottom))\n\n"
"Load the parts of window frame used to decorate windows on higher resolutions." );

static PyObject* GemRB_LoadWindowFrame(PyObject * /*self*/, PyObject* args)
{
	char* ResRef[4];

	if (!PyArg_ParseTuple( args, "ssss", &ResRef[0], &ResRef[1], &ResRef[2], &ResRef[3] )) {
		return AttributeError( GemRB_LoadWindowFrame__doc );
	}


	for (int i = 0; i < 4; i++) {
		if (ResRef[i] == 0) {
			return AttributeError( GemRB_LoadWindowFrame__doc );
		}

		ResourceHolder<ImageMgr> im(ResRef[i]);
		if (im == NULL) {
			return NULL;
		}

		Sprite2D* Picture = im->GetSprite2D();
		if (Picture == NULL) {
			return NULL;
		}

		// FIXME: delete previous WindowFrames
		//core->WindowFrames[i] = Picture;
		core->SetWindowFrame(i, Picture);
	}

	Py_RETURN_NONE;
}


PyDoc_STRVAR( GemRB_EnableCheatKeys__doc,
"EnableCheatKeys(flag)\n\n"
"Sets CheatFlags." );

static PyObject* GemRB_EnableCheatKeys(PyObject * /*self*/, PyObject* args)
{
	int Flag;

	if (!PyArg_ParseTuple( args, "i", &Flag )) {
		return AttributeError( GemRB_EnableCheatKeys__doc );
	}

	core->EnableCheatKeys( Flag );

	Py_RETURN_NONE;
}

PyDoc_STRVAR( GemRB_Window_SetPicture__doc,
"SetWindowPicture(WindowIndex, MosResRef)\n\n"
"Changes the background of a Window." );

static PyObject* GemRB_Window_SetPicture(PyObject * /*self*/, PyObject* args)
{
	int WindowIndex;
	char* MosResRef;

	if (!PyArg_ParseTuple( args, "is", &WindowIndex, &MosResRef )) {
		return AttributeError( GemRB_Window_SetPicture__doc );
	}

	Window* win = core->GetWindow( WindowIndex );
	if (win == NULL) {
		return RuntimeError("Cannot find window!\n");
	}

	ResourceHolder<ImageMgr> mos(MosResRef);
	if (mos != NULL) {
		win->SetBackground( mos->GetSprite2D() );
	}

	Py_RETURN_NONE;
}

PyDoc_STRVAR( GemRB_Window_SetPos__doc,
"SetWindowPos(WindowIndex, X, Y, [Flags=WINDOW_TOPLEFT])\n\n"
"Moves a Window to pos. (X, Y).\n"
"Flags is a bitmask of WINDOW_(TOPLEFT|CENTER|ABSCENTER|RELATIVE|SCALE|BOUNDED) and "
"they are used to modify the meaning of X and Y.\n"
"TOPLEFT: X, Y are coordinates of upper-left corner.\n"
"CENTER: X, Y are coordinates of window's center.\n"
"ABSCENTER: window is placed at screen center, moved by X, Y.\n"
"RELATIVE: window is moved by X, Y.\n"
"SCALE: window is moved by diff of screen size and X, Y, divided by 2.\n"
"BOUNDED: the window is kept within screen boundaries." );

static PyObject* GemRB_Window_SetPos(PyObject * /*self*/, PyObject* args)
{
	int WindowIndex, X, Y;
	int Flags = WINDOW_TOPLEFT;

	if (!PyArg_ParseTuple( args, "iii|i", &WindowIndex, &X, &Y, &Flags )) {
		return AttributeError( GemRB_Window_SetPos__doc );
	}

	Window* win = core->GetWindow( WindowIndex );
	if (win == NULL) {
		return RuntimeError("Cannot find window!\n");
	}

	Region winFrame = win->Frame();

	if (Flags & WINDOW_CENTER) {
		X -= winFrame.w / 2;
		Y -= winFrame.h / 2;
	}
	else if (Flags & WINDOW_ABSCENTER) {
		X += (core->Width - winFrame.w) / 2;
		Y += (core->Height - winFrame.h) / 2;
	}
	else if (Flags & WINDOW_RELATIVE) {
		X += winFrame.x;
		Y += winFrame.y;
	}
	else if (Flags & WINDOW_SCALE) {
		X = winFrame.x + (core->Width - X) / 2;
		Y = winFrame.y + (core->Height - Y) / 2;
	}

	// Keep window within screen
	// FIXME: keep it within gamecontrol
	if (Flags & WINDOW_BOUNDED) {
		if ((ieWordSigned) X < 0)
			X = 0;
		if ((ieWordSigned) Y < 0)
			Y = 0;

		if (X + winFrame.w >= core->Width)
			X = core->Width - winFrame.w;
		if (Y + winFrame.h >= core->Height)
			Y = core->Height - winFrame.h;
	}

	winFrame.x = X;
	winFrame.y = Y;
	win->View::SetFrame(winFrame);
	core->RedrawAll();

	Py_RETURN_NONE;
}

PyDoc_STRVAR( GemRB_Window_GetRect__doc,
"window.GetRect()\n\n"
"Returns a dict with the window position and size." );

static PyObject* GemRB_Window_GetRect(PyObject * /*self*/, PyObject* args)
{
	int WindowIndex;

	if (!PyArg_ParseTuple( args, "i", &WindowIndex)) {
		return AttributeError( GemRB_Window_GetRect__doc );
	}

	Window* win = core->GetWindow( WindowIndex );
	if (win == NULL) {
		return RuntimeError("Cannot find window!\n");
	}

	const Region& winFrame = win->Frame();
	PyObject* dict = PyDict_New();
	PyDict_SetItemString(dict, "X", PyInt_FromLong( winFrame.x ));
	PyDict_SetItemString(dict, "Y", PyInt_FromLong( winFrame.y ));
	PyDict_SetItemString(dict, "Width", PyInt_FromLong( winFrame.w ));
	PyDict_SetItemString(dict, "Height", PyInt_FromLong( winFrame.h ));
	return dict;
}

PyDoc_STRVAR( GemRB_LoadTable__doc,
"LoadTable(2DAResRef, [ignore_error=0]) => GTable\n\n"
"Loads a 2DA Table." );

static PyObject* GemRB_LoadTable(PyObject * /*self*/, PyObject* args)
{
	char* tablename;
	int noerror = 0;

	if (!PyArg_ParseTuple( args, "s|i", &tablename, &noerror )) {
		return AttributeError( GemRB_LoadTable__doc );
	}

	int ind = gamedata->LoadTable( tablename );
	if (ind == -1) {
		if (noerror) {
			Py_RETURN_NONE;
		} else {
			return RuntimeError("Can't find resource");
		}
	}
	return gs->ConstructObject("Table", ind);
}

PyDoc_STRVAR( GemRB_Table_Unload__doc,
"UnloadTable(TableIndex)\n\n"
"Unloads a 2DA Table." );

static PyObject* GemRB_Table_Unload(PyObject * /*self*/, PyObject* args)
{
	int ti;

	if (!PyArg_ParseTuple( args, "i", &ti )) {
		return AttributeError( GemRB_Table_Unload__doc );
	}

	int ind = gamedata->DelTable( ti );
	if (ind == -1) {
		return RuntimeError("Can't find resource");
	}

	Py_RETURN_NONE;
}

PyDoc_STRVAR( GemRB_Table_GetValue__doc,
"GetTableValue(TableIndex, RowIndex/RowString, ColIndex/ColString, type) => value\n\n"
"Returns a field of a 2DA Table. If Type is omitted the return type is the autodetected, "
"otherwise 0 means string, 1 means integer, 2 means stat symbol translation and "
"3 means strref resolution.");

static PyObject* GemRB_Table_GetValue(PyObject * /*self*/, PyObject* args)
{
	PyObject* ti, * row, * col;
	PyObject* type = NULL;
	int which = -1;

	if (!PyArg_UnpackTuple( args, "ref", 3, 4, &ti, &row, &col, &type )) {
		return AttributeError( GemRB_Table_GetValue__doc );
	}
	if (type!=NULL) {
		if (!PyObject_TypeCheck( type, &PyInt_Type )) {
			return AttributeError( GemRB_Table_GetValue__doc );
		}
		which = PyInt_AsLong( type );
	}

	if (!PyObject_TypeCheck( ti, &PyInt_Type )) {
		return AttributeError( GemRB_Table_GetValue__doc );
	}
	long TableIndex = PyInt_AsLong( ti );
	if (( !PyObject_TypeCheck( row, &PyInt_Type ) ) &&
		( !PyObject_TypeCheck( row, &PyString_Type ) )) {
		return AttributeError( GemRB_Table_GetValue__doc );
	}
	if (( !PyObject_TypeCheck( col, &PyInt_Type ) ) &&
		( !PyObject_TypeCheck( col, &PyString_Type ) )) {
		return AttributeError( GemRB_Table_GetValue__doc );
	}
	if (PyObject_TypeCheck( row, &PyInt_Type ) &&
		( !PyObject_TypeCheck( col, &PyInt_Type ) )) {
		Log(ERROR, "GUIScript", "Type Error: RowIndex/RowString and ColIndex/ColString must be the same type");
		return NULL;
	}
	if (PyObject_TypeCheck( row, &PyString_Type ) &&
		( !PyObject_TypeCheck( col, &PyString_Type ) )) {
		Log(ERROR, "GUIScript", "Type Error: RowIndex/RowString and ColIndex/ColString must be the same type");
		return NULL;
	}
	Holder<TableMgr> tm = gamedata->GetTable( TableIndex );
	if (!tm) {
		return RuntimeError("Can't find resource");
	}
	const char* ret;
	if (PyObject_TypeCheck( row, &PyString_Type )) {
		char* rows = PyString_AsString( row );
		char* cols = PyString_AsString( col );
		ret = tm->QueryField( rows, cols );
	} else {
		long rowi = PyInt_AsLong( row );
		long coli = PyInt_AsLong( col );
		ret = tm->QueryField( rowi, coli );
	}
	if (ret == NULL)
		return NULL;

	long val;
	//if which = 0, then return string
	if (!which) {
		return PyString_FromString( ret );
	}
	//if which = 3 then return resolved string
	bool valid = valid_number(ret, val);
	if (which == 3) {
		return PyString_FromString(core->GetCString(val));
	}
	//if which = 1 then return number
	//if which = -1 (omitted) then return the best format
	if (valid || (which == 1)) {
		return PyInt_FromLong( val );
	}
	if (which==2) {
		val = core->TranslateStat(ret);
		return PyInt_FromLong( val );
	}
	return PyString_FromString( ret );
}

PyDoc_STRVAR( GemRB_Table_FindValue__doc,
"FindTableValue(TableIndex, ColumnIndex, Value[, StartRow]) => Row\n\n"
"Returns the first rowcount of a field of a 2DA Table." );

static PyObject* GemRB_Table_FindValue(PyObject * /*self*/, PyObject* args)
{
	int ti, col;
	int start = 0;
	long Value;
	char* colname = NULL;
	char* strvalue = NULL;

	if (!PyArg_ParseTuple( args, "iil|i", &ti, &col, &Value, &start )) {
		PyErr_Clear(); //clearing the exception
		col = -1;
		if (!PyArg_ParseTuple( args, "isl|i", &ti, &colname, &Value, &start )) {
			PyErr_Clear(); //clearing the exception
			col = -2;
			if (!PyArg_ParseTuple( args, "iss|i", &ti, &colname, &strvalue, &start )) {
				return AttributeError( GemRB_Table_FindValue__doc );
			}
		}
	}

	Holder<TableMgr> tm = gamedata->GetTable( ti );
	if (tm == NULL) {
		return RuntimeError("Can't find resource");
	}
	if (col == -1) {
		return PyInt_FromLong(tm->FindTableValue(colname, Value, start));
	} else if (col == -2) {
		return PyInt_FromLong(tm->FindTableValue(colname, strvalue, start));
	} else {
		return PyInt_FromLong(tm->FindTableValue(col, Value, start));
	}
}

PyDoc_STRVAR( GemRB_Table_GetRowIndex__doc,
"GetTableRowIndex(TableIndex, RowName) => Row\n\n"
"Returns the Index of a Row in a 2DA Table." );

static PyObject* GemRB_Table_GetRowIndex(PyObject * /*self*/, PyObject* args)
{
	int ti;
	char* rowname;

	if (!PyArg_ParseTuple( args, "is", &ti, &rowname )) {
		return AttributeError( GemRB_Table_GetRowIndex__doc );
	}

	Holder<TableMgr> tm = gamedata->GetTable( ti );
	if (tm == NULL) {
		return RuntimeError("Can't find resource");
	}
	int row = tm->GetRowIndex( rowname );
	//no error if the row doesn't exist
	return PyInt_FromLong( row );
}

PyDoc_STRVAR( GemRB_Table_GetRowName__doc,
"GetTableRowName(TableIndex, RowIndex) => string\n\n"
"Returns the Name of a Row in a 2DA Table." );

static PyObject* GemRB_Table_GetRowName(PyObject * /*self*/, PyObject* args)
{
	int ti, row;

	if (!PyArg_ParseTuple( args, "ii", &ti, &row )) {
		return AttributeError( GemRB_Table_GetRowName__doc );
	}

	Holder<TableMgr> tm = gamedata->GetTable( ti );
	if (tm == NULL) {
		return RuntimeError("Can't find resource");
	}
	const char* str = tm->GetRowName( row );
	if (str == NULL) {
		return NULL;
	}

	return PyString_FromString( str );
}

PyDoc_STRVAR( GemRB_Table_GetColumnIndex__doc,
"GetTableColumnIndex(TableIndex, ColumnName) => Column\n\n"
"Returns the Index of a Column in a 2DA Table." );

static PyObject* GemRB_Table_GetColumnIndex(PyObject * /*self*/, PyObject* args)
{
	int ti;
	char* colname;

	if (!PyArg_ParseTuple( args, "is", &ti, &colname )) {
		return AttributeError( GemRB_Table_GetColumnIndex__doc );
	}

	Holder<TableMgr> tm = gamedata->GetTable( ti );
	if (tm == NULL) {
		return RuntimeError("Can't find resource");
	}
	int col = tm->GetColumnIndex( colname );
	//no error if the column doesn't exist
	return PyInt_FromLong( col );
}

PyDoc_STRVAR( GemRB_Table_GetColumnName__doc,
"GetTableColumnName(TableIndex, ColumnIndex) => string\n\n"
"Returns the Name of a Column in a 2DA Table." );

static PyObject* GemRB_Table_GetColumnName(PyObject * /*self*/, PyObject* args)
{
	int ti, col;

	if (!PyArg_ParseTuple( args, "ii", &ti, &col )) {
		return AttributeError( GemRB_Table_GetColumnName__doc );
	}

	Holder<TableMgr> tm = gamedata->GetTable( ti );
	if (tm == NULL) {
		return RuntimeError("Can't find resource");
	}
	const char* str = tm->GetColumnName( col );
	if (str == NULL) {
		return NULL;
	}

	return PyString_FromString( str );
}

PyDoc_STRVAR( GemRB_Table_GetRowCount__doc,
"GetTableRowCount(TableIndex) => RowCount\n\n"
"Returns the number of rows in a 2DA Table." );

static PyObject* GemRB_Table_GetRowCount(PyObject * /*self*/, PyObject* args)
{
	int ti;

	if (!PyArg_ParseTuple( args, "i", &ti )) {
		return AttributeError( GemRB_Table_GetRowCount__doc );
	}

	Holder<TableMgr> tm = gamedata->GetTable( ti );
	if (tm == NULL) {
		return RuntimeError("Can't find resource");
	}

	return PyInt_FromLong( tm->GetRowCount() );
}

PyDoc_STRVAR( GemRB_Table_GetColumnCount__doc,
"GetTableColumnCount(TableIndex[, Row]) => ColumnCount\n\n"
"Returns the number of columns in the given row of a 2DA Table. Row may be omitted." );

static PyObject* GemRB_Table_GetColumnCount(PyObject * /*self*/, PyObject* args)
{
	int ti;
	int row = 0;

	if (!PyArg_ParseTuple( args, "i|i", &ti, &row )) {
		return AttributeError( GemRB_Table_GetColumnCount__doc );
	}

	Holder<TableMgr> tm = gamedata->GetTable( ti );
	if (tm == NULL) {
		return RuntimeError("Can't find resource");
	}

	return PyInt_FromLong( tm->GetColumnCount(row) );
}

PyDoc_STRVAR( GemRB_LoadSymbol__doc,
"LoadSymbol(IDSResRef) => SymbolIndex\n\n"
"Loads an IDS Symbol Table." );

static PyObject* GemRB_LoadSymbol(PyObject * /*self*/, PyObject* args)
{
	const char* string;

	if (!PyArg_ParseTuple( args, "s", &string )) {
		return AttributeError( GemRB_LoadSymbol__doc );
	}

	int ind = core->LoadSymbol( string );
	if (ind == -1) {
		return NULL;
	}

	return gs->ConstructObject("Symbol", ind);
}

PyDoc_STRVAR( GemRB_Symbol_Unload__doc,
"UnloadSymbol(SymbolIndex)\n\n"
"Unloads an IDS Symbol Table." );

static PyObject* GemRB_Symbol_Unload(PyObject * /*self*/, PyObject* args)
{
	int si;

	if (!PyArg_ParseTuple( args, "i", &si )) {
		return AttributeError( GemRB_Symbol_Unload__doc );
	}

	int ind = core->DelSymbol( si );
	if (ind == -1) {
		return NULL;
	}

	Py_RETURN_NONE;
}

PyDoc_STRVAR( GemRB_Symbol_GetValue__doc,
"GetSymbolValue(SymbolIndex, StringVal) => int\n"
"GetSymbolValue(SymbolIndex, IntVal) => string\n\n"
"Returns a field of an IDS Symbol Table." );

static PyObject* GemRB_Symbol_GetValue(PyObject * /*self*/, PyObject* args)
{
	PyObject* si, * sym;

	if (PyArg_UnpackTuple( args, "ref", 2, 2, &si, &sym )) {
		if (!PyObject_TypeCheck( si, &PyInt_Type )) {
			return AttributeError( GemRB_Symbol_GetValue__doc );
		}
		long SymbolIndex = PyInt_AsLong( si );
		if (PyObject_TypeCheck( sym, &PyString_Type )) {
			char* syms = PyString_AsString( sym );
			Holder<SymbolMgr> sm = core->GetSymbol( SymbolIndex );
			if (!sm)
				return NULL;
			long val = sm->GetValue( syms );
			return PyInt_FromLong( val );
		}
		if (PyObject_TypeCheck( sym, &PyInt_Type )) {
			long symi = PyInt_AsLong( sym );
			Holder<SymbolMgr> sm = core->GetSymbol( SymbolIndex );
			if (!sm)
				return NULL;
			const char* str = sm->GetValue( symi );
			return PyString_FromString( str );
		}
	}
	return AttributeError( GemRB_Symbol_GetValue__doc );
}

PyDoc_STRVAR( GemRB_Window_GetControl__doc,
"GetControlObject(WindowID, ControlID) => GControl, or\n"
"Window.GetControl(ControlID) => GControl\n\n"
"Returns a control as an object." );

static PyObject* GemRB_Window_GetControl(PyObject * /*self*/, PyObject* args)
{
	int WindowIndex, ControlID;

	if (!PyArg_ParseTuple( args, "ii", &WindowIndex, &ControlID )) {
		return AttributeError( GemRB_Window_GetControl__doc );
	}

	int ctrlindex = GetControlIndex(WindowIndex, ControlID);
	if (ctrlindex == -1) {
		char tmp[40];
		snprintf(tmp, sizeof(tmp), "Control (ID: %d) was not found!", ControlID);
		return RuntimeError(tmp);
	}

	PyObject* ret = 0;
	Control *ctrl = GetControl(WindowIndex, ctrlindex, -1);
	if (!ctrl) {
		return RuntimeError( "Control is not found" );
	}
	const char* type = "Control";
	switch(ctrl->ControlType) {
	case IE_GUI_LABEL:
		type = "Label";
		break;
	case IE_GUI_EDIT:
		type = "TextEdit";
		break;
	case IE_GUI_SCROLLBAR:
		type = "ScrollBar";
		break;
	case IE_GUI_TEXTAREA:
		type = "TextArea";
		break;
	case IE_GUI_BUTTON:
		type = "Button";
		break;
	case IE_GUI_WORLDMAP:
		type = "WorldMap";
		break;
	default:
		break;
	}
	PyObject* ctrltuple = Py_BuildValue("(ii)", WindowIndex, ctrlindex);
	ret = gs->ConstructObject(type, ctrltuple);
	Py_DECREF(ctrltuple);

	if (!ret) {
		char buf[256];
		snprintf( buf, sizeof( buf ), "Couldn't construct Control object for control %d in window %d!", ControlID, WindowIndex );
		return RuntimeError(buf);
	}
	return ret;
}

PyDoc_STRVAR( GemRB_Window_HasControl__doc,
"HasControl(WindowIndex, ControlID[, ControlType]) => bool\n\n"
"Returns true if the control exists." );

static PyObject* GemRB_Window_HasControl(PyObject * /*self*/, PyObject* args)
{
	int WindowIndex, ControlID;
	int Type = -1;

	if (!PyArg_ParseTuple( args, "ii|i", &WindowIndex, &ControlID, &Type )) {
		return AttributeError( GemRB_Window_HasControl__doc );
	}
	int ret = GetControlIndex( WindowIndex, ControlID );
	if (ret == -1) {
		return PyInt_FromLong( 0 );
	}

	if (Type!=-1) {
		Control *ctrl = GetControl(WindowIndex, ControlID, -1);
		if (ctrl->ControlType!=Type) {
			return PyInt_FromLong( 0 );
		}
	}
	return PyInt_FromLong( 1 );
}

PyDoc_STRVAR( GemRB_Control_QueryText__doc,
"QueryText(WindowIndex, ControlIndex) => string\n\n"
"Returns the Text of a control." );

static PyObject* GemRB_Control_QueryText(PyObject * /*self*/, PyObject* args)
{
	int wi, ci;

	if (!PyArg_ParseTuple( args, "ii", &wi, &ci )) {
		return AttributeError( GemRB_Control_QueryText__doc );
	}

	Control *ctrl = GetControl(wi, ci, -1);
	if (!ctrl) {
		return NULL;
	}
	char* cStr = MBCStringFromString(ctrl->QueryText());
	if (cStr) {
		PyObject* pyStr = PyString_FromString(cStr);
		free(cStr);
		return pyStr;
	}
	Py_RETURN_NONE;
}

PyDoc_STRVAR( GemRB_TextEdit_SetBufferLength__doc,
"SetBufferLength(WindowIndex, ControlIndex, Length)\n\n"
"Sets the maximum text length of a TextEdit Control. It cannot be more than 65535." );

static PyObject* GemRB_TextEdit_SetBufferLength(PyObject * /*self*/, PyObject* args)
{
	int WindowIndex, ControlIndex, Length;

	if (!PyArg_ParseTuple( args, "iii", &WindowIndex, &ControlIndex, &Length)) {
		return AttributeError( GemRB_TextEdit_SetBufferLength__doc );
	}

	TextEdit* te = (TextEdit *) GetControl( WindowIndex, ControlIndex, IE_GUI_EDIT );
	if (!te)
		return NULL;

	if ((ieDword) Length>0xffff) {
		return AttributeError( GemRB_Control_QueryText__doc );
	}

	te->SetBufferLength((ieWord) Length );

	Py_RETURN_NONE;
}

PyDoc_STRVAR( GemRB_Control_SetText__doc,
"SetText(WindowIndex, ControlIndex, String|Strref) => int\n\n"
"Sets the Text of a control in a Window." );

static PyObject* GemRB_Control_SetText(PyObject * /*self*/, PyObject* args)
{
	int WindowIndex, ControlIndex;
	PyObject* str;

	if (!PyArg_ParseTuple( args, "iiO", &WindowIndex, &ControlIndex, &str)) {
		return AttributeError( GemRB_TextEdit_SetBufferLength__doc );
	}

	Control *ctrl = GetControl(WindowIndex, ControlIndex, -1);
	if (!ctrl) {
		return RuntimeError("Invalid Control");
	}

	if (PyObject_TypeCheck( str, &PyInt_Type )) { // strref
		ieStrRef StrRef = (ieStrRef)PyInt_AsLong( str );
		String* string = core->GetString( StrRef );
		ctrl->SetText(string);
		delete string;
	} else if (str == Py_None) {
		// clear the text
		ctrl->SetText(NULL);
	} else { // string value of the object
		const String* string = StringFromCString( PyString_AsString( str ) );
		ctrl->SetText(string);
		delete string;
	}

	Py_RETURN_NONE;
}

PyDoc_STRVAR( GemRB_TextArea_Append__doc,
"TextAreaAppend(WindowIndex, ControlIndex, String|Strref [, Flag]])\n\n"
"Appends the Text to the TextArea Control in the Window. "
"If Flag is given, then it will use that value as a GetString flag.");

static PyObject* GemRB_TextArea_Append(PyObject * /*self*/, PyObject* args)
{
	PyObject* wi, * ci, * pystr;
	PyObject* flag = NULL;
	long WindowIndex, ControlIndex;

	if (!PyArg_UnpackTuple( args, "ref", 3, 4, &wi, &ci, &pystr, &flag )) {
		return AttributeError( GemRB_TextArea_Append__doc );
	}
	if (!PyObject_TypeCheck( wi, &PyInt_Type ) ||
		!PyObject_TypeCheck( ci, &PyInt_Type ) ||
		( !PyObject_TypeCheck( pystr, &PyString_Type ) &&
		!PyObject_TypeCheck( pystr, &PyInt_Type ) )) {
		return AttributeError( GemRB_TextArea_Append__doc );
	}
	WindowIndex = PyInt_AsLong( wi );
	ControlIndex = PyInt_AsLong( ci );

	TextArea* ta = ( TextArea* ) GetControl( WindowIndex, ControlIndex, IE_GUI_TEXTAREA);
	if (!ta) {
		return NULL;
	}

	String* str = NULL;
	if (PyObject_TypeCheck( pystr, &PyString_Type )) {
		str = StringFromCString(PyString_AsString( pystr ));
	} else {
		ieDword flags = 0;
		if (flag) {
			if (!PyObject_TypeCheck( flag, &PyInt_Type )) {
				Log(ERROR, "GUIScript", "Syntax Error: GetString flag must be integer");
				return NULL;
			}
			flags = (ieDword)PyInt_AsLong( flag );
		}
		str = core->GetString( (ieStrRef)PyInt_AsLong( pystr ), flags );
	}
	if (str) {
		ta->AppendText( *str );
		delete str;
	}

	Py_RETURN_NONE;
}

PyDoc_STRVAR( GemRB_TextArea_Clear__doc,
"TextAreaClear(WindowIndex, ControlIndex)\n\n"
"Clears the Text from the TextArea Control in the Window." );

static PyObject* GemRB_TextArea_Clear(PyObject * /*self*/, PyObject* args)
{
	PyObject* wi, * ci;
	long WindowIndex, ControlIndex;

	if (!PyArg_UnpackTuple( args, "ref", 2, 2, &wi, &ci )) {
		return AttributeError( GemRB_TextArea_Clear__doc );
	}
	if (!PyObject_TypeCheck( wi, &PyInt_Type ) ||
		!PyObject_TypeCheck( ci, &PyInt_Type )) {
		return AttributeError( GemRB_TextArea_Clear__doc );
	}
	WindowIndex = PyInt_AsLong( wi );
	ControlIndex = PyInt_AsLong( ci );
	TextArea* ta = ( TextArea* ) GetControl( WindowIndex, ControlIndex, IE_GUI_TEXTAREA);
	if (!ta) {
		return NULL;
	}
	ta->ClearText();

	Py_RETURN_NONE;
}

PyDoc_STRVAR( GemRB_Control_SetTooltip__doc,
"SetTooltip(WindowIndex, ControlIndex, String|Strref[, Function]) => int\n\n"
"Sets control's tooltip. The optional function number will set the function key linkage as well." );

static PyObject* GemRB_Control_SetTooltip(PyObject * /*self*/, PyObject* args)
{
	PyObject* str;
	int WindowIndex, ControlIndex;
	char* string;
	int function = 0;

	if (!PyArg_ParseTuple( args, "iiO|i", &WindowIndex, &ControlIndex, &str, &function)) {
		return AttributeError( GemRB_Control_SetTooltip__doc );
	}

	Control* ctrl = GetControl( WindowIndex, ControlIndex, -1);
	if (!ctrl) {
		return RuntimeError("Cannot find control!");
	}

	if (PyObject_TypeCheck( str, &PyString_Type )) {
		string = PyString_AsString( str );
		if (string == NULL) {
			return RuntimeError("Null string received");
		}
		if (function) {
			SetFunctionTooltip(WindowIndex, ControlIndex, string, function);
		} else {
			core->SetTooltip(ctrl, string );
		}
	} else {
		ieStrRef StrRef = (ieStrRef)PyInt_AsLong( str );
		if (StrRef != static_cast<ieStrRef>(-1)) {
			char* str = core->GetCString( StrRef );

			if (function) {
				SetFunctionTooltip(WindowIndex, ControlIndex, str, function );
			} else {
				core->SetTooltip( ctrl, str );
				core->FreeString( str );
			}
		}
	}

	Py_RETURN_NONE;
}

PyDoc_STRVAR( GemRB_Window_SetVisible__doc,
"SetVisible(WindowIndex, Visible)=>bool\n\n"
"Sets the Visibility Flag of a Window." );

static PyObject* GemRB_Window_SetVisible(PyObject * /*self*/, PyObject* args)
{
	int WindowIndex;
	int visible;

	if (!PyArg_ParseTuple( args, "ii", &WindowIndex, &visible )) {
		return AttributeError( GemRB_Window_SetVisible__doc );
	}

	int ret = core->SetVisible( WindowIndex, visible );
	if (ret == -1) {
		return RuntimeError("Invalid window in SetVisible");
	}
	if (!WindowIndex) {
		core->SetEventFlag(EF_CONTROL);
	}

	Py_RETURN_NONE;
}

//useful only for ToB and HoW, sets masterscript/worldmap name
PyDoc_STRVAR( GemRB_SetMasterScript__doc,
"SetMasterScript(ScriptResRef, WMPResRef)\n\n"
"Sets the worldmap and masterscript names." );

static PyObject* GemRB_SetMasterScript(PyObject * /*self*/, PyObject* args)
{
	char* script;
	char* worldmap1;
	char* worldmap2 = NULL;

	if (!PyArg_ParseTuple( args, "ss|s", &script, &worldmap1, &worldmap2 )) {
		return AttributeError( GemRB_SetMasterScript__doc );
	}
	strnlwrcpy( core->GlobalScript, script, 8 );
	strnlwrcpy( core->WorldMapName[0], worldmap1, 8 );
	if (!worldmap2) {
		memset(core->WorldMapName[1], 0, 8);
	} else {
		strnlwrcpy( core->WorldMapName[1], worldmap2, 8 );
	}
	core->UpdateMasterScript();
	Py_RETURN_NONE;
}

PyDoc_STRVAR( GemRB_Window_ShowModal__doc,
"ShowModal(WindowIndex, [Shadow=MODAL_SHADOW_NONE])\n\n"
"Show a Window on Screen setting the Modal Status. "
"If Shadow is MODAL_SHADOW_GRAY, other windows are grayed. "
"If Shadow is MODAL_SHADOW_BLACK, they are blacked out." );

static PyObject* GemRB_Window_ShowModal(PyObject * /*self*/, PyObject* args)
{
	int WindowIndex, Shadow = MODAL_SHADOW_NONE;

	if (!PyArg_ParseTuple( args, "i|i", &WindowIndex, &Shadow )) {
		return AttributeError( GemRB_Window_ShowModal__doc );
	}

	int ret = core->ShowModal( WindowIndex, (MODAL_SHADOW)Shadow );
	if (ret == -1) {
		return NULL;
	}

	core->PlaySound(DS_WINDOW_OPEN);
	Py_RETURN_NONE;
}

PyDoc_STRVAR( GemRB_SetTimedEvent__doc,
"SetTimedEvent(Function, Rounds)\n\n"
"Sets a timed event, the timing is handled by the game object\n"
"if the game object doesn't exist, this command is ignored." );

static PyObject* GemRB_SetTimedEvent(PyObject * /*self*/, PyObject* args)
{
	PyObject* function;
	int rounds;

	if (!PyArg_ParseTuple( args, "Oi", &function, &rounds )) {
		return AttributeError( GemRB_SetTimedEvent__doc );
	}

	EventHandler handler = NULL;
	if (function != Py_None && PyCallable_Check(function)) {
		handler = new PythonCallback(function);
	} else {
		char buf[256];
		// TODO: Print function name. (func.__name__)
		snprintf(buf, sizeof(buf), "Can't set timed event handler!");
		return RuntimeError(buf);
	}
	Game *game = core->GetGame();
	if (game) {
		game->SetTimedEvent(handler, rounds);
	}
	Py_RETURN_NONE;
}

PyDoc_STRVAR( GemRB_Control_SetEvent__doc,
"Control.SetEvent(EventMask, Function)\n\n"
"Sets an event of a control on a window to a script defined function." );

static PyObject* GemRB_Control_SetEvent(PyObject * /*self*/, PyObject* args)
{
	int WindowIndex, ControlIndex;
	int event;
	PyObject* func;

	if (!PyArg_ParseTuple(args, "iiiO", &WindowIndex, &ControlIndex,
				&event, &func)) {
		return AttributeError(GemRB_Control_SetEvent__doc);
	}

	Control* ctrl = GetControl(WindowIndex, ControlIndex, -1);
	if (!ctrl)
		return NULL;

	ControlEventHandler handler = NULL;
	if (func != Py_None && PyCallable_Check(func)) {
		handler = new PythonControlCallback(func);
	}
	if (!ctrl->SetEvent(event, handler)) {
		char buf[256];
		// TODO: Print function name. (func.__name__)
		snprintf(buf, sizeof(buf), "Can't set event handler!");
		return RuntimeError(buf);
	}

	Py_RETURN_NONE;
}

PyDoc_STRVAR( GemRB_SetNextScript__doc,
"SetNextScript(GUIScriptName)\n\n"
"Sets the Next Script File to be loaded." );

static PyObject* GemRB_SetNextScript(PyObject * /*self*/, PyObject* args)
{
	const char* funcName;

	if (!PyArg_ParseTuple( args, "s", &funcName )) {
		return AttributeError( GemRB_SetNextScript__doc );
	}

	if (!strcmp(funcName, "")) {
		return AttributeError( GemRB_SetNextScript__doc );
	}

	core->SetNextScript(funcName);

	Py_RETURN_NONE;
}

PyDoc_STRVAR( GemRB_Control_SetStatus__doc,
"SetControlStatus(WindowIndex, ControlIndex, Status)\n\n"
"Sets the status of a Control." );

static PyObject* GemRB_Control_SetStatus(PyObject * /*self*/, PyObject* args)
{
	int WindowIndex, ControlIndex;
	int status;

	if (!PyArg_ParseTuple( args, "iii", &WindowIndex, &ControlIndex, &status )) {
		return AttributeError( GemRB_Control_SetStatus__doc );
	}

	Control* ctrl = GetControl(WindowIndex, ControlIndex, -1);
	if (ctrl == NULL) {
		return RuntimeError( "Control is not found." );
	}
	if (status&IE_GUI_CONTROL_FOCUSED) {
		core->GetEventMgr()->SetFocused(ctrl->Owner, ctrl);
	}

	//check if the status parameter was intended to use with this control
	//Focus will sadly break this at the moment, because it is common for all control types
	int check = (status >> 24) & 0xff;
	if ( (check!=0x7f) && (ctrl->ControlType != check) ) {
		return RuntimeError( "Control type is not matching." );
	}

	switch (ctrl->ControlType) {
		case IE_GUI_BUTTON:
			//Button
		{
			Button* btn = ( Button* ) ctrl;
			btn->SetState( ( unsigned char ) ( status & 0x7f ) );
		}
			break;
		case IE_GUI_WORLDMAP:
			break;
		default:
			ctrl->SetValue(status & 0x7f);
			break;
	}

	Py_RETURN_NONE;
}

PyDoc_STRVAR( GemRB_Control_AttachScrollBar__doc,
"AttachScrollBar(WindowIndex, ControlIndex, ScrollBarControlIndex)\n\n"
"Attaches a ScrollBar to another control." );

static PyObject* GemRB_Control_AttachScrollBar(PyObject * /*self*/, PyObject* args)
{
	int WindowIndex, ControlIndex, ScbControlIndex;

	if (!PyArg_ParseTuple( args, "iii", &WindowIndex, &ControlIndex, &ScbControlIndex )) {
		return AttributeError( GemRB_Control_AttachScrollBar__doc );
	}

	Control *ctrl = GetControl(WindowIndex, ControlIndex, -1);
	if (!ctrl) {
		return NULL;
	}

	ScrollBar* scb = (ScrollBar*)GetControl(WindowIndex, ScbControlIndex, IE_GUI_SCROLLBAR);
	if (!scb) {
		return NULL;
	}

	ctrl->SetScrollBar( scb );

	Py_RETURN_NONE;
}

PyDoc_STRVAR( GemRB_Control_SetVarAssoc__doc,
"SetVarAssoc(WindowIndex, ControlIndex, VariableName, LongValue)\n\n"
"Sets the name of the Variable associated with a control." );

static PyObject* GemRB_Control_SetVarAssoc(PyObject * /*self*/, PyObject* args)
{
	int WindowIndex, ControlIndex;
	PyObject* Value;
	char* VarName;

	if (!PyArg_ParseTuple( args, "iisO", &WindowIndex, &ControlIndex,
			&VarName, &Value )) {
		return AttributeError( GemRB_Control_SetVarAssoc__doc );
	}

	Control* ctrl = GetControl( WindowIndex, ControlIndex, -1 );
	if (!ctrl) {
		return NULL;
	}

	//max variable length is not 32, but 40 (in guiscripts), but that includes zero terminator!
	strnlwrcpy( ctrl->VarName, VarName, MAX_VARIABLE_LENGTH-1 );
	ctrl->SetValue((ieDword)PyInt_AsUnsignedLongMask(Value));

	/** setting the correct state for this control */
	/** it is possible to set up a default value, if Lookup returns false, use it */
	ieDword curVal = 0;
	core->GetDictionary()->Lookup( VarName, curVal );
	ctrl->Owner->RedrawControls(VarName, curVal);

	Py_RETURN_NONE;
}

PyDoc_STRVAR( GemRB_Window_Unload__doc,
"UnloadWindow(WindowIndex)\n\n"
"Unloads a previously Loaded Window." );

static PyObject* GemRB_Window_Unload(PyObject * /*self*/, PyObject* args)
{
	int WindowIndex;

	if (!PyArg_ParseTuple( args, "i", &WindowIndex )) {
		return AttributeError( GemRB_Window_Unload__doc );
	}

	unsigned short arg = (unsigned short) WindowIndex;
	if (arg == 0xffff) {
		return AttributeError( "Feature unsupported! ");
	}

	//Don't bug if the window wasn't loaded
	if (core->GetWindow(arg) ) {
		int ret = core->DelWindow( arg );
		if (ret == -1) {
			return RuntimeError( "Can't unload window!" );
		}

		core->PlaySound(DS_WINDOW_CLOSE);
	}
	Py_RETURN_NONE;
}

PyDoc_STRVAR( GemRB_Window_Invalidate__doc,
"InvalidateWindow(WindowIndex)\n\n"
"Invalidates the given Window." );

static PyObject* GemRB_Window_Invalidate(PyObject * /*self*/, PyObject* args)
{
	int WindowIndex;

	if (!PyArg_ParseTuple( args, "i", &WindowIndex )) {
		return AttributeError( GemRB_Window_Invalidate__doc );
	}

	Window* win = core->GetWindow( WindowIndex );
	if (win == NULL) {
		return RuntimeError("Cannot find window!");
	}
	win->MarkDirty();

	Py_RETURN_NONE;
}

PyDoc_STRVAR( GemRB_CreateWindow__doc,
"CreateWindow(WindowID, X, Y, Width, Height, MosResRef) => WindowIndex\n\n"
"Creates a new empty window and returns its index.");

static PyObject* GemRB_CreateWindow(PyObject * /*self*/, PyObject* args)
{
	int WindowID, x, y, w, h;
	char* Background;

	if (!PyArg_ParseTuple( args, "iiiiis", &WindowID, &x, &y,
			&w, &h, &Background )) {
		return AttributeError( GemRB_CreateWindow__doc );
	}
	int WindowIndex = core->CreateWindow( WindowID, Region(x, y, w, h), Background );
	if (WindowIndex == -1) {
		return RuntimeError( "Can't create window" );
	}

	return PyInt_FromLong( WindowIndex );
}

PyDoc_STRVAR( GemRB_Button_CreateLabelOnButton__doc,
"CreateLabelOnButton(WindowIndex, ControlIndex, NewControlID, font, align)"
"Creates a label on top of a button, copying the button's size and position." );

static PyObject* GemRB_Button_CreateLabelOnButton(PyObject * /*self*/, PyObject* args)
{
	int WindowIndex, ControlIndex, ControlID, align;
	char *font;

	if (!PyArg_ParseTuple( args, "iiisi", &WindowIndex, &ControlIndex,
			&ControlID, &font, &align )) {
		return AttributeError( GemRB_Button_CreateLabelOnButton__doc );
	}

	Window* win = core->GetWindow( WindowIndex );
	if (win == NULL) {
		return RuntimeError("Cannot find window!");
	}
	Control *btn = GetControl(WindowIndex, ControlIndex, IE_GUI_BUTTON);
	if (!btn) {
		return NULL;
	}
	Region frame = Region(Point(0, 5), btn->Dimensions());
	frame.h -= 10;
	Label* lbl = new Label(frame, core->GetFont( font ), L"" );
	lbl->ControlID = ControlID;
	lbl->SetAlignment( align );
	btn->AddSubviewInFrontOfView( lbl );

	int ret = GetControlIndex( WindowIndex, ControlID );

	if (ret<0) {
		return NULL;
	}
	return PyInt_FromLong( ret );
}

PyDoc_STRVAR( GemRB_Window_CreateLabel__doc,
"CreateLabel(WindowIndex, ControlID, x, y, w, h, font, text, align)\n\n"
"Creates and adds a new Label to a Window." );

static PyObject* GemRB_Window_CreateLabel(PyObject * /*self*/, PyObject* args)
{
	int WindowIndex, ControlID, align;
	Region rgn;
	char *font, *text;

	if (!PyArg_ParseTuple( args, "iiiiiissi", &WindowIndex, &ControlID, &rgn.x,
			&rgn.y, &rgn.w, &rgn.h, &font, &text, &align )) {
		return AttributeError( GemRB_Window_CreateLabel__doc );
	}

	Window* win = core->GetWindow( WindowIndex );
	if (win == NULL) {
		return RuntimeError("Cannot find window!");
	}
	String* string = StringFromCString(text);
	Label* lbl = new Label(rgn, core->GetFont( font ), (string) ? *string : L"" );
	delete string;

	lbl->ControlID = ControlID;
	lbl->SetAlignment( align );
	win->AddSubviewInFrontOfView( lbl );

	int ret = GetControlIndex( WindowIndex, ControlID );
	if (ret<0) {
		return NULL;
	}
	return PyInt_FromLong( ret );
}

PyDoc_STRVAR( GemRB_Label_SetTextColor__doc,
"SetLabelTextColor(WindowIndex, ControlIndex, red, green, blue)\n\n"
"Sets the Text Color of a Label Control." );
static PyObject* GemRB_Label_SetTextColor(PyObject * /*self*/, PyObject* args)
{
	int WindowIndex, ControlIndex;
	int r, g, b;

	if (!PyArg_ParseTuple( args, "iiiii", &WindowIndex, &ControlIndex, &r, &g,
			&b )) {
		return AttributeError( GemRB_Label_SetTextColor__doc );
	}

	Label* lab = ( Label* ) GetControl(WindowIndex, ControlIndex, IE_GUI_LABEL);
	if (!lab) {
		return NULL;
	}

	const Color fore = { (ieByte) r, (ieByte) g, (ieByte) b, 0};
	lab->SetColor( fore, ColorBlack );

	Py_RETURN_NONE;
}

PyDoc_STRVAR( GemRB_Window_CreateTextEdit__doc,
"CreateTextEdit(WindowIndex, ControlID, x, y, w, h, font, text)\n\n"
"Creates and adds a new TextEdit to a Window." );

static PyObject* GemRB_Window_CreateTextEdit(PyObject * /*self*/, PyObject* args)
{
	int WindowIndex, ControlID;
	Region rgn;
	char *font, *cstr;

	if (!PyArg_ParseTuple( args, "iiiiiiss", &WindowIndex, &ControlID, &rgn.x,
			&rgn.y, &rgn.w, &rgn.h, &font, &cstr )) {
		return AttributeError( GemRB_Window_CreateTextEdit__doc );
	}

	Window* win = core->GetWindow( WindowIndex );
	if (win == NULL) {
		return RuntimeError("Cannot find window!");
	}
	//there is no need to set these differently, currently
	TextEdit* edit = new TextEdit(rgn, 500, 0, 0);
	edit->SetFont( core->GetFont( font ) );
	edit->ControlID = ControlID;
	String* text = StringFromCString(cstr);
	edit->Control::SetText( text );
	delete text;
	win->AddSubviewInFrontOfView( edit );

	Sprite2D* spr = core->GetCursorSprite();
	if (spr)
		edit->SetCursor( spr );
	else
		return RuntimeError( "Cursor BAM not found" );

	int ret = GetControlIndex( WindowIndex, ControlID );

	if (ret<0) {
		return NULL;
	}
	return PyInt_FromLong( ret );
}

PyDoc_STRVAR( GemRB_Window_CreateScrollBar__doc,
"CreateScrollBar(WindowIndex, ControlID, x, y, w, h, ResRef) => ControlIndex\n\n"
"Creates and adds a new ScrollBar to a Window.");

static PyObject* GemRB_Window_CreateScrollBar(PyObject * /*self*/, PyObject* args)
{
	int WindowIndex, ControlID;
	char* resRef;
	Region rgn;

	// hidden parameters from CreateScrollBar decorator
	int cycle, up, upPr, down, downPr, trough, slider;

	if (!PyArg_ParseTuple( args, "iiiiiisiiiiiii", &WindowIndex, &ControlID, &rgn.x, &rgn.y,
			&rgn.w, &rgn.h, &resRef, &cycle, &up, &upPr, &down, &downPr, &trough, &slider )) {
		return AttributeError( GemRB_Window_CreateScrollBar__doc );
	}

	Window* win = core->GetWindow( WindowIndex );
	if (win == NULL) {
		return RuntimeError("Cannot find window!");
	}

	AnimationFactory* af = ( AnimationFactory* )
	gamedata->GetFactoryResource( resRef, IE_BAM_CLASS_ID, IE_NORMAL );
	if (!af) {
		char tmpstr[24];

		snprintf(tmpstr,sizeof(tmpstr),"%s BAM not found", resRef);
		return RuntimeError( tmpstr );
	}

	Sprite2D* images[IE_SCROLLBAR_IMAGE_COUNT];
	images[IE_GUI_SCROLLBAR_UP_UNPRESSED] = af->GetFrame( up, cycle );
	images[IE_GUI_SCROLLBAR_UP_PRESSED] = af->GetFrame( upPr, cycle );
	images[IE_GUI_SCROLLBAR_DOWN_UNPRESSED] = af->GetFrame( down, cycle );
	images[IE_GUI_SCROLLBAR_DOWN_PRESSED] = af->GetFrame( downPr, cycle );
	images[IE_GUI_SCROLLBAR_TROUGH] = af->GetFrame( trough, cycle );
	images[IE_GUI_SCROLLBAR_SLIDER] = af->GetFrame( slider, cycle );

	ScrollBar* sb = new ScrollBar(rgn, images);
	sb->ControlID = ControlID;
<<<<<<< HEAD
	win->SetScrollBar(sb);
=======
	win->AddControl( sb );

	int ret = GetControlIndex( WindowIndex, ControlID );

	if (ret<0) {
		return NULL;
	}
	win->Link(sb->ControlID, -1);
>>>>>>> 88fecde2

	Py_RETURN_NONE;
}


PyDoc_STRVAR( GemRB_Window_CreateButton__doc,
"CreateButton(WindowIndex, ControlID, x, y, w, h) => ControlIndex\n\n"
"Creates and adds a new Button to a Window." );

static PyObject* GemRB_Window_CreateButton(PyObject * /*self*/, PyObject* args)
{
	int WindowIndex, ControlID;
	Region rgn;

	if (!PyArg_ParseTuple( args, "iiiiii", &WindowIndex, &ControlID, &rgn.x, &rgn.y,
			&rgn.w, &rgn.h )) {
		return AttributeError( GemRB_Window_CreateButton__doc );
	}

	Window* win = core->GetWindow( WindowIndex );
	if (win == NULL) {
		return RuntimeError("Cannot find window!");
	}

	Button* btn = new Button(rgn);
	btn->ControlID = ControlID;
	win->AddSubviewInFrontOfView( btn );

	int ret = GetControlIndex( WindowIndex, ControlID );

	if (ret<0) {
		return NULL;
	}
	return PyInt_FromLong( ret );
}

PyDoc_STRVAR( GemRB_TextEdit_SetBackground__doc,
"SetBackground(WindowIndex, ControlIndex, ResRef)\n\n"
"Sets the background MOS for a TextEdit control.");

static PyObject* GemRB_TextEdit_SetBackground(PyObject * /*self*/, PyObject* args)
{
	int WindowIndex, ControlIndex;
	char *ResRef;

	if (!PyArg_ParseTuple( args, "iis", &WindowIndex, &ControlIndex,&ResRef) ) {
		return AttributeError( GemRB_TextEdit_SetBackground__doc );
	}
	TextEdit* te = ( TextEdit* ) GetControl(WindowIndex, ControlIndex, IE_GUI_EDIT);
	if (!te) {
		return NULL;
	}

	if (ResRef[0]) {
		ResourceHolder<ImageMgr> im(ResRef);
		if (im == NULL) {
			return RuntimeError("Picture resource not found!\n");
		}

		Sprite2D* Picture = im->GetSprite2D();
		if (Picture == NULL) {
			return RuntimeError("Failed to acquire the picture!\n");
		}
		te->SetBackground(Picture);
	} else {
		te->SetBackground(NULL);
	}

	Py_RETURN_NONE;
}

PyDoc_STRVAR( GemRB_Button_SetSprites__doc,
"SetButtonSprites(WindowIndex, ControlIndex, ResRef, Cycle, UnpressedFrame, PressedFrame, SelectedFrame, DisabledFrame)\n\n"
"Sets a Button Sprites Images." );

static PyObject* GemRB_Button_SetSprites(PyObject * /*self*/, PyObject* args)
{
	int WindowIndex, ControlIndex, cycle, unpressed, pressed, selected,
		disabled;
	char *ResRef;

	if (!PyArg_ParseTuple( args, "iisiiiii", &WindowIndex, &ControlIndex,
			&ResRef, &cycle, &unpressed, &pressed, &selected, &disabled )) {
		return AttributeError( GemRB_Button_SetSprites__doc );
	}

	Button* btn = ( Button* ) GetControl(WindowIndex, ControlIndex, IE_GUI_BUTTON);
	if (!btn) {
		return NULL;
	}

	if (ResRef[0] == 0) {
		btn->SetImage( BUTTON_IMAGE_NONE, NULL );
		Py_RETURN_NONE;
	}

	AnimationFactory* af = ( AnimationFactory* )
		gamedata->GetFactoryResource( ResRef,
				IE_BAM_CLASS_ID, IE_NORMAL );
	if (!af) {
		char tmpstr[24];

		snprintf(tmpstr,sizeof(tmpstr),"%s BAM not found", ResRef);
		return RuntimeError( tmpstr );
	}
	Sprite2D *tspr = af->GetFrame(unpressed, (unsigned char)cycle);
	btn->SetImage( BUTTON_IMAGE_UNPRESSED, tspr );
	tspr = af->GetFrame( pressed, (unsigned char) cycle);
	btn->SetImage( BUTTON_IMAGE_PRESSED, tspr );
	tspr = af->GetFrame( selected, (unsigned char) cycle);
	btn->SetImage( BUTTON_IMAGE_SELECTED, tspr );
	tspr = af->GetFrame( disabled, (unsigned char) cycle);
	btn->SetImage( BUTTON_IMAGE_DISABLED, tspr );

	Py_RETURN_NONE;
}

PyDoc_STRVAR( GemRB_Button_SetOverlay__doc,
"SetButtonOverlay(WindowIndex, ControlIndex, Current, Max, r,g,b,a, r,g,b,a)\n\n"
"Sets up a portrait button for hitpoint overlay" );

static PyObject* GemRB_Button_SetOverlay(PyObject * /*self*/, PyObject* args)
{
	int WindowIndex, ControlIndex;
	double Clipping;
	int r1,g1,b1,a1;
	int r2,g2,b2,a2;

	if (!PyArg_ParseTuple( args, "iidiiiiiiii", &WindowIndex, &ControlIndex,
		&Clipping, &r1, &g1, &b1, &a1, &r2, &g2, &b2, &a2)) {
		return AttributeError( GemRB_Button_SetOverlay__doc );
	}

	Button* btn = ( Button* ) GetControl(WindowIndex, ControlIndex, IE_GUI_BUTTON);
	if (!btn) {
		return NULL;
	}

	const Color src = { (ieByte) r1, (ieByte) g1, (ieByte) b1, (ieByte) a1 };
	const Color dest = { (ieByte) r2, (ieByte) g2, (ieByte) b2, (ieByte) a2 };

	if (Clipping<0.0) Clipping = 0.0;
	else if (Clipping>1.0) Clipping = 1.0;
	//can't call clipping, because the change of ratio triggers color change
	btn->SetHorizontalOverlay(Clipping, src, dest);
	Py_RETURN_NONE;
}

PyDoc_STRVAR( GemRB_Button_SetBorder__doc,
"SetButtonBorder(WindowIndex, ControlIndex, BorderIndex, dx1, dy1, dx2, dy2, R, G, B, A, [enabled, filled])\n\n"
"Sets border/frame parameters for a button." );

static PyObject* GemRB_Button_SetBorder(PyObject * /*self*/, PyObject* args)
{
	int WindowIndex, ControlIndex, BorderIndex, dx1, dy1, dx2, dy2, enabled = 0, filled = 0;
	int r, g, b, a;

	if (!PyArg_ParseTuple( args, "iiiiiiiiiii|ii", &WindowIndex, &ControlIndex,
		&BorderIndex, &dx1, &dy1, &dx2, &dy2, &r, &g, &b, &a, &enabled, &filled)) {
		return AttributeError( GemRB_Button_SetBorder__doc );
	}

	Button* btn = ( Button* ) GetControl(WindowIndex, ControlIndex, IE_GUI_BUTTON);
	if (!btn) {
		return NULL;
	}

	const Color color = { (ieByte) r, (ieByte) g, (ieByte) b, (ieByte) a };
	btn->SetBorder( BorderIndex, dx1, dy1, dx2, dy2, color, (bool)enabled, (bool)filled );

	Py_RETURN_NONE;
}

PyDoc_STRVAR( GemRB_Button_EnableBorder__doc,
"EnableButtonBorder(WindowIndex, ControlIndex, BorderIndex, enabled)\n\n"
"Enable or disable specified border/frame." );

static PyObject* GemRB_Button_EnableBorder(PyObject * /*self*/, PyObject* args)
{
	int WindowIndex, ControlIndex, BorderIndex, enabled;

	if (!PyArg_ParseTuple( args, "iiii", &WindowIndex, &ControlIndex,
			&BorderIndex, &enabled)) {
		return AttributeError( GemRB_Button_EnableBorder__doc );
	}

	Button* btn = ( Button* ) GetControl(WindowIndex, ControlIndex, IE_GUI_BUTTON);
	if (!btn) {
		return NULL;
	}

	btn->EnableBorder( BorderIndex, (bool)enabled );

	Py_RETURN_NONE;
}

PyDoc_STRVAR( GemRB_Button_SetFont__doc,
"SetButtonFont(WindowIndex, ControlIndex, FontResRef)\n\n"
"Sets font used for drawing button label." );

static PyObject* GemRB_Button_SetFont(PyObject * /*self*/, PyObject* args)
{
	int WindowIndex, ControlIndex;
	char *FontResRef;

	if (!PyArg_ParseTuple( args, "iis", &WindowIndex, &ControlIndex,
			&FontResRef)) {
		return AttributeError( GemRB_Button_SetFont__doc );
	}

	Button* btn = ( Button* ) GetControl(WindowIndex, ControlIndex, IE_GUI_BUTTON);
	if (!btn) {
		return NULL;
	}

	btn->SetFont( core->GetFont( FontResRef ));

	Py_RETURN_NONE;
}

PyDoc_STRVAR( GemRB_Button_SetAnchor__doc,
"Button.SetAnchor(WindowIndex, ControlIndex, x, y)\n\n"
"Sets explicit anchor used for drawing button label." );

static PyObject* GemRB_Button_SetAnchor(PyObject * /*self*/, PyObject* args)
{
	int WindowIndex, ControlIndex, x, y;

	if (!PyArg_ParseTuple( args, "iiii", &WindowIndex, &ControlIndex, &x, &y)) {
		return AttributeError( GemRB_Button_SetAnchor__doc );
	}

	Button* btn = ( Button* ) GetControl(WindowIndex, ControlIndex, IE_GUI_BUTTON);
	if (!btn) {
		return NULL;
	}

	btn->SetAnchor(x, y);

	Py_RETURN_NONE;
}

PyDoc_STRVAR( GemRB_Button_SetPushOffset__doc,
"Button.SetPushOffset(WindowIndex, ControlIndex, x, y)\n\n"
"Sets pixel offset for drawing pictures and label when the button is pressed." );

static PyObject* GemRB_Button_SetPushOffset(PyObject * /*self*/, PyObject* args)
{
	int WindowIndex, ControlIndex, x, y;

	if (!PyArg_ParseTuple( args, "iiii", &WindowIndex, &ControlIndex, &x, &y)) {
		return AttributeError( GemRB_Button_SetPushOffset__doc );
	}

	Button* btn = ( Button* ) GetControl(WindowIndex, ControlIndex, IE_GUI_BUTTON);
	if (!btn) {
		return NULL;
	}

	btn->SetPushOffset(x, y);

	Py_RETURN_NONE;
}

PyDoc_STRVAR( GemRB_Button_SetTextColor__doc,
"SetButtonTextColor(WindowIndex, ControlIndex, red, green, blue[, invert=false])\n\n"
"Sets the Text Color of a Button Control. Invert is used for fonts with swapped background and text colors." );

static PyObject* GemRB_Button_SetTextColor(PyObject * /*self*/, PyObject* args)
{
	int WindowIndex, ControlIndex, swap = 0;
	int r, g, b;

	if (!PyArg_ParseTuple( args, "iiiii|i", &WindowIndex, &ControlIndex, &r, &g, &b, &swap )) {
		return AttributeError( GemRB_Button_SetTextColor__doc );
	}

	Button* but = ( Button* ) GetControl(WindowIndex, ControlIndex, IE_GUI_BUTTON);
	if (!but) {
		return NULL;
	}

	const Color fore = { (ieByte) r, (ieByte) g, (ieByte) b, 0}, back = {0, 0, 0, 0};

	// FIXME: swap is a hack for fonts which apparently have swapped f & B
	// colors. Maybe it depends on need_palette?
	if (! swap)
		but->SetTextColor( fore, back );
	else
		but->SetTextColor( back, fore );


	Py_RETURN_NONE;
}

PyDoc_STRVAR( GemRB_Window_DeleteControl__doc,
"DeleteControl(WindowIndex, ControlID)\n\n"
"Deletes a control from a Window." );

static PyObject* GemRB_Window_DeleteControl(PyObject * /*self*/, PyObject* args)
{
	int WindowIndex, ControlID;

	if (!PyArg_ParseTuple( args, "ii", &WindowIndex, &ControlID)) {
		return AttributeError( GemRB_Window_DeleteControl__doc );
	}

	Window* win = core->GetWindow( WindowIndex );
	if (win == NULL) {
		return RuntimeError("Cannot find window!");
	}
<<<<<<< HEAD

	Control* ctrl = win->GetControlById(ControlID);
	if (ctrl) {
		delete win->RemoveSubview(ctrl);
=======
	int CtrlIndex = GetControlIndex( WindowIndex, ControlID );
	if (CtrlIndex != -1) {
		delete win->RemoveControl(CtrlIndex);
>>>>>>> 88fecde2
	}

	Py_RETURN_NONE;
}

PyDoc_STRVAR( GemRB_AddNewArea__doc,
"AddNewArea(_2daresref)\n\n"
"Adds the extension areas to the game.");

static PyObject* GemRB_AddNewArea(PyObject * /*self*/, PyObject* args)
{
	const char *resref;

	if (!PyArg_ParseTuple( args, "s", &resref)) {
		return AttributeError( GemRB_AddNewArea__doc );
	}

	AutoTable newarea(resref);
	if (!newarea) {
		return RuntimeError( "2da not found!\n");
	}

	WorldMap *wmap = core->GetWorldMap();
	if (!wmap) {
		return RuntimeError( "no worldmap loaded!");
	}

	const char *enc[5];
	int k;
	int links[4];
	int indices[4];
	int rows = newarea->GetRowCount();
	for(int i=0;i<rows;i++) {
		const char *area   = newarea->QueryField(i,0);
		const char *script = newarea->QueryField(i,1);
		int flags          = atoi(newarea->QueryField(i,2));
		int icon           = atoi(newarea->QueryField(i,3));
		int locx           = atoi(newarea->QueryField(i,4));
		int locy           = atoi(newarea->QueryField(i,5));
		int label          = atoi(newarea->QueryField(i,6));
		int name           = atoi(newarea->QueryField(i,7));
		const char *ltab   = newarea->QueryField(i,8);
		links[WMP_NORTH]   = atoi(newarea->QueryField(i,9));
		links[WMP_EAST]    = atoi(newarea->QueryField(i,10));
		links[WMP_SOUTH]   = atoi(newarea->QueryField(i,11));
		links[WMP_WEST]    = atoi(newarea->QueryField(i,12));
		//this is the number of links in the 2da, we don't need it
		int linksto        = atoi(newarea->QueryField(i,13));

		unsigned int local = 0;
		int linkcnt = wmap->GetLinkCount();
		for (k=0;k<4;k++) {
			indices[k] = linkcnt;
			linkcnt += links[k];
			local += links[k];
		}
		unsigned int total = linksto+local;

		AutoTable newlinks(ltab);
		if (!newlinks || total != newlinks->GetRowCount() ) {
			return RuntimeError( "invalid links 2da!");
		}

		WMPAreaEntry *entry = wmap->GetNewAreaEntry();
		strnuprcpy(entry->AreaName, area, 8);
		strnuprcpy(entry->AreaResRef, area, 8);
		strnuprcpy(entry->AreaLongName, script, 32);
		entry->SetAreaStatus(flags, BM_SET);
		entry->IconSeq = icon;
		entry->X = locx;
		entry->Y = locy;
		entry->LocCaptionName = label;
		entry->LocTooltipName = name;
		memset(entry->LoadScreenResRef, 0, sizeof(ieResRef));
		memcpy(entry->AreaLinksIndex, indices, sizeof(entry->AreaLinksIndex) );
		memcpy(entry->AreaLinksCount, links, sizeof(entry->AreaLinksCount) );

		int thisarea = wmap->GetEntryCount();
		wmap->AddAreaEntry(entry);
		for (unsigned int j=0;j<total;j++) {
			const char *larea = newlinks->QueryField(j,0);
			int lflags        = atoi(newlinks->QueryField(j,1));
			const char *ename = newlinks->QueryField(j,2);
			int distance      = atoi(newlinks->QueryField(j,3));
			int encprob       = atoi(newlinks->QueryField(j,4));
			for(k=0;k<5;k++) {
				enc[k]    = newlinks->QueryField(i,5+k);
			}
			int linktodir     = atoi(newlinks->QueryField(j,10));

			unsigned int areaindex;
			WMPAreaEntry *oarea = wmap->GetArea(larea, areaindex);
			if (!oarea) {
				//blabla
				return RuntimeError("cannot establish area link!");
			}
			WMPAreaLink *link = new WMPAreaLink();
			strnuprcpy(link->DestEntryPoint, ename, 32);
			link->DistanceScale = distance;
			link->DirectionFlags = lflags;
			link->EncounterChance = encprob;
			for(k=0;k<5;k++) {
				if (enc[k][0]=='*') {
					memset(link->EncounterAreaResRef[k],0,sizeof(ieResRef));
				} else {
					strnuprcpy(link->EncounterAreaResRef[k], enc[k], 8);
				}
			}

			//first come the local links, then 'links to' this area
			//local is total-linksto
			if (j<local) {
				link->AreaIndex = thisarea;
				//linktodir may need translation
				wmap->InsertAreaLink(areaindex, linktodir, link);
				delete link;
			} else {
				link->AreaIndex = areaindex;
				wmap->AddAreaLink(link);
			}
		}
	}

	Py_RETURN_NONE;
}

PyDoc_STRVAR( GemRB_WorldMap_AdjustScrolling__doc,
"AdjustScrolling(WindowIndex, ControlIndex, x, y)\n\n"
"Sets the scrolling offset of a WorldMapControl.");

static PyObject* GemRB_WorldMap_AdjustScrolling(PyObject * /*self*/, PyObject* args)
{
	int WindowIndex, ControlIndex, x, y;

	if (!PyArg_ParseTuple( args, "iiii", &WindowIndex, &ControlIndex, &x, &y )) {
		return AttributeError( GemRB_WorldMap_AdjustScrolling__doc );
	}

	core->AdjustScrolling( WindowIndex, ControlIndex, x, y );
	Py_RETURN_NONE;
}

PyDoc_STRVAR( GemRB_CreateMovement__doc,
"CreateMovement(Area, Entrance, Direction)\n\n"
"Moves actors to a new area." );

static PyObject* GemRB_CreateMovement(PyObject * /*self*/, PyObject* args)
{
	int everyone;
	char *area;
	char *entrance;
	int direction = 0;

	if (!PyArg_ParseTuple( args, "ss|i", &area, &entrance, &direction)) {
		return AttributeError( GemRB_CreateMovement__doc );
	}
	if (core->HasFeature(GF_TEAM_MOVEMENT) ) {
		everyone = CT_WHOLE;
	} else {
		everyone = CT_GO_CLOSER;
	}
	GET_GAME();

	GET_MAP();

	map->MoveToNewArea(area, entrance, (unsigned int)direction, everyone, NULL);
	Py_RETURN_NONE;
}

PyDoc_STRVAR( GemRB_UpdateWorldMap__doc,
"UpdateWorldMap(ResRef, [AreaResRef])\n\n"
"Reloads the world map from ResRef.\n"
"If AreaResRef is given only updates if that area is missing." );

static PyObject* GemRB_UpdateWorldMap(PyObject * /*self*/, PyObject* args)
{
	char *wmResRef, *areaResRef = NULL;
	bool update = true;

	if (!PyArg_ParseTuple( args, "s|s", &wmResRef, &areaResRef)) {
		return AttributeError( GemRB_UpdateWorldMap__doc );
	}

	if (areaResRef != NULL) {
		unsigned int i;
		update = (core->GetWorldMap()->GetArea( areaResRef, i ) == NULL);
	}

	if (update)
		core->UpdateWorldMap(wmResRef);

	Py_RETURN_NONE;
}

PyDoc_STRVAR( GemRB_WorldMap_GetDestinationArea__doc,
"GetDestinationArea(WindowIndex, ControlID[, RndEncounter]) => WorldMap entry\n\n"
"Returns the last area pointed on the worldmap.\n"
"If the random encounter flag is set, the random encounters will be evaluated too." );

static PyObject* GemRB_WorldMap_GetDestinationArea(PyObject * /*self*/, PyObject* args)
{
	int WindowIndex, ControlIndex;
	int eval = 0;

	if (!PyArg_ParseTuple( args, "ii|i", &WindowIndex, &ControlIndex, &eval)) {
		return AttributeError( GemRB_WorldMap_GetDestinationArea__doc );
	}

	WorldMapControl* wmc = (WorldMapControl *) GetControl(WindowIndex, ControlIndex, IE_GUI_WORLDMAP);
	if (!wmc) {
		return NULL;
	}
	//no area was pointed on
	if (!wmc->Area) {
		Py_RETURN_NONE;
	}
	WorldMap *wm = core->GetWorldMap();
	PyObject* dict = PyDict_New();
	//the area the user clicked on
	PyDict_SetItemString(dict, "Target", PyString_FromString (wmc->Area->AreaName) );
	PyDict_SetItemString(dict, "Destination", PyString_FromString (wmc->Area->AreaName) );

	if (!strnicmp(wmc->Area->AreaName, core->GetGame()->CurrentArea, 8)) {
		PyDict_SetItemString(dict, "Distance", PyInt_FromLong (-1) );
		return dict;
	}

	bool encounter;
	int distance;
	WMPAreaLink *wal = wm->GetEncounterLink(wmc->Area->AreaName, encounter);
	if (!wal) {
		PyDict_SetItemString(dict, "Distance", PyInt_FromLong (-1) );
		return dict;
	}
	PyDict_SetItemString(dict, "Entrance", PyString_FromString (wal->DestEntryPoint) );
	PyDict_SetItemString(dict, "Direction", PyInt_FromLong (wal->DirectionFlags) );
	distance = wm->GetDistance(wmc->Area->AreaName);

	if (eval) {
		wm->ClearEncounterArea();

		//evaluate the area the user will fall on in a random encounter
		if (encounter) {

			if(wal->EncounterChance>=100) {
				wal->EncounterChance-=100;
			}

			//bounty encounter
			ieResRef tmpresref;
			WMPAreaEntry *linkdest = wm->GetEntry(wal->AreaIndex);

			CopyResRef(tmpresref, linkdest->AreaResRef);
			if (core->GetGame()->RandomEncounter(tmpresref)) {
				displaymsg->DisplayConstantString(STR_AMBUSH, DMC_BG2XPGREEN);
				PyDict_SetItemString(dict, "Destination", PyString_FromString (tmpresref) );
				PyDict_SetItemString(dict, "Entrance", PyString_FromString ("") );
				distance = wm->GetDistance(linkdest->AreaResRef) - (wal->DistanceScale * 4 / 2);
				wm->SetEncounterArea(tmpresref, wal);
			} else {
				//regular random encounter, find a valid encounter area
				int i=rand()%5;

				for(int j=0;j<5;j++) {
					const char *area = wal->EncounterAreaResRef[(i+j)%5];

					if (area[0]) {
						displaymsg->DisplayConstantString(STR_AMBUSH, DMC_BG2XPGREEN);
						PyDict_SetItemString(dict, "Destination", PyString_FromString (area) );
						//drop player in the middle of the map
						PyDict_SetItemString(dict, "Entrance", PyString_FromString ("") );
						PyDict_SetItemString(dict, "Direction", PyInt_FromLong (ADIRF_CENTER) );
						//only count half the distance of the final link
						distance = wm->GetDistance(linkdest->AreaResRef) - (wal->DistanceScale * 4 / 2);
						wm->SetEncounterArea(area, wal);
						break;
					}
				}
			}
		}
	}

	PyDict_SetItemString(dict, "Distance", PyInt_FromLong (distance));
	return dict;
}

PyDoc_STRVAR( GemRB_Window_CreateWorldMapControl__doc,
"CreateWorldMapControl(WindowIndex, ControlID, x, y, w, h, direction[, font, recolor])\n\n"
"Creates and adds a new WorldMap control to a Window." );

static PyObject* GemRB_Window_CreateWorldMapControl(PyObject * /*self*/, PyObject* args)
{
	int WindowIndex, ControlID, direction, recolor = 0;
	Region rgn;
	char *font=NULL;

	if (!PyArg_ParseTuple( args, "iiiiiii|si", &WindowIndex, &ControlID, &rgn.x,
			&rgn.y, &rgn.w, &rgn.h, &direction, &font, &recolor )) {
		return AttributeError( GemRB_Window_CreateWorldMapControl__doc );
	}

	Window* win = core->GetWindow( WindowIndex );
	if (win == NULL) {
		return RuntimeError("Cannot find window!");
	}
	int CtrlIndex = GetControlIndex( WindowIndex, ControlID );
	if (CtrlIndex != -1) {
		Control *ctrl = win->GetControlAtIndex( CtrlIndex );
		rgn = ctrl->Frame();
		//flags = ctrl->Value;
		delete win->RemoveSubview( ctrl );
	}

	WorldMapControl* wmap = new WorldMapControl(rgn, font?font:"", direction );
	wmap->ControlID = ControlID;
	wmap->SetOverrideIconPalette(recolor);
	win->AddSubviewInFrontOfView( wmap );

	int ret = GetControlIndex( WindowIndex, ControlID );

	if (ret<0) {
		return NULL;
	}
	return PyInt_FromLong( ret );
}

PyDoc_STRVAR( GemRB_WorldMap_SetTextColor__doc,
"SetWorldMapTextColor(WindowIndex, ControlIndex, which, red, green, blue)\n\n"
"Sets the label colors of a WorldMap Control. WHICH selects color affected"
"and is one of IE_GUI_WMAP_COLOR_(BACKGROUND|NORMAL|SELECTED|NOTVISITED)." );

static PyObject* GemRB_WorldMap_SetTextColor(PyObject * /*self*/, PyObject* args)
{
	int WindowIndex, ControlIndex, which;
	int r, g, b, a;

	if (!PyArg_ParseTuple( args, "iiiiiii", &WindowIndex, &ControlIndex, &which, &r, &g, &b, &a )) {
		return AttributeError( GemRB_WorldMap_SetTextColor__doc );
	}

	WorldMapControl* wmap = ( WorldMapControl* ) GetControl( WindowIndex, ControlIndex, IE_GUI_WORLDMAP);
	if (!wmap) {
		return NULL;
	}

	const Color color = { (ieByte) r, (ieByte) g, (ieByte) b, (ieByte) a};
	wmap->SetColor( which, color );

	Py_RETURN_NONE;
}


PyDoc_STRVAR( GemRB_Window_CreateMapControl__doc,
"CreateMapControl(WindowIndex, ControlID, x, y, w, h, "
"[LabelID, FlagResRef[, Flag2ResRef]])\n\n"
"Creates and adds a new Area Map Control to a Window.\n"
"Note: LabelID is an ID, not an index. "
"If there are two flags given, they will be considered a BMP.");

static PyObject* GemRB_Window_CreateMapControl(PyObject * /*self*/, PyObject* args)
{
	int WindowIndex, ControlID;
	Region rgn;
	int LabelID;
	char *Flag=NULL;
	char *Flag2=NULL;

	if (!PyArg_ParseTuple( args, "iiiiiiis|s", &WindowIndex, &ControlID,
			&rgn.x, &rgn.y, &rgn.w, &rgn.h, &LabelID, &Flag, &Flag2)) {
		Flag=NULL;
		PyErr_Clear(); //clearing the exception
		if (!PyArg_ParseTuple( args, "iiiiii", &WindowIndex, &ControlID,
			&rgn.x, &rgn.y, &rgn.w, &rgn.h)) {
			return AttributeError( GemRB_Window_CreateMapControl__doc );
		}
	}
	Window* win = core->GetWindow( WindowIndex );
	if (win == NULL) {
		return RuntimeError("Cannot find window!");
	}
	int CtrlIndex = GetControlIndex( WindowIndex, ControlID );
	if (CtrlIndex != -1) {
		Control *ctrl = win->GetControlAtIndex( CtrlIndex );
		rgn = ctrl->Frame();
		// do *not* delete the existing control, we want to replace
		// it in the sort order!
		//win->DelControl( CtrlIndex );
	}

	MapControl* map = new MapControl(rgn);
	map->ControlID = ControlID;
	if (Flag2) { //pst flavour
		map->convertToGame = false;
<<<<<<< HEAD
		CtrlIndex = core->GetControl( WindowIndex, LabelID );
		Control *lc = win->GetControlAtIndex( CtrlIndex );
=======
		CtrlIndex = GetControlIndex( WindowIndex, LabelID );
		Control *lc = win->GetControl( CtrlIndex );
>>>>>>> 88fecde2
		map->LinkedLabel = lc;
		ResourceHolder<ImageMgr> anim(Flag);
		if (anim) {
			map->Flag[0] = anim->GetSprite2D();
		}
		ResourceHolder<ImageMgr> anim2(Flag2);
		if (anim2) {
			map->Flag[1] = anim2->GetSprite2D();
		}
		goto setup_done;
	}
	if (Flag) {
<<<<<<< HEAD
		CtrlIndex = core->GetControl( WindowIndex, LabelID );
		Control *lc = win->GetControlAtIndex( CtrlIndex );
=======
		CtrlIndex = GetControlIndex( WindowIndex, LabelID );
		Control *lc = win->GetControl( CtrlIndex );
>>>>>>> 88fecde2
		map->LinkedLabel = lc;
		AnimationFactory* af = ( AnimationFactory* )
			gamedata->GetFactoryResource( Flag,
					IE_BAM_CLASS_ID, IE_NORMAL );
		if (af) {
			for (int i=0;i<8;i++) {
				map->Flag[i] = af->GetFrame(0,i);
			}

		}
	}
setup_done:
	win->AddSubviewInFrontOfView( map );

	int ret = GetControlIndex( WindowIndex, ControlID );

	if (ret<0) {
		return NULL;
	}
	return PyInt_FromLong( ret );
}


PyDoc_STRVAR( GemRB_Control_SubstituteForControl__doc,
			 "SubstituteForControl(WindowIndex, ControlIndex, TWindowIndex, TControlIndex) => ControlIndex\n\n"
			 "Substitute a control with another control (even of different type), keeping its ControlID, size, and scrollbar." );

static PyObject* GemRB_Control_SubstituteForControl(PyObject * /*self*/, PyObject* args)
{
	int SubWindowIndex, SubControlID;
	int WindowIndex, ControlID;

	if (!PyArg_ParseTuple( args, "iiii", &SubWindowIndex, &SubControlID, &WindowIndex, &ControlID)) {
		return AttributeError( GemRB_Control_SubstituteForControl__doc );
	}

	int subIdx = SubControlID;//GetControlIndex(SubWindowIndex, SubControlID);
	int targetIdx = ControlID;//GetControlIndex(WindowIndex, ControlID);
	Control* substitute = GetControl(SubWindowIndex, subIdx, -1);
	Control* target = GetControl(WindowIndex, targetIdx, -1);
	if (!substitute || !target) {
		return RuntimeError("Cannot find control!");
	}
	Window* subWin = substitute->Owner;
	subWin->RemoveSubview(subWin->GetControlAtIndex(subIdx));
	Window* targetWin = target->Owner;
	substitute->SetFrame(target->Frame());

	substitute->ControlID = target->ControlID;
	//ieDword sbid = (target->sb) ? target->sb->ControlID : -1;
	const ScrollBar* sb = target->Scrollbar();
	if (sb != NULL) {
		substitute->SetScrollBar((ScrollBar*)target->RemoveSubview(sb));
	}
	targetWin->AddSubviewInFrontOfView( substitute ); // deletes target!

	PyObject* ctrltuple = Py_BuildValue("(ii)", WindowIndex, substitute->ControlID);
	PyObject* ret = GemRB_Window_GetControl(NULL, ctrltuple);
	Py_DECREF(ctrltuple);
	return ret;
}

PyDoc_STRVAR( GemRB_Control_SetPos__doc,
"SetControlPos(WindowIndex, ControlIndex, X, Y)\n\n"
"Moves a Control." );

static PyObject* GemRB_Control_SetPos(PyObject * /*self*/, PyObject* args)
{
	int WindowIndex, ControlIndex, X, Y;

	if (!PyArg_ParseTuple( args, "iiii", &WindowIndex, &ControlIndex, &X, &Y )) {
		return AttributeError( GemRB_Control_SetPos__doc );
	}

	Control* ctrl = GetControl(WindowIndex, ControlIndex, -1);
	if (!ctrl) {
		return NULL;
	}

	ctrl->SetFrameOrigin(Point(X, Y));

	Py_RETURN_NONE;
}

PyDoc_STRVAR( GemRB_Control_GetRect__doc,
"control.GetRect()\n\n"
"Returns a dict with the control position and size." );

static PyObject* GemRB_Control_GetRect(PyObject * /*self*/, PyObject* args)
{
	int WindowIndex, ControlIndex;

	if (!PyArg_ParseTuple( args, "ii", &WindowIndex, &ControlIndex)) {
		return AttributeError( GemRB_Control_GetRect__doc );
	}

	Control* ctrl = GetControl(WindowIndex, ControlIndex, -1);
	if (!ctrl) {
		return NULL;
	}

	const Region& ctrlFrame = ctrl->Frame();
	PyObject* dict = PyDict_New();
	PyDict_SetItemString(dict, "X", PyInt_FromLong( ctrlFrame.x ));
	PyDict_SetItemString(dict, "Y", PyInt_FromLong( ctrlFrame.y ));
	PyDict_SetItemString(dict, "Width", PyInt_FromLong( ctrlFrame.w ));
	PyDict_SetItemString(dict, "Height", PyInt_FromLong( ctrlFrame.h ));
	return dict;
}

PyDoc_STRVAR( GemRB_Control_SetSize__doc,
"SetControlSize(WindowIndex, ControlIndex, Width, Height)\n\n"
"Resizes a Control." );

static PyObject* GemRB_Control_SetSize(PyObject * /*self*/, PyObject* args)
{
	int WindowIndex, ControlIndex, Width, Height;

	if (!PyArg_ParseTuple( args, "iiii", &WindowIndex, &ControlIndex, &Width,
			&Height )) {
		return AttributeError( GemRB_Control_SetSize__doc );
	}

	Control* ctrl = GetControl(WindowIndex, ControlIndex, -1);
	if (!ctrl) {
		return NULL;
	}

	ctrl->SetFrameSize(Size(Width, Height));

	Py_RETURN_NONE;
}

PyDoc_STRVAR( GemRB_Label_SetFont__doc,
"SetLabelFont(WindowIndex, ControlIndex, FontResRef)\n\n"
"Sets font used for drawing the label." );

static PyObject* GemRB_Label_SetFont(PyObject * /*self*/, PyObject* args)
{
	int WindowIndex, ControlIndex;
	char *FontResRef;

	if (!PyArg_ParseTuple( args, "iis", &WindowIndex, &ControlIndex,
			&FontResRef)) {
		return AttributeError( GemRB_Label_SetFont__doc );
	}

	Label *lbl = (Label *) GetControl(WindowIndex, ControlIndex, IE_GUI_LABEL);
	if (!lbl) {
		return NULL;
	}

	lbl->SetFont( core->GetFont( FontResRef ));

	Py_RETURN_NONE;
}

PyDoc_STRVAR( GemRB_Label_SetUseRGB__doc,
"SetLabelUseRGB(WindowIndex, ControlIndex, status)\n\n"
"Tells a Label to use the RGB colors with the text." );

static PyObject* GemRB_Label_SetUseRGB(PyObject * /*self*/, PyObject* args)
{
	int WindowIndex, ControlIndex, status;

	if (!PyArg_ParseTuple( args, "iii", &WindowIndex, &ControlIndex, &status )) {
		return AttributeError( GemRB_Label_SetUseRGB__doc );
	}

	Label* lab = (Label *) GetControl(WindowIndex, ControlIndex, IE_GUI_LABEL);
	if (!lab) {
		return NULL;
	}

	lab->useRGB = ( status != 0 );

	Py_RETURN_NONE;
}

PyDoc_STRVAR( GemRB_GameSetPartySize__doc,
"GameSetPartySize(size)\n\n"
"Sets the maximum party size." );

static PyObject* GemRB_GameSetPartySize(PyObject * /*self*/, PyObject* args)
{
	int Flags;

	if (!PyArg_ParseTuple( args, "i", &Flags )) {
		return AttributeError( GemRB_GameSetPartySize__doc );
	}

	GET_GAME();

	game->SetPartySize( Flags );

	Py_RETURN_NONE;
}

PyDoc_STRVAR( GemRB_GameSetProtagonistMode__doc,
"GameSetProtagonistMode(PM)\n\n"
"Sets the protagonist mode, 0-no check, 1-protagonist, 2-team." );

static PyObject* GemRB_GameSetProtagonistMode(PyObject * /*self*/, PyObject* args)
{
	int Flags;

	if (!PyArg_ParseTuple( args, "i", &Flags )) {
		return AttributeError( GemRB_GameSetProtagonistMode__doc );
	}

	GET_GAME();

	game->SetProtagonistMode( Flags );

	Py_RETURN_NONE;
}

PyDoc_STRVAR( GemRB_GameGetExpansion__doc,
"GameGetExpansion()=>int\n\n"
"Gets the expansion mode." );
static PyObject* GemRB_GameGetExpansion(PyObject * /*self*/, PyObject* /*args*/)
{
	GET_GAME();

	return PyInt_FromLong( game->Expansion );
}

PyDoc_STRVAR( GemRB_GameSetExpansion__doc,
"GameSetExpansion(value)=>bool\n\n"
"Sets the expansion mode, returns false if it was already set." );

static PyObject* GemRB_GameSetExpansion(PyObject * /*self*/, PyObject* args)
{
	int value;

	if (!PyArg_ParseTuple( args, "i", &value )) {
		return AttributeError( GemRB_GameSetExpansion__doc );
	}

	GET_GAME();

	if ((unsigned int) value<=game->Expansion) {
		Py_INCREF( Py_False );
		return Py_False;
	}
	game->SetExpansion(value);
	Py_INCREF( Py_True );
	return Py_True;
}

PyDoc_STRVAR( GemRB_GameSetScreenFlags__doc,
"GameSetScreenFlags(Flags, Operation)\n\n"
"Sets the Display Flags of the main game screen (pane status, dialog textarea size)." );

static PyObject* GemRB_GameSetScreenFlags(PyObject * /*self*/, PyObject* args)
{
	int Flags, Operation;

	if (!PyArg_ParseTuple( args, "ii", &Flags, &Operation )) {
		return AttributeError( GemRB_GameSetScreenFlags__doc );
	}
	if (Operation < BM_SET || Operation > BM_NAND) {
		Log(ERROR, "GUIScript", "Syntax Error: operation must be 0-4");
		return NULL;
	}

	GET_GAME();

	game->SetControlStatus( Flags, Operation );

	Py_RETURN_NONE;
}

PyDoc_STRVAR( GemRB_GameControlSetScreenFlags__doc,
"GameControlSetScreenFlags(Flags, Operation)\n\n"
"Sets the Display Flags of the main game screen control (centeronactor,...)." );

static PyObject* GemRB_GameControlSetScreenFlags(PyObject * /*self*/, PyObject* args)
{
	int Flags, Operation;

	if (!PyArg_ParseTuple( args, "ii", &Flags, &Operation )) {
		return AttributeError( GemRB_GameControlSetScreenFlags__doc );
	}
	if (Operation < BM_SET || Operation > BM_NAND) {
		return AttributeError("Operation must be 0-4\n");
	}

	GET_GAMECONTROL();

	gc->SetScreenFlags( Flags, Operation );

	Py_RETURN_NONE;
}


PyDoc_STRVAR( GemRB_GameControlSetTargetMode__doc,
"GameControlSetTargetMode(Mode, Types)\n\n"
"Sets the targeting mode of the main game screen control (attack, cast spell,...) and type of target (ally, enemy and/or neutral; all by default)" );

static PyObject* GemRB_GameControlSetTargetMode(PyObject * /*self*/, PyObject* args)
{
	int Mode;
	int Types = GA_SELECT | GA_NO_DEAD | GA_NO_HIDDEN | GA_NO_UNSCHEDULED;

	if (!PyArg_ParseTuple( args, "i|i", &Mode, &Types )) {
		return AttributeError( GemRB_GameControlSetTargetMode__doc );
	}

	GET_GAMECONTROL();

	//target mode is only the low bits (which is a number)
	gc->SetTargetMode(Mode&GA_ACTION);
	//target type is all the bits
	gc->target_types = (Mode&GA_ACTION)|Types;
	Py_RETURN_NONE;
}

PyDoc_STRVAR( GemRB_GameControlGetTargetMode__doc,
"GameControlGetTargetMode() => Mode\n\n"
"Returns the targeting mode of the main game screen control (attack, cast spell,...)." );

static PyObject* GemRB_GameControlGetTargetMode(PyObject * /*self*/, PyObject* /*args*/)
{
	GET_GAMECONTROL();

	return PyInt_FromLong(gc->GetTargetMode());
}

PyDoc_STRVAR( GemRB_GameControlToggleAlwaysRun__doc,
"GameControlToggleAlwaysRun()\n\n"
"Toggles using running instead of walking by default" );

static PyObject* GemRB_GameControlToggleAlwaysRun(PyObject * /*self*/, PyObject* /*args*/)
{

	GET_GAMECONTROL();

	gc->ToggleAlwaysRun();

	Py_RETURN_NONE;
}

PyDoc_STRVAR( GemRB_Button_SetFlags__doc,
"SetButtonFlags(WindowIndex, ControlIndex, Flags, Operation)\n\n"
"Sets the Display Flags of a Button." );

static PyObject* GemRB_Button_SetFlags(PyObject * /*self*/, PyObject* args)
{
	int WindowIndex, ControlIndex, Flags, Operation;

	if (!PyArg_ParseTuple( args, "iiii", &WindowIndex, &ControlIndex, &Flags, &Operation )) {
		return AttributeError( GemRB_Button_SetFlags__doc );
	}
	if (Operation < BM_SET || Operation > BM_NAND) {
		Log(ERROR, "GUIScript", "Syntax Error: operation must be 0-4");
		return NULL;
	}

	Control* btn = ( Control* ) GetControl(WindowIndex, ControlIndex, IE_GUI_BUTTON);
	if (!btn) {
		return NULL;
	}

	if (btn->SetFlags( Flags, Operation ) ) {
		Log(ERROR, "GUIScript", "Flag cannot be set!");
		return NULL;
	}

	Py_RETURN_NONE;
}

PyDoc_STRVAR( GemRB_Control_TextArea_SetFlags__doc,
"SetTextAreaFlags(WindowIndex, ControlIndex, Flags, Operation)\n\n"
"Sets the Display Flags of a TextArea. Flags are: IE_GUI_TA_SELECTABLE, IE_GUI_TA_AUTOSCROLL, IE_GUI_TA_SMOOTHSCROLL. Operation defaults to OP_SET." );

static PyObject* GemRB_Control_TextArea_SetFlags(PyObject * /*self*/, PyObject* args)
{
	int WindowIndex, ControlIndex, Flags;
	int Operation=0;

	if (!PyArg_ParseTuple( args, "iii|i", &WindowIndex, &ControlIndex, &Flags, &Operation )) {
		return AttributeError( GemRB_Control_TextArea_SetFlags__doc );
	}
	if (Operation < BM_SET || Operation > BM_NAND) {
		Log(ERROR, "GUIScript", "Syntax Error: operation must be 0-4");
		return NULL;
	}

	Control* ta = ( Control* ) GetControl(WindowIndex, ControlIndex, IE_GUI_TEXTAREA);
	if (!ta) {
		return NULL;
	}

	if (ta->SetFlags( Flags, Operation )) {
		Log(ERROR, "GUIScript", "Flag cannot be set!");
		return NULL;
	}

	Py_RETURN_NONE;
}

PyDoc_STRVAR( GemRB_ScrollBar_SetDefaultScrollBar__doc,
"SetDefaultScrollBar(WindowIndex, ControlIndex)\n\n"
"Sets the ScrollBar control as default." );

static PyObject* GemRB_ScrollBar_SetDefaultScrollBar(PyObject * /*self*/, PyObject* args)
{
	int WindowIndex, ControlIndex;

	if (!PyArg_ParseTuple( args, "ii", &WindowIndex, &ControlIndex)) {
		return AttributeError( GemRB_ScrollBar_SetDefaultScrollBar__doc );
	}

	Control* sb = ( Control* ) GetControl(WindowIndex, ControlIndex, IE_GUI_SCROLLBAR);
	if (!sb) {
		return NULL;
	}

	sb->SetFlags( (IE_GUI_SCROLLBAR<<24) | IE_GUI_SCROLLBAR_DEFAULT, BM_OR );

	Py_RETURN_NONE;
}

PyDoc_STRVAR( GemRB_Button_SetState__doc,
"SetButtonState(WindowIndex, ControlIndex, State)\n\n"
"Sets the state of a Button Control." );

static PyObject* GemRB_Button_SetState(PyObject * /*self*/, PyObject* args)
{
	int WindowIndex, ControlIndex, state;

	if (!PyArg_ParseTuple( args, "iii", &WindowIndex, &ControlIndex, &state )) {
		return AttributeError( GemRB_Button_SetState__doc );
	}

	Button* btn = ( Button* ) GetControl(WindowIndex, ControlIndex, IE_GUI_BUTTON);
	if (!btn) {
		return NULL;
	}

	btn->SetState( state );

	Py_RETURN_NONE;
}

PyDoc_STRVAR( GemRB_Button_SetPictureClipping__doc,
"SetButtonPictureClipping(Window, Button, ClippingPercent)\n\n"
"Sets percent (0-1.0) of width to which button picture will be clipped." );

static PyObject* GemRB_Button_SetPictureClipping(PyObject * /*self*/, PyObject* args)
{
	int WindowIndex, ControlIndex;
	double Clipping;

	if (!PyArg_ParseTuple( args, "iid", &WindowIndex, &ControlIndex, &Clipping )) {
		return AttributeError( GemRB_Button_SetPictureClipping__doc );
	}

	Button* btn = ( Button* ) GetControl(WindowIndex, ControlIndex, IE_GUI_BUTTON);
	if (!btn) {
		return NULL;
	}

	if (Clipping<0.0) Clipping = 0.0;
	else if (Clipping>1.0) Clipping = 1.0;
	btn->SetPictureClipping( Clipping );

	Py_RETURN_NONE;
}

PyDoc_STRVAR( GemRB_Button_SetPicture__doc,
"SetButtonPicture(WindowIndex, ControlIndex, PictureResRef, DefaultResRef)\n\n"
"Sets the Picture of a Button Control from a BMP file. You can also supply a default picture." );

static PyObject* GemRB_Button_SetPicture(PyObject * /*self*/, PyObject* args)
{
	int WindowIndex, ControlIndex;
	char *ResRef;
	char *DefResRef = NULL;

	if (!PyArg_ParseTuple( args, "iis|s", &WindowIndex, &ControlIndex, &ResRef, &DefResRef )) {
		return AttributeError( GemRB_Button_SetPicture__doc );
	}

	Button* btn = ( Button* ) GetControl(WindowIndex, ControlIndex, IE_GUI_BUTTON);
	if (!btn) {
		return RuntimeError("Cannot find the button!\n");
	}

	if (ResRef[0] == 0) {
		btn->SetPicture( NULL );
		Py_RETURN_NONE;
	}

	ImageFactory* fact = ( ImageFactory* )
		gamedata->GetFactoryResource(ResRef, IE_BMP_CLASS_ID, IE_NORMAL, true);

	//if the resource doesn't exist, but we have a default resource
	//use this resource
	if (!fact && DefResRef) {
		fact = ( ImageFactory* )
			gamedata->GetFactoryResource( DefResRef, IE_BMP_CLASS_ID, IE_NORMAL );
	}

	if (!fact) {
		return RuntimeError("Picture resource not found!\n");
	}

	Sprite2D* Picture = fact->GetSprite2D();
	if (Picture == NULL) {
		return RuntimeError("Failed to acquire the picture!\n");
	}

	btn->SetPicture( Picture );

	Py_RETURN_NONE;
}

PyDoc_STRVAR( GemRB_Button_SetSprite2D__doc,
"Button.SetSprite2D(WindowIndex, ControlIndex, Sprite2D)\n\n"
"Sets a Sprite2D onto a button as picture." );

static PyObject* GemRB_Button_SetSprite2D(PyObject * /*self*/, PyObject* args)
{
	int wi, ci;
	PyObject *obj;

	if (!PyArg_ParseTuple( args, "iiO", &wi, &ci, &obj )) {
		return AttributeError( GemRB_Button_SetSprite2D__doc );
	}
	Button* btn = ( Button* ) GetControl( wi, ci, IE_GUI_BUTTON);
	if (!btn) {
		return NULL;
	}

	CObject<Sprite2D> spr(obj);

	btn->SetPicture( spr.get() );

	Py_RETURN_NONE;
}

PyDoc_STRVAR( GemRB_Button_SetMOS__doc,
"SetButtonMOS(WindowIndex, ControlIndex, MOSResRef)\n\n"
"Sets the Picture of a Button Control from a MOS file." );

static PyObject* GemRB_Button_SetMOS(PyObject * /*self*/, PyObject* args)
{
	int WindowIndex, ControlIndex;
	char *ResRef;

	if (!PyArg_ParseTuple( args, "iis", &WindowIndex, &ControlIndex, &ResRef )) {
		return AttributeError( GemRB_Button_SetMOS__doc );
	}

	Button* btn = ( Button* ) GetControl(WindowIndex, ControlIndex, IE_GUI_BUTTON);
	if (!btn) {
		return NULL;
	}

	if (ResRef[0] == 0) {
		btn->SetPicture( NULL );
		Py_RETURN_NONE;
	}

	ResourceHolder<ImageMgr> im(ResRef);
	if (im == NULL) {
		return RuntimeError("Picture resource not found!\n");
	}

	Sprite2D* Picture = im->GetSprite2D();
	if (Picture == NULL) {
		return RuntimeError("Failed to acquire the picture!\n");
	}

	btn->SetPicture( Picture );

	Py_RETURN_NONE;
}

PyDoc_STRVAR( GemRB_Button_SetPLT__doc,
"SetButtonPLT(WindowIndex, ControlIndex, PLTResRef, col1, col2, col3, col4, col5, col6, col7, col8, type)\n\n"
"Sets the Picture of a Button Control from a PLT file." );

static PyObject* GemRB_Button_SetPLT(PyObject * /*self*/, PyObject* args)
{
	int WindowIndex, ControlIndex;
	ieDword col[8];
	int type = 0;
	char *ResRef;

	memset(col,-1,sizeof(col));
	if (!PyArg_ParseTuple( args, "iisiiiiiiii|i", &WindowIndex, &ControlIndex,
			&ResRef, &(col[0]), &(col[1]), &(col[2]), &(col[3]),
			&(col[4]), &(col[5]), &(col[6]), &(col[7]), &type) ) {
		return AttributeError( GemRB_Button_SetPLT__doc );
	}

	Button* btn = ( Button* ) GetControl(WindowIndex, ControlIndex, IE_GUI_BUTTON);
	if (!btn) {
		return NULL;
	}

	//empty image
	if (ResRef[0] == 0 || ResRef[0]=='*') {
		btn->SetPicture( NULL );
		Py_RETURN_NONE;
	}

	Sprite2D *Picture;
	Sprite2D *Picture2=NULL;

	ResourceHolder<PalettedImageMgr> im(ResRef);

	if (im == NULL ) {
		AnimationFactory* af = ( AnimationFactory* )
			gamedata->GetFactoryResource( ResRef,
			IE_BAM_CLASS_ID, IE_NORMAL );
		if (!af) {
			Log(WARNING, "GUISCript", "PLT/BAM not found for ref: %s",
				ResRef);
			if (type == 0)
				return NULL;
			else {
				Py_RETURN_NONE;
			}
		}

		Picture = af->GetPaperdollImage(col[0]==0xFFFFFFFF?0:col, Picture2,(unsigned int)type);
		if (Picture == NULL) {
			print("Picture == NULL");
			return NULL;
		}
	} else {
		Picture = im->GetSprite2D(type, col);
		if (Picture == NULL) {
			print("Picture == NULL");
			return NULL;
		}
	}

	if (type == 0)
		btn->ClearPictureList();
	btn->StackPicture(Picture);
	if (Picture2) {
		btn->SetFlags ( IE_GUI_BUTTON_BG1_PAPERDOLL, BM_OR );
		btn->StackPicture( Picture2 );
	} else if (type == 0) {
		btn->SetFlags ( IE_GUI_BUTTON_BG1_PAPERDOLL, BM_NAND );
	}

	Py_RETURN_NONE;
}

PyDoc_STRVAR( GemRB_Button_SetBAM__doc,
"SetButtonBAM(WindowIndex, ControlIndex, BAMResRef, CycleIndex, FrameIndex, col1)\n\n"
"Sets the Picture of a Button Control from a BAM file. If col1 is >= 0, changes palette picture's palette to one specified by col1. Since it uses 12 colors palette, it has issues in PST." );

static PyObject* SetButtonBAM(int wi, int ci, const char *ResRef, int CycleIndex, int FrameIndex, int col1)
{
	Button* btn = ( Button* ) GetControl(wi, ci, IE_GUI_BUTTON);
	if (!btn) {
		return NULL;
	}

	if (ResRef[0] == 0) {
		btn->SetPicture( NULL );
		//no incref! (happens in caller if necessary)
		return Py_None;
	}

	AnimationFactory* af = ( AnimationFactory* )
		gamedata->GetFactoryResource( ResRef,
		IE_BAM_CLASS_ID, IE_NORMAL );
	if (!af)
		return NULL;
	Sprite2D* Picture = af->GetFrame ( FrameIndex, CycleIndex );

	if (Picture == NULL) {
		return NULL;
	}

	if (col1 >= 0) {
		Sprite2D* old = Picture;
		Picture = old->copy();
		Sprite2D::FreeSprite(old);

		Palette* newpal = Picture->GetPalette()->Copy();
		core->GetPalette( col1, 12, &newpal->col[4]);
		Picture->SetPalette( newpal );
		newpal->release();
	}

	btn->SetPicture( Picture );

	//no incref! (happens in caller if necessary)
	return Py_None;
}

static PyObject* GemRB_Button_SetBAM(PyObject * /*self*/, PyObject* args)
{
	int wi, ci, CycleIndex, FrameIndex, col1 = -1;
	char *ResRef;

	if (!PyArg_ParseTuple( args, "iisii|i", &wi, &ci,
			&ResRef, &CycleIndex, &FrameIndex, &col1 )) {
		return AttributeError( GemRB_Button_SetBAM__doc );
	}

	PyObject *ret = SetButtonBAM(wi,ci, ResRef, CycleIndex, FrameIndex,col1);
	if (ret) {
		Py_INCREF(ret);
	}
	return ret;
}

PyDoc_STRVAR( GemRB_Control_SetAnimationPalette__doc,
"SetAnimationPalette(WindowIndex, ControlIndex, col1, col2, col3, col4, col5, col6, col7, col8)\n\n"
"Sets the palette of an animation already assigned to the button.");

static PyObject* GemRB_Control_SetAnimationPalette(PyObject * /*self*/, PyObject* args)
{
	int wi, ci;
	ieDword col[8];

	memset(col,-1,sizeof(col));
	if (!PyArg_ParseTuple( args, "iiiiiiiiii", &wi, &ci,
			&(col[0]), &(col[1]), &(col[2]), &(col[3]),
			&(col[4]), &(col[5]), &(col[6]), &(col[7])) ) {
		return AttributeError( GemRB_Control_SetAnimationPalette__doc );
	}

	Control* ctl = GetControl(wi, ci, -1);
	if (!ctl) {
		return NULL;
	}

	ControlAnimation* anim = ctl->animation;
	if (!anim) {
		return RuntimeError("No animation!");
	}

	anim->SetPaletteGradients(col);
	Py_RETURN_NONE;
}

PyDoc_STRVAR( GemRB_Control_HasAnimation__doc,
"HasAnimation(WindowIndex, ControlIndex, BAMResRef[, Cycle])\n\n"
"Checks whether a Control (usually a Button) has a given animation set.");

static PyObject* GemRB_Control_HasAnimation(PyObject * /*self*/, PyObject* args)
{
	int wi, ci;
	char *ResRef;
	int Cycle = 0;

	if (!PyArg_ParseTuple( args, "iis|i", &wi, &ci, &ResRef, &Cycle )) {
		return AttributeError( GemRB_Control_HasAnimation__doc );
	}

	Control* ctl = GetControl(wi, ci, -1);
	if (ctl && ctl->animation) {
		return PyBool_FromLong(ctl->animation->SameResource(ResRef, Cycle));
	}

	return PyBool_FromLong(0);
}

PyDoc_STRVAR( GemRB_Control_SetAnimation__doc,
"SetAnimation(WindowIndex, ControlIndex, BAMResRef[, Cycle, Blend])\n\n"
"Sets the animation of a Control (usually a Button) from a BAM file. Optionally an animation cycle could be set too.");

static PyObject* GemRB_Control_SetAnimation(PyObject * /*self*/, PyObject* args)
{
	int wi, ci;
	char *ResRef;
	int Cycle = 0;
	int Blend = 0;

	if (!PyArg_ParseTuple( args, "iis|ii", &wi, &ci, &ResRef, &Cycle, &Blend )) {
		return AttributeError( GemRB_Control_SetAnimation__doc );
	}

	Control* ctl = GetControl(wi, ci, -1);
	if (!ctl) {
		return NULL;
	}

	//who knows, there might have been an active animation lurking
	if (ctl->animation) {
		//if this control says the resource is the same
		//we wanted to set, we don't reset it
		//but we must reinitialize it, if it was play once
		if(ctl->animation->SameResource(ResRef, Cycle) && !(ctl->Flags&IE_GUI_BUTTON_PLAYONCE)) {
			Py_RETURN_NONE;
		}
		delete ctl->animation;
		ctl->animation = NULL;
	}

	if (ResRef[0] == 0) {
		ctl->SetAnimPicture( NULL );
		Py_RETURN_NONE;
	}

	ControlAnimation* anim = new ControlAnimation( ctl, ResRef, Cycle );

	if (Blend) {
		anim->SetBlend(true);
	}
	anim->UpdateAnimation(false);

	Py_RETURN_NONE;
}


PyDoc_STRVAR( GemRB_ValidTarget__doc,
"ValidTarget(PartyID, flags)\n\n"
"Checks if an actor is valid for various purposes, like visible, selectable, dead, etc." );

static PyObject* GemRB_ValidTarget(PyObject * /*self*/, PyObject* args)
{
	int globalID, flags;

	if (!PyArg_ParseTuple( args, "ii", &globalID, &flags )) {
		return AttributeError( GemRB_ValidTarget__doc );
	}

	GET_GAME();
	GET_ACTOR_GLOBAL();

	if (actor->ValidTarget(flags, actor)) {
		Py_INCREF( Py_True );
		return Py_True;
	} else {
		Py_INCREF( Py_False );
		return Py_False;
	}
}


PyDoc_STRVAR( GemRB_VerbalConstant__doc,
"VerbalConstant(PartyID, str)\n\n"
"Plays a Character's SoundSet entry." );

static PyObject* GemRB_VerbalConstant(PyObject * /*self*/, PyObject* args)
{
	int globalID, str;
	char Sound[_MAX_PATH];

	if (!PyArg_ParseTuple( args, "ii", &globalID, &str )) {
		return AttributeError( GemRB_VerbalConstant__doc );
	}

	GET_GAME();
	GET_ACTOR_GLOBAL();

	if (str<0 || str>=VCONST_COUNT) {
		return AttributeError( "SoundSet Entry is too large" );
	}

	//get soundset based string constant
	snprintf(Sound, _MAX_PATH, "%s/%s%02d",
		actor->PCStats->SoundFolder, actor->PCStats->SoundSet, str);
	core->GetAudioDrv()->Play( Sound, 0, 0, GEM_SND_RELATIVE|GEM_SND_SPEECH);
	Py_RETURN_NONE;
}


PyDoc_STRVAR( GemRB_PlaySound__doc,
"PlaySound(SoundResource[, xpos, ypos, type])\n"
"PlaySound(DefSoundIndex)\n\n"
"Plays a Sound identified by resource reference or defsound.2da index.\n" );

static PyObject* GemRB_PlaySound(PyObject * /*self*/, PyObject* args)
{
	char *ResRef;
	int xpos = 0;
	int ypos = 0;
	unsigned int flags = 1; //GEM_SND_RELATIVE
	int index;

	if (PyArg_ParseTuple( args, "i", &index) ) {
		core->PlaySound(index);
	} else {
		PyErr_Clear(); //clearing the exception
		if (!PyArg_ParseTuple( args, "z|iii", &ResRef, &xpos, &ypos, &flags )) {
			return AttributeError( GemRB_PlaySound__doc );
		}

		core->GetAudioDrv()->Play( ResRef, xpos, ypos, flags );
	}

	Py_RETURN_NONE;
}

PyDoc_STRVAR( GemRB_DrawWindows__doc,
"DrawWindows()\n\n"
"Refreshes the User Interface." );

static PyObject* GemRB_DrawWindows(PyObject * /*self*/, PyObject * /*args*/)
{
	core->DrawWindows();

	Py_RETURN_NONE;
}

PyDoc_STRVAR( GemRB_Quit__doc,
"Quit()\n\n"
"Quits GemRB." );

static PyObject* GemRB_Quit(PyObject * /*self*/, PyObject * /*args*/)
{
	core->ExitGemRB();

	Py_RETURN_NONE;
}

PyDoc_STRVAR( GemRB_LoadMusicPL__doc,
"LoadMusicPL(MusicPlayListResource, HardEnd)\n\n"
"Loads and starts a Music PlayList." );

static PyObject* GemRB_LoadMusicPL(PyObject * /*self*/, PyObject* args)
{
	char *ResRef;
	int HardEnd = 0;

	if (!PyArg_ParseTuple( args, "s|i", &ResRef, &HardEnd )) {
		return AttributeError( GemRB_LoadMusicPL__doc );
	}

	core->GetMusicMgr()->SwitchPlayList( ResRef, (bool) HardEnd );

	Py_RETURN_NONE;
}

PyDoc_STRVAR( GemRB_SoftEndPL__doc,
"SoftEndPL()\n\n"
"Ends a Music Playlist softly." );

static PyObject* GemRB_SoftEndPL(PyObject * /*self*/, PyObject * /*args*/)
{
	core->GetMusicMgr()->End();

	Py_RETURN_NONE;
}

PyDoc_STRVAR( GemRB_HardEndPL__doc,
"HardEndPL()\n\n"
"Ends a Music Playlist immediately." );

static PyObject* GemRB_HardEndPL(PyObject * /*self*/, PyObject * /*args*/)
{
	core->GetMusicMgr()->HardEnd();

	Py_RETURN_NONE;
}

PyDoc_STRVAR( GemRB_SetToken__doc,
"SetToken(VariableName, Value)\n\n"
"Set/Create a token to be replaced in StrRefs." );

static PyObject* GemRB_SetToken(PyObject * /*self*/, PyObject* args)
{
	char *Variable;
	char *value;

	if (!PyArg_ParseTuple( args, "ss", &Variable, &value )) {
		return AttributeError( GemRB_SetToken__doc );
	}
	core->GetTokenDictionary()->SetAtCopy( Variable, value );

	Py_RETURN_NONE;
}

PyDoc_STRVAR( GemRB_SetVar__doc,
"SetVar(VariableName, Value)\n\n"
"Set/Create a Variable in the Global Dictionary." );

static PyObject* GemRB_SetVar(PyObject * /*self*/, PyObject* args)
{
	char *Variable;
	//this should be 32 bits, always, but i cannot tell that to Python
	unsigned long value;

	if (!PyArg_ParseTuple( args, "sl", &Variable, &value )) {
		return AttributeError( GemRB_SetVar__doc );
	}

	core->GetDictionary()->SetAt( Variable, (ieDword) value );

	//this is a hack to update the settings deeper in the core
	UpdateActorConfig();
	Py_RETURN_NONE;
}

PyDoc_STRVAR( GemRB_GetMessageWindowSize__doc,
"GetMessageWindowSize() => int\n\n"
"Returns current MessageWindowSize, it works only when a game is loaded." );

static PyObject* GemRB_GetMessageWindowSize(PyObject * /*self*/, PyObject* /*args*/)
{
	GET_GAME();

	return PyInt_FromLong( game->ControlStatus );
}

PyDoc_STRVAR( GemRB_GetToken__doc,
"GetToken(VariableName) => string\n\n"
"Get a Variable value from the Token Dictionary." );

static PyObject* GemRB_GetToken(PyObject * /*self*/, PyObject* args)
{
	const char *Variable;
	char *value;

	if (!PyArg_ParseTuple( args, "s", &Variable )) {
		return AttributeError( GemRB_GetToken__doc );
	}

	//returns only the pointer
	if (!core->GetTokenDictionary()->Lookup( Variable, value )) {
		return PyString_FromString( "" );
	}

	return PyString_FromString( value );
}

PyDoc_STRVAR( GemRB_GetVar__doc,
"GetVar(VariableName) => int\n\n"
"Get a Variable value from the Global Dictionary." );

static PyObject* GemRB_GetVar(PyObject * /*self*/, PyObject* args)
{
	const char *Variable;
	ieDword value;

	if (!PyArg_ParseTuple( args, "s", &Variable )) {
		return AttributeError( GemRB_GetVar__doc );
	}

	if (!core->GetDictionary()->Lookup( Variable, value )) {
		return PyInt_FromLong( 0 );
	}

	// A PyInt is internally (probably) a long. Since we sometimes set
	// variables to -1, cast value to a signed integer first, so it is
	// sign-extended into a long if long is larger than int.
	return PyInt_FromLong( (int)value );
}

PyDoc_STRVAR( GemRB_CheckVar__doc,
"CheckVar(VariableName, Context) => long\n\n"
"Return (and output on terminal) the value of a Game Variable." );

static PyObject* GemRB_CheckVar(PyObject * /*self*/, PyObject* args)
{
	char *Variable;
	char *Context;

	if (!PyArg_ParseTuple( args, "ss", &Variable, &Context )) {
		return AttributeError( GemRB_CheckVar__doc );
	}
	GET_GAMECONTROL();

	Scriptable *Sender = (Scriptable *) gc->GetLastActor();
	if (!Sender) {
		GET_GAME();

		Sender = (Scriptable *) game->GetCurrentArea();
	}

	if (!Sender) {
		Log(ERROR, "GUIScript", "No Sender!");
		return NULL;
	}
	long value =(long) CheckVariable(Sender, Variable, Context);
	Log(DEBUG, "GUISCript", "%s %s=%ld",
		Context, Variable, value);
	return PyInt_FromLong( value );
}

PyDoc_STRVAR( GemRB_SetGlobal__doc,
"SetGlobal(VariableName, Context, Value)\n\n"
"Sets a gamescript variable to the specificed numeric value." );

static PyObject* GemRB_SetGlobal(PyObject * /*self*/, PyObject* args)
{
	char *Variable;
	char *Context;
	int Value;

	if (!PyArg_ParseTuple( args, "ssi", &Variable, &Context, &Value )) {
		return AttributeError( GemRB_SetGlobal__doc );
	}

	Scriptable *Sender = NULL;

	GET_GAME();

	if (!strnicmp(Context, "MYAREA", 6) || !strnicmp(Context, "LOCALS", 6)) {
		GET_GAMECONTROL();

		Sender = (Scriptable *) gc->GetLastActor();
		if (!Sender) {
			Sender = (Scriptable *) game->GetCurrentArea();
		}
		if (!Sender) {
			Log(ERROR, "GUIScript", "No Sender!");
			return NULL;
		}
	} // else GLOBAL, area name or KAPUTZ

	SetVariable(Sender, Variable, Context, (ieDword) Value);
	Py_RETURN_NONE;
}

PyDoc_STRVAR( GemRB_GetGameVar__doc,
"GetGameVar(VariableName) => long\n\n"
"Get a Variable value from the Game Global Dictionary." );

static PyObject* GemRB_GetGameVar(PyObject * /*self*/, PyObject* args)
{
	const char *Variable;
	ieDword value;

	if (!PyArg_ParseTuple( args, "s", &Variable )) {
		return AttributeError( GemRB_GetGameVar__doc );
	}

	GET_GAME();

	if (!game->locals->Lookup( Variable, value )) {
		return PyInt_FromLong( ( unsigned long ) 0 );
	}

	return PyInt_FromLong( (unsigned long) value );
}

PyDoc_STRVAR( GemRB_PlayMovie__doc,
"PlayMovie(MOVResRef[, flag]) => int\n\n"
"Plays the movie named. If flag is set to 1, it won't play it if it was already played once (set in .ini). It returns 0 if it played the movie." );

static PyObject* GemRB_PlayMovie(PyObject * /*self*/, PyObject* args)
{
	const char *string;
	int flag = 0;

	if (!PyArg_ParseTuple( args, "s|i", &string, &flag )) {
		return AttributeError( GemRB_PlayMovie__doc );
	}

	ieDword ind = 0;

	//Lookup will leave the flag untouched if it doesn't exist yet
	core->GetDictionary()->Lookup(string, ind);
	if (flag)
		ind = 0;
	if (!ind) {
		ind = core->PlayMovie( string );
	}
	//don't return NULL
	return PyInt_FromLong( ind );
}

PyDoc_STRVAR( GemRB_DumpActor__doc,
		"DumpActor(globalID)\n\n"
		"Prints the character's debug dump.");
static PyObject* GemRB_DumpActor(PyObject * /*self*/, PyObject * args)
{
	int globalID;

	if (!PyArg_ParseTuple( args, "i", &globalID )) {
		return AttributeError( GemRB_DumpActor__doc );
	}

	GET_GAME();
	GET_ACTOR_GLOBAL();

	actor->dump();
	Py_RETURN_NONE;
}

PyDoc_STRVAR( GemRB_SaveCharacter__doc,
"SaveCharacter(PartyID, CharName)\n\n"
"Exports the character from party.");

static PyObject* GemRB_SaveCharacter(PyObject * /*self*/, PyObject * args)
{
	int globalID;
	const char *name;

	if (!PyArg_ParseTuple( args, "is", &globalID, &name )) {
		return AttributeError( GemRB_SaveCharacter__doc );
	}
	if (!name[0]) {
		return AttributeError( GemRB_SaveCharacter__doc );
	}

	GET_GAME();
	GET_ACTOR_GLOBAL();

	return PyInt_FromLong(core->WriteCharacter(name, actor) );
}


PyDoc_STRVAR( GemRB_SaveConfig__doc,
		"SaveConfig()\n\n"
		"Exports the game configuration to a file.");

static PyObject* GemRB_SaveConfig(PyObject * /*self*/, PyObject * /*args*/)
{
	return PyBool_FromLong(core->SaveConfig());
}

PyDoc_STRVAR( GemRB_SaveGame__doc,
"SaveGame(SlotCount, GameName[,version])\n\n"
"Dumps the save game, if version is given, it will save a specific version.");

static PyObject* GemRB_SaveGame(PyObject * /*self*/, PyObject * args)
{
	PyObject *obj;
	int slot = -1;
	int Version = -1;
	const char *folder;

	if (!PyArg_ParseTuple( args, "Os|i", &obj, &folder, &Version )) {
		PyErr_Clear();
		if (!PyArg_ParseTuple( args, "i|i", &slot, &Version)) {
			return AttributeError( GemRB_SaveGame__doc );
		}
	}

	GET_GAME();

	SaveGameIterator *sgi = core->GetSaveGameIterator();
	if (!sgi) {
		return RuntimeError("No savegame iterator");
	}

	if (Version>0) {
		game->version = Version;
	}
	if (slot == -1) {
		CObject<SaveGame> save(obj);

		return PyInt_FromLong(sgi->CreateSaveGame(save, folder) );
	} else {
		return PyInt_FromLong(sgi->CreateSaveGame(slot, core->MultipleQuickSaves) );
	}
}

PyDoc_STRVAR( GemRB_GetSaveGames__doc,
"GetSaveGameCount() => int\n\n"
"Returns the list of saved games." );

static PyObject* GemRB_GetSaveGames(PyObject * /*self*/, PyObject * /*args*/)
{
	return MakePyList<SaveGame>(core->GetSaveGameIterator()->GetSaveGames());
}

PyDoc_STRVAR( GemRB_DeleteSaveGame__doc,
"DeleteSaveGame(Slot)\n\n"
"Deletes a saved game folder completely." );

static PyObject* GemRB_DeleteSaveGame(PyObject * /*self*/, PyObject* args)
{
	PyObject *Slot;

	if (!PyArg_ParseTuple( args, "O", &Slot )) {
		return AttributeError( GemRB_DeleteSaveGame__doc );
	}

	CObject<SaveGame> game(Slot);
	core->GetSaveGameIterator()->DeleteSaveGame( game );
	Py_RETURN_NONE;
}

PyDoc_STRVAR( GemRB_SaveGame_GetName__doc,
"SaveGame.GetName() => string/int\n\n"
"Returns name of the saved game." );

static PyObject* GemRB_SaveGame_GetName(PyObject * /*self*/, PyObject* args)
{
	PyObject* Slot;

	if (!PyArg_ParseTuple( args, "O", &Slot )) {
		return AttributeError( GemRB_SaveGame_GetName__doc );
	}

	CObject<SaveGame> save(Slot);
	return PyString_FromString(save->GetName());
}

PyDoc_STRVAR( GemRB_SaveGame_GetDate__doc,
"SaveGame.GetDate() => string/int\n\n"
"Returns date of the saved game." );

static PyObject* GemRB_SaveGame_GetDate(PyObject * /*self*/, PyObject* args)
{
	PyObject* Slot;

	if (!PyArg_ParseTuple( args, "O", &Slot )) {
		return AttributeError( GemRB_SaveGame_GetDate__doc );
	}

	CObject<SaveGame> save(Slot);
	return PyString_FromString(save->GetDate());
}

PyDoc_STRVAR( GemRB_SaveGame_GetGameDate__doc,
"SaveGame.GetGameDate() => string/int\n\n"
"Returns game date of the saved game." );

static PyObject* GemRB_SaveGame_GetGameDate(PyObject * /*self*/, PyObject* args)
{
	PyObject* Slot;

	if (!PyArg_ParseTuple( args, "O", &Slot )) {
		return AttributeError( GemRB_SaveGame_GetGameDate__doc );
	}

	CObject<SaveGame> save(Slot);
	return PyString_FromString(save->GetGameDate());
}

PyDoc_STRVAR( GemRB_SaveGame_GetSaveID__doc,
"SaveGame.GetSaveID() => string/int\n\n"
"Returns ID of the saved game." );

static PyObject* GemRB_SaveGame_GetSaveID(PyObject * /*self*/, PyObject* args)
{
	PyObject* Slot;

	if (!PyArg_ParseTuple( args, "O", &Slot )) {
		return AttributeError( GemRB_SaveGame_GetSaveID__doc );
	}

	CObject<SaveGame> save(Slot);
	return PyInt_FromLong(save->GetSaveID());
}

PyDoc_STRVAR( GemRB_SaveGame_GetPreview__doc,
"SaveGame.GetPreview() => string/int\n\n"
"Returns preview of the saved game." );

static PyObject* GemRB_SaveGame_GetPreview(PyObject * /*self*/, PyObject* args)
{
	PyObject* Slot;

	if (!PyArg_ParseTuple( args, "O", &Slot )) {
		return AttributeError( GemRB_SaveGame_GetPreview__doc );
	}

	CObject<SaveGame> save(Slot);
	return CObject<Sprite2D>(save->GetPreview());
}

PyDoc_STRVAR( GemRB_SaveGame_GetPortrait__doc,
"SaveGame.GetPortrait(int index) => string/int\n\n"
"Returns portrait of the saved game." );

static PyObject* GemRB_SaveGame_GetPortrait(PyObject * /*self*/, PyObject* args)
{
	PyObject* Slot;
	int index;

	if (!PyArg_ParseTuple( args, "Oi", &Slot, &index )) {
		return AttributeError( GemRB_SaveGame_GetPortrait__doc );
	}

	CObject<SaveGame> save(Slot);
	return CObject<Sprite2D>(save->GetPortrait(index));
}

PyDoc_STRVAR( GemRB_GetGamePreview__doc,
"GetGamePreview()\n\n"
"Gets current game area preview." );

static PyObject* GemRB_GetGamePreview(PyObject * /*self*/, PyObject* args)
{
	if (!PyArg_ParseTuple( args, "" )) {
		return AttributeError( GemRB_GetGamePreview__doc );
	}

	GET_GAMECONTROL();
	return CObject<Sprite2D>(gc->GetPreview());
}

PyDoc_STRVAR( GemRB_GetGamePortraitPreview__doc,
"GetGamePortraitPreview(PCSlotCount)\n\n"
"Gets a current game PC portrait." );

static PyObject* GemRB_GetGamePortraitPreview(PyObject * /*self*/, PyObject* args)
{
	int PCSlotCount;

	if (!PyArg_ParseTuple( args, "i", &PCSlotCount )) {
		return AttributeError( GemRB_GetGamePreview__doc );
	}

	GET_GAMECONTROL();
	return CObject<Sprite2D>(gc->GetPortraitPreview(PCSlotCount));
}

PyDoc_STRVAR( GemRB_Roll__doc,
"Roll(Dice, Size, Add) => int\n\n"
"Calls traditional dice roll." );

static PyObject* GemRB_Roll(PyObject * /*self*/, PyObject* args)
{
	int Dice, Size, Add;

	if (!PyArg_ParseTuple( args, "iii", &Dice, &Size, &Add )) {
		return AttributeError( GemRB_Roll__doc );
	}
	return PyInt_FromLong( core->Roll( Dice, Size, Add ) );
}


PyDoc_STRVAR( GemRB_Window_CreateTextArea__doc,
			 "CreateTextArea(WindowIndex, ControlID, x, y, w, h, font)\n\n"
			 "Creates and adds a new TextArea to a Window." );

static PyObject* GemRB_Window_CreateTextArea(PyObject * /*self*/, PyObject* args)
{
	int WindowIndex, ControlID;
	Region rgn;
	char *font;

	if (!PyArg_ParseTuple( args, "iiiiiis", &WindowIndex, &ControlID, &rgn.x,
						  &rgn.y, &rgn.w, &rgn.h, &font )) {
		return AttributeError( GemRB_Window_CreateTextArea__doc );
	}

	Window* win = core->GetWindow( WindowIndex );
	if (win == NULL) {
		return RuntimeError("Cannot find window!");
	}
	TextArea* ta = new TextArea(rgn, core->GetFont( font ));
	ta->ControlID = ControlID;
	win->AddSubviewInFrontOfView( ta );

	int ret = GetControlIndex( WindowIndex, ControlID );

	if (ret<0) {
		return NULL;
	}
	return PyInt_FromLong( ret );
}

// FIXME: probably could use a better home, and probably vary from game to game;
static const Color Hover = {255, 180, 0, 0};
static const Color Selected = {255, 100, 0, 0};

PyDoc_STRVAR( GemRB_TextArea_ListResources__doc,
			 "ListResources(WindowIndex, ControlIndex, ResourceType [, flags]) => int\n\n"
			 "Lists the available resources of ResourceType as selectable options." );

static PyObject* GemRB_TextArea_ListResources(PyObject * /*self*/, PyObject* args)
{
	int wi, ci;
	RESOURCE_DIRECTORY type;
	int flags = 0;

	if (!PyArg_ParseTuple( args, "iii|i", &wi, &ci, &type, &flags )) {
		return AttributeError( GemRB_TextArea_ListResources__doc );
	}
	TextArea* ta = ( TextArea* ) GetControl( wi, ci, IE_GUI_TEXTAREA );
	if (!ta) {
		return NULL;
	}

	struct LastCharFilter : DirectoryIterator::FileFilterPredicate {
		char lastchar;
		LastCharFilter(char lastchar) {
			this->lastchar = tolower(lastchar);
		}

		bool operator()(const char* fname) const {
			const char* extpos = strrchr(fname, '.');
			if (extpos) {
				extpos--;
				return tolower(*extpos) == lastchar;
			}
			return false;
		}
	};

	DirectoryIterator dirit = core->GetResourceDirectory(type);
	bool dirs = false;
	switch (type) {
		case DIRECTORY_CHR_PORTRAITS:
			dirit.SetFilterPredicate(new LastCharFilter((flags) ? 'S' : 'M'), true);
			break;
		case DIRECTORY_CHR_SOUNDS:
			if (core->HasFeature( GF_SOUNDFOLDERS )) {
				dirs = true;
			} else {
				dirit.SetFilterPredicate(new LastCharFilter('A'), true);
			}
			break;
		case DIRECTORY_CHR_EXPORTS:
		default:
			break;
	}

	std::vector<String> strings;
	if (dirit) {
		do {
			const char *name = dirit.GetName();
			if (name[0] == '.' || dirit.IsDirectory() != dirs)
				continue;

			String* string = StringFromCString(name);
			if (dirs == false) {
				size_t pos = string->find_last_of(L'.');
				if (pos == String::npos || (type == DIRECTORY_CHR_SOUNDS && pos-- == 0)) {
					delete string;
					continue;
				}
				string->resize(pos);
			}
			StringToUpper(*string);
			strings.push_back(*string);
			delete string;
		} while (++dirit);
	}

	std::vector<SelectOption> TAOptions;
	std::sort(strings.begin(), strings.end());
	for (size_t i =0; i < strings.size(); i++) {
		TAOptions.push_back(std::make_pair(i, strings[i]));
	}
	ta->SetSelectOptions(TAOptions, false, NULL, &Hover, &Selected);

	return PyInt_FromLong( TAOptions.size() );
}


PyDoc_STRVAR( GemRB_TextArea_SetOptions__doc,
			 "SetOptions(WindowIndex, ControlIndex, Options)\n\n"
			 "Set the selectable options for the TextArea" );

static PyObject* GemRB_TextArea_SetOptions(PyObject * /*self*/, PyObject* args)
{
	int wi, ci;
	PyObject* list;

	if (!PyArg_ParseTuple( args, "iiO", &wi, &ci, &list )) {
		return AttributeError( GemRB_TextArea_SetOptions__doc );
	}

	if (!PyList_Check(list)) {
		return AttributeError( GemRB_TextArea_SetOptions__doc );
	}

	TextArea* ta = ( TextArea* ) GetControl( wi, ci, IE_GUI_TEXTAREA );
	if (!ta) {
		return NULL;
	}

	// FIXME: should we have an option to sort the list?
	// PyList_Sort(list);
	std::vector<SelectOption> TAOptions;
	PyObject* item = NULL;
	for (int i = 0; i < PyList_Size(list); i++) {
		item = PyList_GetItem(list, i);
		String* string = NULL;
		if(!PyString_Check(item)) {
			if (PyInt_Check(item)) {
				string = core->GetString(PyInt_AsLong(item));
			} else {
				return AttributeError( GemRB_TextArea_SetOptions__doc );
			}
		} else {
			string = StringFromCString(PyString_AsString(item));
		}
		TAOptions.push_back(std::make_pair(i, *string));
		delete string;
	}
	ta->SetSelectOptions(TAOptions, false, NULL, &Hover, &Selected);

	Py_RETURN_NONE;
}

PyDoc_STRVAR( GemRB_GetPartySize__doc,
"GetPartySize() => int\n\n"
"Returns the number of PCs." );

static PyObject* GemRB_GetPartySize(PyObject * /*self*/, PyObject * /*args*/)
{
	GET_GAME();

	return PyInt_FromLong( game->GetPartySize(0) );
}

PyDoc_STRVAR( GemRB_GetGameTime__doc,
"GetGameTime() => int\n\n"
"Returns current game time." );

static PyObject* GemRB_GetGameTime(PyObject * /*self*/, PyObject* /*args*/)
{
	GET_GAME();

	unsigned long GameTime = game->GameTime/AI_UPDATE_TIME;
	return PyInt_FromLong( GameTime );
}

PyDoc_STRVAR( GemRB_GameGetReputation__doc,
"GameGetReputation() => int\n\n"
"Returns party reputation." );

static PyObject* GemRB_GameGetReputation(PyObject * /*self*/, PyObject* /*args*/)
{
	GET_GAME();

	int Reputation = (int) game->Reputation;
	return PyInt_FromLong( Reputation );
}

PyDoc_STRVAR( GemRB_GameSetReputation__doc,
"GameSetReputation(Reputation)\n\n"
"Sets current party reputation." );

static PyObject* GemRB_GameSetReputation(PyObject * /*self*/, PyObject* args)
{
	int Reputation;

	if (!PyArg_ParseTuple( args, "i", &Reputation )) {
		return AttributeError( GemRB_GameSetReputation__doc );
	}
	GET_GAME();

	game->SetReputation( (unsigned int) Reputation );

	Py_RETURN_NONE;
}

PyDoc_STRVAR( GemRB_IncreaseReputation__doc,
"IncreaseReputation( donation ) => int\n\n"
"Increases party reputation according to the donation. (See reputati.2da)" );

static PyObject* GemRB_IncreaseReputation(PyObject * /*self*/, PyObject* args)
{
	int Donation;
	int Increase = 0;

	if (!PyArg_ParseTuple( args, "i", &Donation )) {
		return AttributeError( GemRB_IncreaseReputation__doc );
	}

	GET_GAME();

	int Limit = core->GetReputationMod(8);
	if (Limit<=Donation) {
		Increase = core->GetReputationMod(4);
		if (Increase) {
			game->SetReputation( game->Reputation + Increase );
		}
	}
	return PyInt_FromLong ( Increase );
}

PyDoc_STRVAR( GemRB_GameGetPartyGold__doc,
"GameGetPartyGold() => int\n\n"
"Returns current party gold." );

static PyObject* GemRB_GameGetPartyGold(PyObject * /*self*/, PyObject* /*args*/)
{
	GET_GAME();

	int Gold = game->PartyGold;
	return PyInt_FromLong( Gold );
}

PyDoc_STRVAR( GemRB_GameSetPartyGold__doc,
"GameSetPartyGold(Gold)\n\n"
"Sets current party gold." );

static PyObject* GemRB_GameSetPartyGold(PyObject * /*self*/, PyObject* args)
{
	int Gold, flag = 0;

	if (!PyArg_ParseTuple( args, "i|i", &Gold, &flag )) {
		return AttributeError( GemRB_GameSetPartyGold__doc );
	}
	GET_GAME();

	if (flag) {
		game->AddGold((ieDword) Gold);
	} else {
		game->PartyGold=Gold;
	}

	Py_RETURN_NONE;
}

PyDoc_STRVAR( GemRB_GameGetFormation__doc,
"GameGetFormation([Which]) => int\n\n"
"Returns current party formation. If Which was supplied, it returns one of the preset formations." );

static PyObject* GemRB_GameGetFormation(PyObject * /*self*/, PyObject* args)
{
	int Which = -1;
	int Formation;

	if (!PyArg_ParseTuple( args, "|i", &Which )) {
		return AttributeError( GemRB_GameGetFormation__doc );
	}
	GET_GAME();

	if (Which<0) {
		Formation = game->WhichFormation;
	} else {
		if (Which>4) {
			return AttributeError( GemRB_GameGetFormation__doc );
		}
		Formation = game->Formations[Which];
	}
	return PyInt_FromLong( Formation );
}

PyDoc_STRVAR( GemRB_GameSetFormation__doc,
"GameSetFormation(Formation[, Which])\n\n"
"Sets party formation. If Which was supplied, it sets one of the preset formations." );

static PyObject* GemRB_GameSetFormation(PyObject * /*self*/, PyObject* args)
{
	int Formation, Which=-1;

	if (!PyArg_ParseTuple( args, "i|i", &Formation, &Which )) {
		return AttributeError( GemRB_GameSetFormation__doc );
	}
	GET_GAME();

	if (Which<0) {
		game->WhichFormation = Formation;
	} else {
		if (Which>4) {
			return AttributeError( GemRB_GameSetFormation__doc );
		}
		game->Formations[Which] = Formation;
	}

	Py_RETURN_NONE;
}

PyDoc_STRVAR( GemRB_GetJournalSize__doc,
"GetJournalSize(chapter[, section]) => int\n\n"
"Returns the number of entries in the given section of journal." );

static PyObject* GemRB_GetJournalSize(PyObject * /*self*/, PyObject * args)
{
	int chapter;
	int section = -1;

	if (!PyArg_ParseTuple( args, "i|i", &chapter, &section )) {
		return AttributeError( GemRB_GetJournalSize__doc );
	}

	GET_GAME();

	int count = 0;
	for (unsigned int i = 0; i < game->GetJournalCount(); i++) {
		GAMJournalEntry* je = game->GetJournalEntry( i );
		if ((section == -1 || section == je->Section) && (chapter==je->Chapter) )
			count++;
	}

	return PyInt_FromLong( count );
}

PyDoc_STRVAR( GemRB_GetJournalEntry__doc,
"GetJournalEntry(chapter, index[, section]) => JournalEntry\n\n"
"Returns dictionary representing journal entry w/ given chapter, section and index." );

static PyObject* GemRB_GetJournalEntry(PyObject * /*self*/, PyObject * args)
{
	int section=-1, index, chapter;

	if (!PyArg_ParseTuple( args, "ii|i", &chapter, &index, &section )) {
		return AttributeError( GemRB_GetJournalEntry__doc );
	}

	GET_GAME();

	int count = 0;
	for (unsigned int i = 0; i < game->GetJournalCount(); i++) {
		GAMJournalEntry* je = game->GetJournalEntry( i );
		if ((section == -1 || section == je->Section) && (chapter == je->Chapter)) {
			if (index == count) {
				PyObject* dict = PyDict_New();
				PyDict_SetItemString(dict, "Text", PyInt_FromLong ((signed) je->Text));
				PyDict_SetItemString(dict, "GameTime", PyInt_FromLong (je->GameTime));
				PyDict_SetItemString(dict, "Section", PyInt_FromLong (je->Section));
				PyDict_SetItemString(dict, "Chapter", PyInt_FromLong (je->Chapter));

				return dict;
			}
			count++;
		}
	}

	Py_RETURN_NONE;
}

PyDoc_STRVAR( GemRB_SetJournalEntry__doc,
"SetJournalEntry(strref[, section, chapter])\n\n"
"Sets a journal journal entry w/ given chapter and section, if section was not given, then it will delete the entry.\n"
"Chapter is optional, if it is omitted, then the current chapter will be used.\n"
"If strref is -1, then it will delete the whole journal." );

static PyObject* GemRB_SetJournalEntry(PyObject * /*self*/, PyObject * args)
{
	int section=-1, chapter = -1, strref;

	if (!PyArg_ParseTuple( args, "i|ii", &strref, &section, &chapter )) {
		return AttributeError( GemRB_SetJournalEntry__doc );
	}

	GET_GAME();

	if (strref == -1) {
		//delete the whole journal
		section = -1;
	}

	if (section==-1) {
		//delete one or all entries
		game->DeleteJournalEntry( strref);
	} else {
		if (chapter == -1) {
			ieDword tmp = -1;
			game->locals->Lookup("CHAPTER", tmp);
			chapter = (int) tmp;
		}
		game->AddJournalEntry( chapter, section, strref);
	}

	Py_RETURN_NONE;
}

PyDoc_STRVAR( GemRB_GameIsBeastKnown__doc,
"GameIsBeastKnown(index) => int\n\n"
"Returns whether beast with given index is known to PCs (works only on PST)." );

static PyObject* GemRB_GameIsBeastKnown(PyObject * /*self*/, PyObject * args)
{
	int index;
	if (!PyArg_ParseTuple( args, "i", &index )) {
		return AttributeError( GemRB_GameIsBeastKnown__doc );
	}

	GET_GAME();

	return PyInt_FromLong( game->IsBeastKnown( index ));
}

PyDoc_STRVAR( GemRB_GetINIPartyCount__doc,
"GetINIPartyCount() =>int\n\n"
"Returns the Number of Party defined in Party.ini (works only on IWD2)." );

static PyObject* GemRB_GetINIPartyCount(PyObject * /*self*/,
	PyObject * /*args*/)
{
	if (!core->GetPartyINI()) {
		return RuntimeError( "INI resource not found!\n" );
	}
	return PyInt_FromLong( core->GetPartyINI()->GetTagsCount() );
}

PyDoc_STRVAR( GemRB_GetINIQuestsKey__doc,
"GetINIQuestsKey(Tag, Key, Default) => string\n\n"
"Returns a Value from the quests.ini File (works only on PST)." );

static PyObject* GemRB_GetINIQuestsKey(PyObject * /*self*/, PyObject* args)
{
	char *Tag, *Key, *Default;

	if (!PyArg_ParseTuple( args, "sss", &Tag, &Key, &Default )) {
		return AttributeError( GemRB_GetINIQuestsKey__doc );
	}
	if (!core->GetQuestsINI()) {
		return RuntimeError( "INI resource not found!\n" );
	}
	return PyString_FromString(
			core->GetQuestsINI()->GetKeyAsString( Tag, Key, Default ) );
}

PyDoc_STRVAR( GemRB_GetINIBeastsKey__doc,
"GetINIBeastsKey(Tag, Key, Default) => string\n\n"
"Returns a Value from the beasts.ini File (works only on PST)." );

static PyObject* GemRB_GetINIBeastsKey(PyObject * /*self*/, PyObject* args)
{
	char *Tag, *Key, *Default;

	if (!PyArg_ParseTuple( args, "sss", &Tag, &Key, &Default )) {
		return AttributeError( GemRB_GetINIBeastsKey__doc );
	}
	if (!core->GetBeastsINI()) {
		return NULL;
	}
	return PyString_FromString(
			core->GetBeastsINI()->GetKeyAsString( Tag, Key, Default ) );
}

PyDoc_STRVAR( GemRB_GetINIPartyKey__doc,
"GetINIPartyKey(Tag, Key, Default) => string\n\n"
"Returns a Value from the Party.ini File (works only on IWD2)." );

static PyObject* GemRB_GetINIPartyKey(PyObject * /*self*/, PyObject* args)
{
	const char *Tag, *Key, *Default;

	if (!PyArg_ParseTuple( args, "sss", &Tag, &Key, &Default )) {
		return AttributeError( GemRB_GetINIPartyKey__doc );
	}
	if (!core->GetPartyINI()) {
		return RuntimeError( "INI resource not found!\n" );
	}
	return PyString_FromString(
			core->GetPartyINI()->GetKeyAsString( Tag, Key, Default ) );
}

PyDoc_STRVAR( GemRB_CreatePlayer__doc,
"CreatePlayer(CREResRef, Slot [,Import, VersionOverride] ) => PlayerSlot\n\n"
"Creates or removes a player character in a given party slot. If import is nonzero, then reads a CHR instead of a CRE." );

static PyObject* GemRB_CreatePlayer(PyObject * /*self*/, PyObject* args)
{
	const char *CreResRef;
	int PlayerSlot, Slot;
	int Import=0;
	int VersionOverride = -1;

	if (!PyArg_ParseTuple( args, "si|ii", &CreResRef, &PlayerSlot, &Import, &VersionOverride)) {
		return AttributeError( GemRB_CreatePlayer__doc );
	}
	//PlayerSlot is zero based
	Slot = ( PlayerSlot & 0x7fff );
	GET_GAME();

	//FIXME:overwriting original slot
	//is dangerous if the game is already loaded
	//maybe the actor should be removed from the area first
	if (PlayerSlot & 0x8000) {
		PlayerSlot = game->FindPlayer( Slot );
		if (PlayerSlot >= 0) {
			game->DelPC(PlayerSlot, true);
		}
	} else {
		PlayerSlot = game->FindPlayer( PlayerSlot );
		if (PlayerSlot >= 0) {
			return RuntimeError("Slot is already filled!\n");
		}
	}
	if (CreResRef[0]) {
		PlayerSlot = gamedata->LoadCreature( CreResRef, Slot, (bool) Import, VersionOverride );
	} else {
		//just destroyed the previous actor, not going to create one
		PlayerSlot = 0;
	}
	if (PlayerSlot < 0) {
		return RuntimeError("File not found!\n");
	}
	return PyInt_FromLong( PlayerSlot );
}

PyDoc_STRVAR( GemRB_GetPlayerStates__doc,
"GetPlayerStates(PartyID) => string\n\n"
"Returns the state string for the player.");

static PyObject* GemRB_GetPlayerStates(PyObject * /*self*/, PyObject* args)
{
	int globalID;

	if (!PyArg_ParseTuple( args, "i", &globalID )) {
		return AttributeError( GemRB_GetPlayerStates__doc );
	}
	GET_GAME();
	GET_ACTOR_GLOBAL();

	return PyString_FromString((const char *) actor->GetStateString() );
}

PyDoc_STRVAR( GemRB_GetPlayerName__doc,
"GetPlayerName(PartyID[, LongOrShort]) => string\n\n"
"Queries the player character's [script]name." );

static PyObject* GemRB_GetPlayerName(PyObject * /*self*/, PyObject* args)
{
	int globalID, Which;

	Which = 0;
	if (!PyArg_ParseTuple( args, "i|i", &globalID, &Which )) {
		return AttributeError( GemRB_GetPlayerName__doc );
	}
	GET_GAME();
	GET_ACTOR_GLOBAL();

	if (Which == 2) {
		return PyString_FromString( actor->GetScriptName() );
	}

	return PyString_FromString( actor->GetName(Which) );
}

PyDoc_STRVAR( GemRB_SetPlayerName__doc,
"SetPlayerName(Slot, Name[, LongOrShort])\n\n"
"Sets the player name." );

static PyObject* GemRB_SetPlayerName(PyObject * /*self*/, PyObject* args)
{
	const char *Name=NULL;
	int globalID, Which;

	Which = 0;
	if (!PyArg_ParseTuple( args, "is|i", &globalID, &Name, &Which )) {
		return AttributeError( GemRB_SetPlayerName__doc );
	}
	GET_GAME();
	GET_ACTOR_GLOBAL();

	actor->SetName(Name, Which);
	actor->SetMCFlag(MC_EXPORTABLE,BM_OR);
	Py_RETURN_NONE;
}

PyDoc_STRVAR( GemRB_CreateString__doc,
"CreateString(Strref, Text)->StrRef\n\n"
"Creates or updates a custom string." );

static PyObject* GemRB_CreateString(PyObject * /*self*/, PyObject* args)
{
	const char *Text;
	ieStrRef strref;

	if (!PyArg_ParseTuple( args, "is", &strref, &Text )) {
		return AttributeError( GemRB_CreateString__doc );
	}
	GET_GAME();

	strref = core->UpdateString(strref, Text);
	return PyInt_FromLong( strref );
}

PyDoc_STRVAR( GemRB_SetPlayerString__doc,
"SetPlayerString(PlayerSlot, StringSlot, StrRef)\n\n"
"Sets one of the player character's verbal constants. Mostly useful for setting biography." );

static PyObject* GemRB_SetPlayerString(PyObject * /*self*/, PyObject* args)
{
	int globalID, StringSlot, StrRef;

	if (!PyArg_ParseTuple( args, "iii", &globalID, &StringSlot, &StrRef )) {
		return AttributeError( GemRB_SetPlayerString__doc );
	}
	GET_GAME();
	GET_ACTOR_GLOBAL();

	if (StringSlot>=VCONST_COUNT) {
		return AttributeError( "StringSlot is out of range!\n" );
	}

	actor->StrRefs[StringSlot]=StrRef;

	Py_RETURN_NONE;
}

PyDoc_STRVAR( GemRB_SetPlayerSound__doc,
"SetPlayerSound(Slot, SoundFolder)\n\n"
"Sets the player character's sound set." );

static PyObject* GemRB_SetPlayerSound(PyObject * /*self*/, PyObject* args)
{
	const char *Sound=NULL;
	int globalID;

	if (!PyArg_ParseTuple( args, "is", &globalID, &Sound )) {
		return AttributeError( GemRB_SetPlayerSound__doc );
	}
	GET_GAME();
	GET_ACTOR_GLOBAL();

	actor->SetSoundFolder(Sound);
	Py_RETURN_NONE;
}

PyDoc_STRVAR( GemRB_GetPlayerSound__doc,
"GetPlayerSound(Slot[, flags])\n\n"
"Gets the player character's sound set." );

static PyObject* GemRB_GetPlayerSound(PyObject * /*self*/, PyObject* args)
{
	char Sound[42];
	int globalID;
	int flag = 0;

	if (!PyArg_ParseTuple( args, "i|i", &globalID, &flag )) {
		return AttributeError( GemRB_GetPlayerSound__doc );
	}
	GET_GAME();
	GET_ACTOR_GLOBAL();

	actor->GetSoundFolder(Sound, flag);
	return PyString_FromString(Sound);
}

PyDoc_STRVAR( GemRB_GetSlotType__doc,
"GetSlotType(idx[, PartyID]) => dict\n\n"
"Returns dictionary of an itemslot type (slottype.2da).");

static PyObject* GemRB_GetSlotType(PyObject * /*self*/, PyObject* args)
{
	int idx;
	int PartyID = 0;
	Actor *actor = NULL;

	if (!PyArg_ParseTuple( args, "i|i", &idx, &PartyID )) {
		return AttributeError( GemRB_GetSlotType__doc );
	}

	if (PartyID) {
		GET_GAME();

		actor = game->FindPC( PartyID );
	}

	PyObject* dict = PyDict_New();
	if (idx==-1) {
		PyDict_SetItemString(dict, "Count", PyInt_FromLong(core->GetInventorySize()));
		return dict;
	}
	int tmp = core->QuerySlot(idx);
	if (core->QuerySlotEffects(idx)==0xffffffffu) {
		tmp=idx;
	}

	PyDict_SetItemString(dict, "Slot", PyInt_FromLong(tmp));
	PyDict_SetItemString(dict, "Type", PyInt_FromLong((int)core->QuerySlotType(tmp)));
	PyDict_SetItemString(dict, "ID", PyInt_FromLong((int)core->QuerySlotID(tmp)));
	PyDict_SetItemString(dict, "Tip", PyInt_FromLong((int)core->QuerySlottip(tmp)));
	//see if the actor shouldn't have some slots displayed
	if (!actor || !actor->PCStats) {
		goto has_slot;
	}
	//WARNING:idx isn't used any more, recycling it
	idx = actor->inventory.GetWeaponSlot();
	if (tmp<idx || tmp>idx+3) {
		goto has_slot;
	}
	if (actor->GetQuickSlot(tmp-idx)==0xffff) {
		PyDict_SetItemString(dict, "ResRef", PyString_FromString (""));
		goto continue_quest;
	}
has_slot:
	PyDict_SetItemString(dict, "ResRef", PyString_FromString (core->QuerySlotResRef(tmp)));
continue_quest:
	PyDict_SetItemString(dict, "Effects", PyInt_FromLong (core->QuerySlotEffects(tmp)));
	return dict;
}

PyDoc_STRVAR( GemRB_GetPCStats__doc,
"GetPCStats(PartyID) => dict\n\n"
"Returns dictionary of PC's performance stats." );

static PyObject* GemRB_GetPCStats(PyObject * /*self*/, PyObject* args)
{
	int PartyID;

	if (!PyArg_ParseTuple( args, "i", &PartyID )) {
		return AttributeError( GemRB_GetPCStats__doc );
	}
	GET_GAME();

	Actor* MyActor = game->FindPC( PartyID );
	if (!MyActor || !MyActor->PCStats) {
		Py_RETURN_NONE;
	}

	PyObject* dict = PyDict_New();
	PCStatsStruct* ps = MyActor->PCStats;

	PyDict_SetItemString(dict, "BestKilledName", PyInt_FromLong ((signed) ps->BestKilledName));
	PyDict_SetItemString(dict, "BestKilledXP", PyInt_FromLong (ps->BestKilledXP));
	PyDict_SetItemString(dict, "AwayTime", PyInt_FromLong (ps->AwayTime));
	PyDict_SetItemString(dict, "JoinDate", PyInt_FromLong (ps->JoinDate));
	PyDict_SetItemString(dict, "KillsChapterXP", PyInt_FromLong (ps->KillsChapterXP));
	PyDict_SetItemString(dict, "KillsChapterCount", PyInt_FromLong (ps->KillsChapterCount));
	PyDict_SetItemString(dict, "KillsTotalXP", PyInt_FromLong (ps->KillsTotalXP));
	PyDict_SetItemString(dict, "KillsTotalCount", PyInt_FromLong (ps->KillsTotalCount));

	// FIXME!!!
	if (ps->FavouriteSpells[0][0]) {
		int largest = 0;

		for (int i = 1; i < 4; ++i) {
			if (ps->FavouriteSpellsCount[i] > ps->FavouriteSpellsCount[largest]) {
				largest = i;
			}
		}

		Spell* spell = gamedata->GetSpell(ps->FavouriteSpells[largest]);
		if (spell == NULL) {
			return NULL;
		}

		PyDict_SetItemString(dict, "FavouriteSpell", PyInt_FromLong ((signed) spell->SpellName));

		gamedata->FreeSpell( spell, ps->FavouriteSpells[largest], false );
	} else {
		PyDict_SetItemString(dict, "FavouriteSpell", PyInt_FromLong (-1));
	}



	// FIXME!!!
	if (ps->FavouriteWeapons[0][0]) {
		int largest = 0;

		for (int i = 1; i < 4; ++i) {
			if (ps->FavouriteWeaponsCount[i] > ps->FavouriteWeaponsCount[largest]) {
				largest = i;
			}
		}

		Item* item = gamedata->GetItem(ps->FavouriteWeapons[largest]);
		if (item == NULL) {
			return RuntimeError( "Item not found!\n" );
		}

		PyDict_SetItemString(dict, "FavouriteWeapon", PyInt_FromLong ((signed) item->GetItemName(true)));

		gamedata->FreeItem( item, ps->FavouriteWeapons[largest], false );
	} else {
		PyDict_SetItemString(dict, "FavouriteWeapon", PyInt_FromLong (-1));
	}

	return dict;
}


PyDoc_STRVAR( GemRB_GameSelectPC__doc,
"GameSelectPC(PartyID, Selected, [Flags = SELECT_NORMAL])\n\n"
"Selects or deselects PC."
"if PartyID=0, (De)selects all PC."
"Flags is combination of SELECT_REPLACE and SELECT_QUIET."
"SELECT_REPLACE: when selecting other party members, unselect the others." );

static PyObject* GemRB_GameSelectPC(PyObject * /*self*/, PyObject* args)
{
	int PartyID, Select;
	int Flags = SELECT_NORMAL;

	if (!PyArg_ParseTuple( args, "ii|i", &PartyID, &Select, &Flags )) {
		return AttributeError( GemRB_GameSelectPC__doc );
	}
	GET_GAME();

	Actor* actor;
	if (PartyID > 0) {
		actor = game->FindPC( PartyID );
		if (!actor) {
			Py_RETURN_NONE;
		}
	} else {
		actor = NULL;
	}

	game->SelectActor( actor, (bool) Select, Flags );
	if (actor && (bool) Select && !(Flags&SELECT_QUIET)) {
		actor->PlaySelectionSound();
	}

	Py_RETURN_NONE;
}

PyDoc_STRVAR( GemRB_GameIsPCSelected__doc,
"GameIsPCSelected(Slot) => bool\n\n"
"Returns true if the PC is selected." );

static PyObject* GemRB_GameIsPCSelected(PyObject * /*self*/, PyObject* args)
{
	int PlayerSlot;

	if (!PyArg_ParseTuple( args, "i", &PlayerSlot )) {
		return AttributeError( GemRB_GameIsPCSelected__doc );
	}
	GET_GAME();

	Actor* MyActor = game->FindPC( PlayerSlot );
	if (!MyActor) {
		return PyInt_FromLong( 0 );
	}
	return PyInt_FromLong( MyActor->IsSelected() );
}


PyDoc_STRVAR( GemRB_GameSelectPCSingle__doc,
"GameSelectPCSingle(index)\n\n"
"Selects one PC in non-walk environment (i.e. in shops, inventory,...)"
"Index must be greater than zero." );

static PyObject* GemRB_GameSelectPCSingle(PyObject * /*self*/, PyObject* args)
{
	int index;

	if (!PyArg_ParseTuple( args, "i", &index )) {
		return AttributeError( GemRB_GameSelectPCSingle__doc );
	}

	GET_GAME();

	game->SelectPCSingle( index );

	Py_RETURN_NONE;
}

PyDoc_STRVAR( GemRB_GameGetSelectedPCSingle__doc,
"GameGetSelectedPCSingle(flag) => int\n\n"
"Returns index of the selected PC in non-walk environment (i.e. in shops, inventory,...). Index should be greater than zero. If flag is set, then this function will return the PC currently talking." );

static PyObject* GemRB_GameGetSelectedPCSingle(PyObject * /*self*/, PyObject* args)
{
	int flag = 0;

	if (!PyArg_ParseTuple( args, "|i", &flag )) {
		return AttributeError( GemRB_GameGetSelectedPCSingle__doc );
	}
	GET_GAME();

	if (flag) {
		GET_GAMECONTROL();

		Actor *ac = gc->dialoghandler->GetSpeaker();
		int ret = 0;
		if (ac) {
			ret = ac->InParty;
		}
		return PyInt_FromLong( ret );
	}
	return PyInt_FromLong( game->GetSelectedPCSingle() );
}

PyDoc_STRVAR( GemRB_GameGetFirstSelectedPC__doc,
"GameGetFirstSelectedPC() => int\n\n"
"Returns index of the first selected PC or 0 if none." );

static PyObject* GemRB_GameGetFirstSelectedPC(PyObject * /*self*/, PyObject* /*args*/)
{
	Actor *actor = core->GetFirstSelectedPC(false);
	if (actor) {
		return PyInt_FromLong( actor->InParty);
	}

	return PyInt_FromLong( 0 );
}

PyDoc_STRVAR( GemRB_GameGetFirstSelectedActor__doc,
"GameGetFirstSelectedActor() => int\n\n"
"Returns the global ID of the first selected actor or 0 if none." );

static PyObject* GemRB_GameGetFirstSelectedActor(PyObject * /*self*/, PyObject* /*args*/)
{
	Actor *actor = core->GetFirstSelectedActor();
	if (actor) {
		return PyInt_FromLong( actor->GetGlobalID() );
	}

	return PyInt_FromLong( 0 );
}

PyDoc_STRVAR( GemRB_GameControlSetLastActor__doc,
"GameControlSetLastActor() => int\n\n"
"Sets the last actor that was hovered over by the mouse." );

static PyObject* GemRB_GameControlSetLastActor(PyObject * /*self*/, PyObject* args)
{
	int PartyID = 0;

	if (!PyArg_ParseTuple( args, "|i", &PartyID )) {
		return AttributeError( GemRB_GameControlSetLastActor__doc );
	}

	GET_GAME();

	GET_GAMECONTROL();

	Actor* actor = game->FindPC( PartyID );
	gc->SetLastActor(actor, gc->GetLastActor() );

	Py_RETURN_NONE;
}

PyDoc_STRVAR( GemRB_ActOnPC__doc,
"ActOnPC(player)\n\n"
"Targets the selected PC for an action (cast spell, attack, ...)" );

static PyObject* GemRB_ActOnPC(PyObject * /*self*/, PyObject* args)
{
	int PartyID;

	if (!PyArg_ParseTuple( args, "i", &PartyID )) {
		return AttributeError( GemRB_ActOnPC__doc );
	}
	GET_GAME();

	Actor* MyActor = game->FindPC( PartyID );
	if (MyActor) {
		GameControl* gc = core->GetGameControl();
		if(gc) {
			gc->PerformActionOn(MyActor);
		}
	}
	Py_RETURN_NONE;
}

PyDoc_STRVAR( GemRB_GetPlayerPortrait__doc,
"GetPlayerPortrait(Slot[, SmallOrLarge]) => string\n\n"
"Queries the player portrait." );

static PyObject* GemRB_GetPlayerPortrait(PyObject * /*self*/, PyObject* args)
{
	int PlayerSlot, Which;

	Which = 0;
	if (!PyArg_ParseTuple( args, "i|i", &PlayerSlot, &Which )) {
		return AttributeError( GemRB_GetPlayerPortrait__doc );
	}
	GET_GAME();

	Actor* MyActor = game->FindPC( PlayerSlot );
	if (!MyActor) {
		return PyString_FromString( "");
	}
	return PyString_FromString( MyActor->GetPortrait(Which) );
}

PyDoc_STRVAR( GemRB_GetPlayerString__doc,
"GetPlayerString(Slot, ID) => int\n\n"
"Queries a string reference (verbal constant) from the actor." );

static PyObject* GemRB_GetPlayerString(PyObject * /*self*/, PyObject* args)
{
	int globalID, Index, StatValue;

	if (!PyArg_ParseTuple( args, "ii", &globalID, &Index)) {
		return AttributeError( GemRB_GetPlayerString__doc );
	}
	GET_GAME();
	GET_ACTOR_GLOBAL();

	if (Index>=VCONST_COUNT) {
		return RuntimeError("String reference is too high!\n");
	}
	StatValue = GetCreatureStrRef( actor, Index );
	return PyInt_FromLong( StatValue );
}

PyDoc_STRVAR( GemRB_GetPlayerStat__doc,
"GetPlayerStat(Slot, ID[, BaseStat]) => int\n\n"
"Queries a stat." );

static PyObject* GemRB_GetPlayerStat(PyObject * /*self*/, PyObject* args)
{
	int globalID, StatID, StatValue, BaseStat;

	BaseStat = 0;
	if (!PyArg_ParseTuple( args, "ii|i", &globalID, &StatID, &BaseStat )) {
		return AttributeError( GemRB_GetPlayerStat__doc );
	}
	GET_GAME();
	GET_ACTOR_GLOBAL();

	//returning the modified stat if BaseStat was 0 (default)
	StatValue = GetCreatureStat( actor, StatID, !BaseStat );
	return PyInt_FromLong( StatValue );
}

PyDoc_STRVAR( GemRB_SetPlayerStat__doc,
"SetPlayerStat(Slot, ID, Value[, pcf])\n\n"
"Changes a stat." );

static PyObject* GemRB_SetPlayerStat(PyObject * /*self*/, PyObject* args)
{
	int globalID, StatID, StatValue;
	int pcf = 1;

	if (!PyArg_ParseTuple( args, "iii|i", &globalID, &StatID, &StatValue, &pcf)) {
		return AttributeError( GemRB_SetPlayerStat__doc );
	}
	GET_GAME();
	GET_ACTOR_GLOBAL();

	//Setting the creature's base stat
	SetCreatureStat( actor, StatID, StatValue, pcf);
	Py_RETURN_NONE;
}

PyDoc_STRVAR( GemRB_GetPlayerScript__doc,
"GetPlayerScript(Slot[, Index])\n\n"
"Retrieves the script resource for a player. If index is omitted, it will default to "
"the class script slot (customisable by players)." );

static PyObject* GemRB_GetPlayerScript(PyObject * /*self*/, PyObject* args)
{
	//class script is the custom slot for player scripts
	int globalID, Index = SCR_CLASS;

	if (!PyArg_ParseTuple( args, "i|i", &globalID, &Index )) {
		return AttributeError( GemRB_GetPlayerScript__doc );
	}
	GET_GAME();
	GET_ACTOR_GLOBAL();

	const char *scr = actor->GetScript(Index);
	if (scr[0]==0) {
		Py_RETURN_NONE;
	}
	return PyString_FromString( scr );
}

PyDoc_STRVAR( GemRB_SetPlayerScript__doc,
"SetPlayerScript(Slot, Resource[, Index])\n\n"
"Sets the script resource for a player. If index is omitted, it will default to "
"the class script slot (customisable by players)." );

static PyObject* GemRB_SetPlayerScript(PyObject * /*self*/, PyObject* args)
{
	const char *ScriptName;
	int globalID, Index = SCR_CLASS;

	if (!PyArg_ParseTuple( args, "is|i", &globalID, &ScriptName, &Index )) {
		return AttributeError( GemRB_SetPlayerScript__doc );
	}
	GET_GAME();
	GET_ACTOR_GLOBAL();

	actor->SetScript(ScriptName, Index, true);
	Py_RETURN_NONE;
}

PyDoc_STRVAR( GemRB_SetPlayerDialog__doc,
"SetPlayerDialog(Slot, Resource)\n\n"
"Sets the dialog resource for a player." );

static PyObject* GemRB_SetPlayerDialog(PyObject * /*self*/, PyObject* args)
{
	const char *DialogName;
	int globalID;

	if (!PyArg_ParseTuple( args, "is", &globalID, &DialogName )) {
		return AttributeError( GemRB_SetPlayerDialog__doc );
	}
	GET_GAME();
	GET_ACTOR_GLOBAL();

	actor->SetDialog(DialogName);
	Py_RETURN_NONE;
}

PyDoc_STRVAR( GemRB_FillPlayerInfo__doc,
"FillPlayerInfo(Slot[, Portrait1, Portrait2])\n\n"
"Fills basic character info, that is not stored in stats." );

static PyObject* GemRB_FillPlayerInfo(PyObject * /*self*/, PyObject* args)
{
	int globalID;
	const char *Portrait1=NULL, *Portrait2=NULL;

	if (!PyArg_ParseTuple( args, "i|ss", &globalID, &Portrait1, &Portrait2)) {
		return AttributeError( GemRB_FillPlayerInfo__doc );
	}
	// here comes some code to transfer icon/name to the PC sheet
	GET_GAME();
	GET_ACTOR_GLOBAL();

	if (Portrait1) {
		actor->SetPortrait( Portrait1, 1);
	}
	if (Portrait2) {
		actor->SetPortrait( Portrait2, 2);
	}

	//set up animation ID
	switch(actor->UpdateAnimationID(0)) {
	case -1: return RuntimeError("avprefix table contains no entries." );
	case -2: return RuntimeError("Couldn't load avprefix table.");
	case -3: return RuntimeError("Couldn't load an avprefix subtable.");
	}

	actor->SetOver( false );
	actor->InitButtons(actor->GetStat(IE_CLASS), true); //force re-init of actor's buttons

	//what about multiplayer?
	if ((globalID == 1) && core->HasFeature(GF_HAS_DPLAYER) ) {
		actor->SetScript("DPLAYER3", SCR_DEFAULT, false);
	}
	Py_RETURN_NONE;
}

PyDoc_STRVAR( GemRB_Button_SetSpellIcon__doc,
"SetSpellIcon(WindowIndex, ControlIndex, SPLResRef[, type, tooltip, function])\n\n"
"Sets Spell icon image on a button. Type is the icon's type." );

static PyObject *SetSpellIcon(int wi, int ci, const ieResRef SpellResRef, int type, int tooltip, int Function)
{
	Button* btn = (Button *) GetControl( wi, ci, IE_GUI_BUTTON );
	if (!btn) {
		return NULL;
	}

	if (!SpellResRef[0]) {
		btn->SetPicture( NULL );
		//no incref here!
		return Py_None;
	}

	Spell* spell = gamedata->GetSpell( SpellResRef, 1 );
	if (spell == NULL) {
		btn->SetPicture( NULL );
		Log(ERROR, "GUIScript", "Spell not found :%.8s",
			SpellResRef);
		//no incref here!
		return Py_None;
	}

	const char* IconResRef;
	if (type) {
		IconResRef = spell->ext_headers[0].MemorisedIcon;
	}
	else {
		IconResRef = spell->SpellbookIcon;
	}
	AnimationFactory* af = ( AnimationFactory* )
		gamedata->GetFactoryResource( IconResRef,
				IE_BAM_CLASS_ID, IE_NORMAL, 1 );
	if (!af) {
		char tmpstr[24];

		snprintf(tmpstr,sizeof(tmpstr),"%s BAM not found", IconResRef);
		return RuntimeError( tmpstr );
	}
	//small difference between pst and others
	if (af->GetCycleSize(0)!=4) { //non-pst
		btn->SetPicture( af->GetFrame(0, 0));
	}
	else { //pst
		btn->SetImage( BUTTON_IMAGE_UNPRESSED, af->GetFrame(0, 0));
		btn->SetImage( BUTTON_IMAGE_PRESSED, af->GetFrame(1, 0));
		btn->SetImage( BUTTON_IMAGE_SELECTED, af->GetFrame(2, 0));
		btn->SetImage( BUTTON_IMAGE_DISABLED, af->GetFrame(3, 0));
	}
	if (tooltip) {
		char *str = core->GetCString(spell->SpellName,0);
		SetFunctionTooltip(wi, ci, str, Function); //will free str
	}
	gamedata->FreeSpell( spell, SpellResRef, false );
	//no incref here!
	return Py_None;
}

static PyObject* GemRB_Button_SetSpellIcon(PyObject * /*self*/, PyObject* args)
{
	int wi, ci;
	const char *SpellResRef;
	int type=0;
	int tooltip=0;
	int Function=0;

	if (!PyArg_ParseTuple( args, "iis|iii", &wi, &ci, &SpellResRef, &type, &tooltip, &Function )) {
		return AttributeError( GemRB_Button_SetSpellIcon__doc );
	}
	PyObject *ret = SetSpellIcon(wi, ci, SpellResRef, type, tooltip, Function);
	if (ret) {
		Py_INCREF(ret);
	}
	return ret;
}


static Sprite2D* GetUsedWeaponIcon(Item *item, int which)
{
	ITMExtHeader *ieh = item->GetWeaponHeader(false);
	if (!ieh) {
		ieh = item->GetWeaponHeader(true);
	}
	if (ieh) {
		return gamedata->GetBAMSprite(ieh->UseIcon, -1, which, true);
	}
	return gamedata->GetBAMSprite(item->ItemIcon, -1, which, true);
}

static void SetItemText(Button* btn, int charges, bool oneisnone)
{
	if (!btn) return;

	wchar_t usagestr[10];
	if (charges && (charges>1 || !oneisnone) ) {
		swprintf(usagestr, sizeof(usagestr)/sizeof(usagestr[0]), L"%d", charges);
	} else {
		usagestr[0] = 0;
	}
	btn->SetText(usagestr);
}

PyDoc_STRVAR( GemRB_Button_SetItemIcon__doc,
"SetItemIcon(WindowIndex, ControlIndex, ITMResRef[, type, tooltip, Function, ITM2ResRef])\n\n"
"Sets Item icon image on a button. 0/1 - Inventory Icons, 2 - Description Icon, 3 - No icon,\n"
" 4/5 - Weapon icons, 6 and above - Extended header icons." );

static PyObject *SetItemIcon(int wi, int ci, const char *ItemResRef, int Which, int tooltip, int Function, const char *Item2ResRef)
{
	Button* btn = (Button *) GetControl( wi, ci, IE_GUI_BUTTON );
	if (!btn) {
		return NULL;
	}

	if (!ItemResRef[0]) {
		btn->SetPicture( NULL );
		//no incref here!
		return Py_None;
	}
	Item* item = gamedata->GetItem(ItemResRef, true);
	if (item == NULL) {
		btn->SetPicture(NULL);
		//no incref here!
		return Py_None;
	}

	btn->SetFlags( IE_GUI_BUTTON_PICTURE, BM_OR );
	Sprite2D* Picture;
	bool setpicture = true;
	int i;
	switch (Which) {
	case 0: case 1:
		Picture = gamedata->GetBAMSprite(item->ItemIcon, -1, Which, true);
		break;
	case 2:
		btn->SetPicture( NULL ); // also calls ClearPictureList
		for (i=0;i<4;i++) {
			Picture = gamedata->GetBAMSprite(item->DescriptionIcon, -1, i, true);
			if (Picture)
				btn->StackPicture(Picture);
		}
		//fallthrough
	case 3:
		setpicture = false;
		Picture = NULL;
		break;
	case 4: case 5:
		Picture = GetUsedWeaponIcon(item, Which-4);
		if (Item2ResRef) {
			btn->SetPicture( NULL ); // also calls ClearPictureList
			Item* item2 = gamedata->GetItem(Item2ResRef, true);
			if (item2) {
				Sprite2D* Picture2;
				Picture2 = gamedata->GetBAMSprite(item2->ItemIcon, -1, Which-4, true);
				if (Picture2) btn->StackPicture(Picture2);
				gamedata->FreeItem( item2, Item2ResRef, false );
			}
			if (Picture) btn->StackPicture(Picture);
			setpicture = false;
		}
		break;
	default:
		ITMExtHeader *eh = item->GetExtHeader(Which-6);
		if (eh) {
			Picture = gamedata->GetBAMSprite(eh->UseIcon, -1, 0, true);
		}
		else {
			Picture = NULL;
		}
	}

	if (setpicture)
		btn->SetPicture( Picture );
	if (tooltip) {
		//later getitemname could also return tooltip stuff
		char *str = core->GetCString(item->GetItemName(tooltip==2),0);
		//this will free str, no need of freeing it
		SetFunctionTooltip(wi, ci, str, Function);
	}

	gamedata->FreeItem( item, ItemResRef, false );
	//no incref here!
	return Py_None;
}

static PyObject* GemRB_Button_SetItemIcon(PyObject * /*self*/, PyObject* args)
{
	int wi, ci;
	const char *ItemResRef;
	int Which = 0;
	int tooltip = 0;
	int Function = 0;
	const char *Item2ResRef = NULL;

	if (!PyArg_ParseTuple( args, "iis|iiis", &wi, &ci, &ItemResRef, &Which, &tooltip, &Function, &Item2ResRef )) {
		return AttributeError( GemRB_Button_SetItemIcon__doc );
	}

	PyObject *ret = SetItemIcon(wi, ci, ItemResRef, Which, tooltip, Function, Item2ResRef);
	if (ret) {
		Py_INCREF(ret);
	}
	return ret;
}

PyDoc_STRVAR( GemRB_EnterStore__doc,
"EnterStore(STOResRef)\n\n"
"Loads the store referenced and opens the store window." );

static PyObject* GemRB_EnterStore(PyObject * /*self*/, PyObject* args)
{
	const char* StoreResRef;

	if (!PyArg_ParseTuple( args, "s", &StoreResRef )) {
		return AttributeError( GemRB_EnterStore__doc );
	}

	//stores are cached, bags could be opened while in shops
	//so better just switch to the requested store silently
	//the core will be intelligent enough to not do excess work
	core->SetCurrentStore( StoreResRef, 0 );

	core->SetEventFlag(EF_OPENSTORE);
	Py_RETURN_NONE;
}

PyDoc_STRVAR( GemRB_LeaveStore__doc,
"LeaveStore(STOResRef)\n\n"
"Saves the current store to the Cache folder and frees it from memory." );

static PyObject* GemRB_LeaveStore(PyObject * /*self*/, PyObject* /*args*/)
{
	core->CloseCurrentStore();
	core->ResetEventFlag(EF_OPENSTORE);
	core->SetEventFlag(EF_PORTRAIT);
	Py_RETURN_NONE;
}

PyDoc_STRVAR( GemRB_LeaveContainer__doc,
"LeaveContainer()\n\n"
"Clears the current container variable and initiates the 'CloseContainerWindow' guiscript call in the next window update cycle.");

static PyObject* GemRB_LeaveContainer(PyObject * /*self*/, PyObject* /*args*/)
{
	core->CloseCurrentContainer();
	Py_RETURN_NONE;
}

PyDoc_STRVAR( GemRB_GetContainer__doc,
"GetContainer( PartyID, autoselect ) => dictionary\n\n"
"Returns relevant data of the container used by the selected actor. Use autoselect if the container is an item pile at the feet of the actor. It will create the container if required." );

static PyObject* GemRB_GetContainer(PyObject * /*self*/, PyObject* args)
{
	int PartyID;
	int autoselect=0;

	if (!PyArg_ParseTuple( args, "i|i", &PartyID, &autoselect )) {
		return AttributeError( GemRB_GetContainer__doc );
	}

	Actor *actor;

	GET_GAME();

	if (PartyID) {
		actor = game->FindPC( PartyID );
	} else {
		actor = core->GetFirstSelectedPC(false);
	}
	if (!actor) {
		return RuntimeError( "Actor not found!\n" );
	}
	Container *container = NULL;
	if (autoselect) { //autoselect works only with piles
		Map *map = actor->GetCurrentArea();
		if (!map) {
			return RuntimeError("No current area!");
		}
		//GetContainer should create an empty container
		container = map->GetPile(actor->Pos);
	} else {
		container = core->GetCurrentContainer();
	}
	if (!container) {
		return RuntimeError("No current container!");
	}

	PyObject* dict = PyDict_New();
	PyDict_SetItemString(dict, "Type", PyInt_FromLong( container->Type ));
	PyDict_SetItemString(dict, "ItemCount", PyInt_FromLong( container->inventory.GetSlotCount() ));

	return dict;
}

PyDoc_STRVAR( GemRB_GetContainerItem__doc,
"GetContainerItem(PartyID, idx) => dictionary\n\n"
"Returns the container item referenced by the index. If PartyID is 0 then the container was opened manually and should be the current container. If PartyID is not 0 then the container is autoselected and should be at the feet of the player." );

static PyObject* GemRB_GetContainerItem(PyObject * /*self*/, PyObject* args)
{
	int globalID;
	int index;

	if (!PyArg_ParseTuple( args, "ii", &globalID, &index )) {
		return AttributeError( GemRB_GetContainerItem__doc );
	}
	Container *container;

	if (globalID) {
		GET_GAME();
		GET_ACTOR_GLOBAL();

		Map *map = actor->GetCurrentArea();
		if (!map) {
			return RuntimeError("No current area!");
		}
		container = map->TMap->GetContainer(actor->Pos, IE_CONTAINER_PILE);
	} else {
		container = core->GetCurrentContainer();
	}
	if (!container) {
		return RuntimeError("No current container!");
	}
	if (index>=(int) container->inventory.GetSlotCount()) {
		Py_RETURN_NONE;
	}
	PyObject* dict = PyDict_New();

	CREItem *ci=container->inventory.GetSlotItem( index );

	PyDict_SetItemString(dict, "ItemResRef", PyString_FromResRef( ci->ItemResRef ));
	PyDict_SetItemString(dict, "Usages0", PyInt_FromLong (ci->Usages[0]));
	PyDict_SetItemString(dict, "Usages1", PyInt_FromLong (ci->Usages[1]));
	PyDict_SetItemString(dict, "Usages2", PyInt_FromLong (ci->Usages[2]));
	PyDict_SetItemString(dict, "Flags", PyInt_FromLong (ci->Flags));

	Item *item = gamedata->GetItem(ci->ItemResRef, true);
	if (!item) {
		Log(MESSAGE, "GUIScript", "Cannot find container (%s) item %s!", container->GetScriptName(), ci->ItemResRef);
		Py_RETURN_NONE;
	}

	bool identified = ci->Flags & IE_INV_ITEM_IDENTIFIED;
	PyDict_SetItemString(dict, "ItemName", PyInt_FromLong( (signed) item->GetItemName( identified )) );
	PyDict_SetItemString(dict, "ItemDesc", PyInt_FromLong( (signed) item->GetItemDesc( identified )) );
	gamedata->FreeItem( item, ci->ItemResRef, false );
	return dict;
}

PyDoc_STRVAR( GemRB_ChangeContainerItem__doc,
"ChangeContainerItem(PartyID, slot, action)\n\n"
"Takes an item from a container, or puts it there. "
"If PC is 0 then it uses the first selected PC and the current container, "
"if it is not 0 then it autoselects the container. "
"action=0: move item from PC to container."
"action=1: move item from container to PC.");

static PyObject* GemRB_ChangeContainerItem(PyObject * /*self*/, PyObject* args)
{
	int globalID, Slot;
	int action;

	if (!PyArg_ParseTuple( args, "iii", &globalID, &Slot, &action)) {
		return AttributeError( GemRB_ChangeContainerItem__doc );
	}
	GET_GAME();

	Container *container;
	Actor *actor = NULL;

	if (globalID) {
		if (globalID > 1000) {
			actor = game->GetActorByGlobalID( globalID );
		} else {
			actor = game->FindPC( globalID );
		}
		if (!actor) {
			return RuntimeError( "Actor not found!\n" );
		}
		Map *map = actor->GetCurrentArea();
		if (!map) {
			return RuntimeError("No current area!");
		}
		container = map->TMap->GetContainer(actor->Pos, IE_CONTAINER_PILE);
	} else {
		actor = core->GetFirstSelectedPC(false);
		container = core->GetCurrentContainer();
	}
	if (!actor) {
		return RuntimeError( "Actor not found!\n" );
	}
	if (!container) {
		return RuntimeError("No current container!");
	}

	ieResRef Sound;
	CREItem *si;
	int res;

	Sound[0]=0;
	if (action) { //get stuff from container
		if (Slot<0 || Slot>=(int) container->inventory.GetSlotCount()) {
			return RuntimeError("Invalid Container slot!");
		}

		si = container->inventory.GetSlotItem(Slot);
		res = core->CanMoveItem(si);
		if (!res) { //cannot move
			Log(MESSAGE, "GUIScript", "Cannot move item, it is undroppable!");
			Py_RETURN_NONE;
		}

		// check for full inventory up front to prevent unnecessary shuffling of container
		// items; note that shuffling will still occur when picking up stacked items where
		// not the entire stack fits
		if (res == -1) { // not gold
			if (actor->inventory.FindCandidateSlot(SLOT_INVENTORY, 0, si->ItemResRef) == -1) {
				Py_RETURN_NONE;
			}
		}

		//this will update the container
		si = container->RemoveItem(Slot,0);
		if (!si) {
			Log(WARNING, "GUIScript", "Cannot move item, there is something weird!");
			Py_RETURN_NONE;
		}
		Item *item = gamedata->GetItem(si->ItemResRef);
		if (item) {
			if (core->HasFeature(GF_HAS_PICK_SOUND) && item->ReplacementItem[0]) {
				memcpy(Sound,item->ReplacementItem,sizeof(ieResRef));
			} else {
				GetItemSound(Sound, item->ItemType, item->AnimationType, IS_DROP);
			}
			gamedata->FreeItem(item, si->ItemResRef,0);
		}
		if (res!=-1) { //it is gold!
			game->PartyGold += res;
			delete si;
		} else {
			res = actor->inventory.AddSlotItem(si, SLOT_ONLYINVENTORY);
			if (res !=ASI_SUCCESS) { //putting it back
				container->AddItem(si);
			}
		}
	} else { //put stuff in container, simple!
		res = core->CanMoveItem(actor->inventory.GetSlotItem(core->QuerySlot(Slot) ) );
		if (!res) { //cannot move
			Log(MESSAGE, "GUIScript","Cannot move item, it is undroppable!");
			Py_RETURN_NONE;
		}

		si = actor->inventory.RemoveItem(core->QuerySlot(Slot));
		if (!si) {
			Log(WARNING, "GUIScript", "Cannot move item, there is something weird!");
			Py_RETURN_NONE;
		}
		Item *item = gamedata->GetItem(si->ItemResRef);
		if (item) {
			if (core->HasFeature(GF_HAS_PICK_SOUND) && item->DescriptionIcon[0]) {
				memcpy(Sound,item->DescriptionIcon,sizeof(ieResRef));
			} else {
				GetItemSound(Sound, item->ItemType, item->AnimationType, IS_GET);
			}
			gamedata->FreeItem(item, si->ItemResRef,0);
		}
		actor->ReinitQuickSlots();

		if (res!=-1) { //it is gold!
			game->PartyGold += res;
			delete si;
		} else {
			container->AddItem(si);
		}
	}

	if (Sound[0]) {
		core->GetAudioDrv()->Play(Sound);
	}

	//keep weight up to date
	actor->CalculateSpeed(false);
	Py_RETURN_NONE;
}

PyDoc_STRVAR( GemRB_GetStore__doc,
"GetStore() => dictionary\n\n"
"Returns relevant data of the current store." );

#define STOREBUTTON_COUNT 7
#define STORETYPE_COUNT 7
static int storebuttons[STORETYPE_COUNT][STOREBUTTON_COUNT]={
//store
{STA_BUYSELL,STA_IDENTIFY|STA_OPTIONAL,STA_STEAL|STA_OPTIONAL,STA_DONATE|STA_OPTIONAL,STA_CURE|STA_OPTIONAL,STA_DRINK|STA_OPTIONAL,STA_ROOMRENT|STA_OPTIONAL},
//tavern
{STA_DRINK,STA_BUYSELL|STA_OPTIONAL,STA_IDENTIFY|STA_OPTIONAL,STA_STEAL|STA_OPTIONAL,STA_DONATE|STA_OPTIONAL,STA_CURE|STA_OPTIONAL,STA_ROOMRENT|STA_OPTIONAL},
//inn
{STA_ROOMRENT,STA_BUYSELL|STA_OPTIONAL,STA_DRINK|STA_OPTIONAL,STA_STEAL|STA_OPTIONAL,STA_IDENTIFY|STA_OPTIONAL,STA_DONATE|STA_OPTIONAL,STA_CURE|STA_OPTIONAL},
//temple
{STA_CURE, STA_DONATE|STA_OPTIONAL,STA_BUYSELL|STA_OPTIONAL,STA_IDENTIFY|STA_OPTIONAL,STA_STEAL|STA_OPTIONAL,STA_DRINK|STA_OPTIONAL,STA_ROOMRENT|STA_OPTIONAL},
//iwd container
{STA_BUYSELL,-1,-1,-1,-1,-1,-1},
//no need to steal from your own container (original engine had STEAL instead of DRINK)
{STA_BUYSELL,STA_IDENTIFY|STA_OPTIONAL,STA_DRINK|STA_OPTIONAL,STA_CURE|STA_OPTIONAL,-1,-1,-1},
//gemrb specific store type: (temple 2), added steal, removed identify
{STA_BUYSELL,STA_STEAL|STA_OPTIONAL,STA_DONATE|STA_OPTIONAL,STA_CURE|STA_OPTIONAL} };

//buy/sell, identify, steal, cure, donate, drink, rent
static int storebits[7]={IE_STORE_BUY|IE_STORE_SELL,IE_STORE_ID,IE_STORE_STEAL,
IE_STORE_CURE,IE_STORE_DONATE,IE_STORE_DRINK,IE_STORE_RENT};

static PyObject* GemRB_GetStore(PyObject * /*self*/, PyObject* args)
{
	if (!PyArg_ParseTuple( args, "" )) {
		return AttributeError( GemRB_GetStore__doc );
	}

	Store *store = core->GetCurrentStore();
	if (!store) {
		Py_INCREF( Py_None );
		return Py_None;
	}
	if (store->Type>STORETYPE_COUNT-1) {
		store->Type=STORETYPE_COUNT-1;
	}
	PyObject* dict = PyDict_New();
	PyDict_SetItemString(dict, "StoreType", PyInt_FromLong( store->Type ));
	PyDict_SetItemString(dict, "StoreName", PyInt_FromLong( (signed) store->StoreName ));
	PyDict_SetItemString(dict, "StoreDrinkCount", PyInt_FromLong( store->DrinksCount ));
	PyDict_SetItemString(dict, "StoreCureCount", PyInt_FromLong( store->CuresCount ));
	PyDict_SetItemString(dict, "StoreItemCount", PyInt_FromLong( store->GetRealStockSize() ));
	PyDict_SetItemString(dict, "StoreCapacity", PyInt_FromLong( store->Capacity ));
	PyDict_SetItemString(dict, "StoreOwner", PyInt_FromLong( store->GetOwnerID() ));
	PyObject* p = PyTuple_New( 4 );

	int i;
	int j=1;
	int k;
	for (i = 0; i < 4; i++) {
		if (store->AvailableRooms&j) {
			k = store->RoomPrices[i];
		}
		else k=-1;
		PyTuple_SetItem( p, i, PyInt_FromLong( k ) );
		j<<=1;
	}
	PyDict_SetItemString(dict, "StoreRoomPrices", p);

	p = PyTuple_New( STOREBUTTON_COUNT );
	j=0;
	for (i = 0; i < STOREBUTTON_COUNT; i++) {
		k = storebuttons[store->Type][i];
		if (k&STA_OPTIONAL) {
			k&=~STA_OPTIONAL;
			//check if the type was disabled
			if (!(store->Flags & storebits[k]) ) {
				continue;
			}
		}
		PyTuple_SetItem( p, j++, PyInt_FromLong( k ) );
	}
	for (; j < STOREBUTTON_COUNT; j++) {
		PyTuple_SetItem( p, j, PyInt_FromLong( -1 ) );
	}
	PyDict_SetItemString(dict, "StoreButtons", p);
	PyDict_SetItemString(dict, "StoreFlags", PyInt_FromLong( store->Flags ) );
	PyDict_SetItemString(dict, "TavernRumour", PyString_FromResRef( store->RumoursTavern ));
	PyDict_SetItemString(dict, "TempleRumour", PyString_FromResRef( store->RumoursTemple ));
	PyDict_SetItemString(dict, "IDPrice", PyInt_FromLong( store->IDPrice ) );
	PyDict_SetItemString(dict, "Lore", PyInt_FromLong( store->Lore ) );
	PyDict_SetItemString(dict, "Depreciation", PyInt_FromLong( store->DepreciationRate ) );
	PyDict_SetItemString(dict, "SellMarkup", PyInt_FromLong( store->SellMarkup ) );
	PyDict_SetItemString(dict, "BuyMarkup", PyInt_FromLong( store->BuyMarkup ) );
	PyDict_SetItemString(dict, "StealFailure", PyInt_FromLong( store->StealFailureChance ) );

	return dict;
}


PyDoc_STRVAR( GemRB_IsValidStoreItem__doc,
"IsValidStoreItem(pc, idx[, type]) => int\n\n"
"Returns if a pc's inventory item or a store item is valid for buying, selling, identifying or stealing. It also has a flag for selected items. "
"Type is 1 for store items and 0 for PC items." );

static PyObject* GemRB_IsValidStoreItem(PyObject * /*self*/, PyObject* args)
{
	int globalID, Slot, ret;
	int type = 0;

	if (!PyArg_ParseTuple( args, "ii|i", &globalID, &Slot, &type)) {
		return AttributeError( GemRB_IsValidStoreItem__doc );
	}
	GET_GAME();
	GET_ACTOR_GLOBAL();

	Store *store = core->GetCurrentStore();
	if (!store) {
		return RuntimeError("No current store!");
	}

	const char *ItemResRef;
	ieDword Flags;

	if (type) {
		STOItem* si = store->GetItem( Slot, true );
		if (!si) {
			return PyInt_FromLong(0);
		}
		ItemResRef = si->ItemResRef;
		Flags = si->Flags;
	} else {
		CREItem* si = actor->inventory.GetSlotItem( core->QuerySlot(Slot) );
		if (!si) {
			return PyInt_FromLong(0);
		}
		ItemResRef = si->ItemResRef;
		Flags = si->Flags;
	}
	Item *item = gamedata->GetItem(ItemResRef, true);
	if (!item) {
		Log(ERROR, "GUIScript", "Invalid resource reference: %s",
			ItemResRef);
		return PyInt_FromLong(0);
	}

	ret = store->AcceptableItemType( item->ItemType, Flags, !type );

	//don't allow putting a bag into itself
	if (!strnicmp(ItemResRef, store->Name, sizeof(ieResRef)) ) {
		ret &= ~IE_STORE_SELL;
	}
	//this is a hack to report on selected items
	if (Flags & IE_INV_ITEM_SELECTED) {
		ret |= IE_STORE_SELECT;
	}

	//don't allow overstuffing bags
	if (store->Capacity && store->Capacity<=store->GetRealStockSize()) {
		ret = (ret | IE_STORE_CAPACITY) & ~IE_STORE_SELL;
	}

	gamedata->FreeItem( item, ItemResRef, false );
	return PyInt_FromLong(ret);
}

PyDoc_STRVAR( GemRB_FindStoreItem__doc,
"FindStoreItem(resref)\n\n"
"Returns the amount of the specified items in the open store."
"0 is also returned for an infinite ammount.");

static PyObject* GemRB_FindStoreItem(PyObject * /*self*/, PyObject* args)
{
	char *resref;

	if (!PyArg_ParseTuple( args, "s", &resref)) {
		return AttributeError( GemRB_FindStoreItem__doc );
	}

	Store *store = core->GetCurrentStore();
	if (!store) {
		return RuntimeError("No current store!");
	}

	int Slot = store->FindItem(resref, false);
	if (Slot == -1) {
		return PyInt_FromLong(0);
	}
	STOItem* si = store->GetItem( Slot, true );
	if (!si) {
		// shouldn't be possible, item vanished
		return PyInt_FromLong(0);
	}

	if (si->InfiniteSupply == -1) {
		// change this if it is ever needed for something else than depreciation calculation
		return PyInt_FromLong(0);
	} else {
		return PyInt_FromLong(si->AmountInStock);
	}
}

PyDoc_STRVAR( GemRB_SetPurchasedAmount__doc,
"SetPurchasedAmount(idx, amount)\n\n"
"Sets the amount of purchased items of a type.");

static PyObject* GemRB_SetPurchasedAmount(PyObject * /*self*/, PyObject* args)
{
	int Slot, tmp;
	ieDword amount;

	if (!PyArg_ParseTuple( args, "ii", &Slot, &tmp)) {
		return AttributeError( GemRB_SetPurchasedAmount__doc );
	}
	amount = (ieDword) tmp;
	Store *store = core->GetCurrentStore();
	if (!store) {
		return RuntimeError("No current store!");
	}
	STOItem* si = store->GetItem( Slot, true );
	if (!si) {
		return RuntimeError("Store item not found!");
	}

	if (si->InfiniteSupply != -1) {
		if (si->AmountInStock<amount) {
			amount=si->AmountInStock;
		}
	}
	si->PurchasedAmount=amount;
	if (amount) {
		si->Flags |= IE_INV_ITEM_SELECTED;
	} else {
		si->Flags &= ~IE_INV_ITEM_SELECTED;
	}

	Py_RETURN_NONE;
}

PyDoc_STRVAR( GemRB_ChangeStoreItem__doc,
"ChangeStoreItem(PartyID, Slot, action)=>int\n\n"
"Performs an action of buying, selling, identifying or stealing in a store. "
"It can also toggle the selection of an item." );

static PyObject* GemRB_ChangeStoreItem(PyObject * /*self*/, PyObject* args)
{
	int globalID, Slot;
	int action;
	int res = ASI_FAILED;

	if (!PyArg_ParseTuple( args, "iii", &globalID, &Slot, &action)) {
		return AttributeError( GemRB_ChangeStoreItem__doc );
	}
	GET_GAME();
	GET_ACTOR_GLOBAL();

	Store *store = core->GetCurrentStore();
	if (!store) {
		return RuntimeError("No current store!");
	}
	switch (action) {
	case IE_STORE_STEAL:
	case IE_STORE_BUY:
	{
		STOItem* si = store->GetItem( Slot, true );
		if (!si) {
			return RuntimeError("Store item not found!");
		}
		//always stealing only one item
		if (action == IE_STORE_STEAL) {
			si->PurchasedAmount=1;
		}
		//the amount of items is stored in si->PurchasedAmount
		//it will adjust AmountInStock/PurchasedAmount
		actor->inventory.AddStoreItem(si, action);
		if (si->PurchasedAmount) {
			//was not able to buy it due to lack of space
			res = ASI_FAILED;
			break;
		}
		//if no item remained, remove it
		if (si->AmountInStock) {
			si->Flags &= ~IE_INV_ITEM_SELECTED;
		} else {
			store->RemoveItem( Slot );
			delete si;
		}
		//keep encumbrance labels up to date
		actor->CalculateSpeed(false);
		res = ASI_SUCCESS;
		break;
	}
	case IE_STORE_ID:
	{
		CREItem* si = actor->inventory.GetSlotItem( core->QuerySlot(Slot) );
		if (!si) {
			return RuntimeError( "Item not found!" );
		}
		si->Flags |= IE_INV_ITEM_IDENTIFIED;
		res = ASI_SUCCESS;
		break;
	}
	case IE_STORE_SELECT|IE_STORE_BUY:
	{
		STOItem* si = store->GetItem( Slot, true );
		if (!si) {
			return RuntimeError("Store item not found!");
		}
		si->Flags ^= IE_INV_ITEM_SELECTED;
		if (si->Flags & IE_INV_ITEM_SELECTED) {
			si->PurchasedAmount=1;
		} else {
			si->PurchasedAmount=0;
		}
		res = ASI_SUCCESS;
		break;
	}

	case IE_STORE_SELECT|IE_STORE_SELL:
	case IE_STORE_SELECT|IE_STORE_ID:
	{
		//this is not removeitem, because the item is just marked
		CREItem* si = actor->inventory.GetSlotItem( core->QuerySlot(Slot) );
		if (!si) {
			return RuntimeError( "Item not found!" );
		}
		si->Flags ^= IE_INV_ITEM_SELECTED;
		res = ASI_SUCCESS;
		break;
	}
	case IE_STORE_SELL:
	{
		//store/bag is at full capacity
		if (store->Capacity && (store->Capacity <= store->GetRealStockSize()) ) {
			Log(MESSAGE, "GUIScript", "Store is full.");
			res = ASI_FAILED;
			break;
		}
		//this is removeitem, because the item leaves our inventory
		CREItem* si = actor->inventory.RemoveItem( core->QuerySlot(Slot) );
		if (!si) {
			return RuntimeError( "Item not found!" );
		}
		//well, it shouldn't be sold at all, but if it is here
		//it will vanish!!!
		if (!si->Expired && (si->Flags& IE_INV_ITEM_RESELLABLE)) {
			si->Flags &= ~IE_INV_ITEM_SELECTED;
			store->AddItem( si );
		}
		delete si;
		//keep encumbrance labels up to date
		actor->CalculateSpeed(false);
		res = ASI_SUCCESS;
		break;
	}
	}
	return PyInt_FromLong(res);
}

PyDoc_STRVAR( GemRB_GetStoreItem__doc,
"GetStoreItem(idx) => dictionary\n\n"
"Returns the store item referenced by the index." );

static PyObject* GemRB_GetStoreItem(PyObject * /*self*/, PyObject* args)
{
	int index;

	if (!PyArg_ParseTuple( args, "i", &index )) {
		return AttributeError( GemRB_GetStoreItem__doc );
	}
	Store *store = core->GetCurrentStore();
	if (!store) {
		return RuntimeError("No current store!");
	}
	if (index>=(int) store->GetRealStockSize()) {
		Log(WARNING, "GUIScript", "Item is not available???");
		Py_INCREF( Py_None );
		return Py_None;
	}
	PyObject* dict = PyDict_New();
	STOItem *si=store->GetItem( index, true );
	if (!si) {
		Log(WARNING, "GUIScript", "Item is not available???");
		Py_INCREF( Py_None );
		return Py_None;
	}
	PyDict_SetItemString(dict, "ItemResRef", PyString_FromResRef( si->ItemResRef ));
	PyDict_SetItemString(dict, "Usages0", PyInt_FromLong (si->Usages[0]));
	PyDict_SetItemString(dict, "Usages1", PyInt_FromLong (si->Usages[1]));
	PyDict_SetItemString(dict, "Usages2", PyInt_FromLong (si->Usages[2]));
	PyDict_SetItemString(dict, "Flags", PyInt_FromLong (si->Flags));
	PyDict_SetItemString(dict, "Purchased", PyInt_FromLong (si->PurchasedAmount) );

	if (si->InfiniteSupply==-1) {
		PyDict_SetItemString(dict, "Amount", PyInt_FromLong( -1 ) );
	} else {
		PyDict_SetItemString(dict, "Amount", PyInt_FromLong( si->AmountInStock ) );
	}

	Item *item = gamedata->GetItem(si->ItemResRef, true);
	if (!item) {
		Log(WARNING, "GUIScript", "Item is not available???");
		Py_INCREF( Py_None );
		return Py_None;
	}

	int identified = !!(si->Flags & IE_INV_ITEM_IDENTIFIED);
	PyDict_SetItemString(dict, "ItemName", PyInt_FromLong( (signed) item->GetItemName( (bool) identified )) );
	PyDict_SetItemString(dict, "ItemDesc", PyInt_FromLong( (signed) item->GetItemDesc( (bool) identified )) );

	int price = item->Price * store->SellMarkup / 100;
	//calculate depreciation too
	//store->DepreciationRate, mount

	price *= si->Usages[0];

	//is this correct?
	if (price<1) {
		price = 1;
	}
	PyDict_SetItemString(dict, "Price", PyInt_FromLong( price ) );

	gamedata->FreeItem( item, si->ItemResRef, false );
	return dict;
}

PyDoc_STRVAR( GemRB_GetStoreDrink__doc,
"GetStoreDrink(idx) => dictionary\n\n"
"Returns the drink structure indexed. Returns None if the index is wrong." );

static PyObject* GemRB_GetStoreDrink(PyObject * /*self*/, PyObject* args)
{
	int index;

	if (!PyArg_ParseTuple( args, "i", &index )) {
		return AttributeError( GemRB_GetStoreDrink__doc );
	}
	Store *store = core->GetCurrentStore();
	if (!store) {
		return RuntimeError("No current store!");
	}
	if (index>=(int) store->DrinksCount) {
		Py_INCREF( Py_None );
		return Py_None;
	}
	PyObject* dict = PyDict_New();
	STODrink *drink=store->GetDrink(index);
	PyDict_SetItemString(dict, "DrinkName", PyInt_FromLong( (signed) drink->DrinkName ));
	PyDict_SetItemString(dict, "Price", PyInt_FromLong( drink->Price ));
	PyDict_SetItemString(dict, "Strength", PyInt_FromLong( drink->Strength ));
	return dict;
}

static void ReadUsedItems()
{
	int i;

	UsedItemsCount = 0;
	int table = gamedata->LoadTable("item_use");
	if (table>=0) {
		Holder<TableMgr> tab = gamedata->GetTable(table);
		if (!tab) goto table_loaded;
		UsedItemsCount = tab->GetRowCount();
		UsedItems = (UsedItemType *) malloc( sizeof(UsedItemType) * UsedItemsCount);
		for (i=0;i<UsedItemsCount;i++) {
			strnlwrcpy(UsedItems[i].itemname, tab->GetRowName(i),8 );
			strnlwrcpy(UsedItems[i].username, tab->QueryField(i,0),32 );
			if (UsedItems[i].username[0]=='*') {
				UsedItems[i].username[0] = 0;
			}
			//this is an strref
			UsedItems[i].value = atoi(tab->QueryField(i,1) );
			//1 - named actor cannot remove it
			//2 - anyone else cannot equip it
			//4 - can only swap it for something else
			//8 - (pst) can only be equipped in eye slots
			//16 - (pst) can only be equipped in ear slots
			UsedItems[i].flags = atoi(tab->QueryField(i,2) );
		}
table_loaded:
		gamedata->DelTable(table);
	}
}

static void ReadSpecialItems()
{
	int i;

	SpecialItemsCount = 0;
	int table = gamedata->LoadTable("itemspec");
	if (table>=0) {
		Holder<TableMgr> tab = gamedata->GetTable(table);
		if (!tab) goto table_loaded;
		SpecialItemsCount = tab->GetRowCount();
		SpecialItems = (SpellDescType *) malloc( sizeof(SpellDescType) * SpecialItemsCount);
		for (i=0;i<SpecialItemsCount;i++) {
			strnlwrcpy(SpecialItems[i].resref, tab->GetRowName(i),8 );
			//if there are more flags, compose this value into a bitfield
			SpecialItems[i].value = atoi(tab->QueryField(i,0) );
		}
table_loaded:
		gamedata->DelTable(table);
	}
}

static ieStrRef GetSpellDesc(ieResRef CureResRef)
{
	int i;

	if (StoreSpellsCount==-1) {
		StoreSpellsCount = 0;
		int table = gamedata->LoadTable("speldesc");
		if (table>=0) {
			Holder<TableMgr> tab = gamedata->GetTable(table);
			if (!tab) goto table_loaded;
			StoreSpellsCount = tab->GetRowCount();
			StoreSpells = (SpellDescType *) malloc( sizeof(SpellDescType) * StoreSpellsCount);
			for (i=0;i<StoreSpellsCount;i++) {
				strnlwrcpy(StoreSpells[i].resref, tab->GetRowName(i),8 );
				StoreSpells[i].value = atoi(tab->QueryField(i,0) );
			}
table_loaded:
			gamedata->DelTable(table);
		}
	}
	if (StoreSpellsCount==0) {
		Spell *spell = gamedata->GetSpell(CureResRef);
		if (!spell) {
			return 0;
		}
		int ret = spell->SpellDescIdentified;
		gamedata->FreeSpell(spell, CureResRef, false);
		return ret;
	}
	for (i=0;i<StoreSpellsCount;i++) {
		if (!strnicmp(StoreSpells[i].resref, CureResRef, 8) ) {
			return StoreSpells[i].value;
		}
	}
	return 0;
}

PyDoc_STRVAR( GemRB_GetStoreCure__doc,
"GetStoreCure(idx) => dictionary\n\n"
"Returns the cure structure indexed. Returns None if the index is wrong." );

static PyObject* GemRB_GetStoreCure(PyObject * /*self*/, PyObject* args)
{
	int index;

	if (!PyArg_ParseTuple( args, "i", &index )) {
		return AttributeError( GemRB_GetStoreCure__doc );
	}
	Store *store = core->GetCurrentStore();
	if (!store) {
		return RuntimeError("No current store!");
	}
	if (index>=(int) store->CuresCount) {
		Py_INCREF( Py_None );
		return Py_None;
	}
	PyObject* dict = PyDict_New();
	STOCure *cure=store->GetCure(index);
	PyDict_SetItemString(dict, "CureResRef", PyString_FromResRef( cure->CureResRef ));
	PyDict_SetItemString(dict, "Price", PyInt_FromLong( cure->Price ));
	PyDict_SetItemString(dict, "Description", PyInt_FromLong( (signed) GetSpellDesc(cure->CureResRef) ) );
	return dict;
}

PyDoc_STRVAR( GemRB_ExecuteString__doc,
"ExecuteString(String[,PC])\n\n"
"Executes an In-Game Script Action in the current Area Script Context. "
"If a number was given, it will execute the action in the numbered PC's context." );

static PyObject* GemRB_ExecuteString(PyObject * /*self*/, PyObject* args)
{
	char* String;
	int actornum=0;

	if (!PyArg_ParseTuple( args, "s|i", &String, &actornum )) {
		return AttributeError( GemRB_ExecuteString__doc );
	}
	GET_GAME();

	if (actornum) {
		Actor *pc = game->FindPC(actornum);
		if (pc) {
			GameScript::ExecuteString( pc, String );
		} else {
			Log(WARNING, "GUIScript", "Player not found!");
		}
	} else {
		GameScript::ExecuteString( game->GetCurrentArea( ), String );
	}
	Py_RETURN_NONE;
}

PyDoc_STRVAR( GemRB_EvaluateString__doc,
"EvaluateString(String)\n\n"
"Evaluate an In-Game Script Trigger in the current Area Script Context." );

static PyObject* GemRB_EvaluateString(PyObject * /*self*/, PyObject* args)
{
	char* String;

	if (!PyArg_ParseTuple( args, "s", &String )) {
		return AttributeError( GemRB_EvaluateString__doc );
	}
	GET_GAME();

	if (GameScript::EvaluateString( game->GetCurrentArea( ), String )) {
		print("%s returned True", String);
	} else {
		print("%s returned False", String);
	}
	Py_RETURN_NONE;
}

PyDoc_STRVAR( GemRB_UpdateMusicVolume__doc,
"UpdateMusicVolume()\n\n"
"Update music volume on-the-fly." );

static PyObject* GemRB_UpdateMusicVolume(PyObject * /*self*/, PyObject* /*args*/)
{
	core->GetAudioDrv()->UpdateVolume( GEM_SND_VOL_MUSIC );

	Py_RETURN_NONE;
}

PyDoc_STRVAR( GemRB_UpdateAmbientsVolume__doc,
"UpdateAmbientsVolume()\n\n"
"Update ambients volume on-the-fly." );

static PyObject* GemRB_UpdateAmbientsVolume(PyObject * /*self*/, PyObject* /*args*/)
{
	core->GetAudioDrv()->UpdateVolume( GEM_SND_VOL_AMBIENTS );

	Py_RETURN_NONE;
}

PyDoc_STRVAR( GemRB_MessageWindowDebug__doc,
			 "MessageWindowDebug(log_level)\n\n"
			 "Enable/Disable debug messages of log_level in the MessageWindow." );

static PyObject* GemRB_MessageWindowDebug(PyObject * /*self*/, PyObject* args)
{
	int logLevel;
	if (!PyArg_ParseTuple( args, "i", &logLevel )) {
		return AttributeError( GemRB_MessageWindowDebug__doc );
	}

	if (logLevel == -1) {
		RemoveLogger(getMessageWindowLogger());
	} else {
		// convert it to the internal representation
		getMessageWindowLogger(true)->SetLogLevel((log_level)logLevel);
	}

	Py_RETURN_NONE;
}

PyDoc_STRVAR( GemRB_GetCurrentArea__doc,
"GetCurrentArea()=>resref\n\n"
"Returns current area's ResRef." );

static PyObject* GemRB_GetCurrentArea(PyObject * /*self*/, PyObject* /*args*/)
{
	GET_GAME();

	return PyString_FromString( game->CurrentArea );
}

PyDoc_STRVAR( GemRB_MoveToArea__doc,
"MoveToArea(resref)\n\n"
"Moves the selected characters to the area." );

static PyObject* GemRB_MoveToArea(PyObject * /*self*/, PyObject* args)
{
	const char *String;

	if (!PyArg_ParseTuple( args, "s", &String )) {
		return AttributeError( GemRB_MoveToArea__doc );
	}
	GET_GAME();

	Map* map2 = game->GetMap(String, true);
	if (!map2) {
		return RuntimeError( "Map not found!" );
	}
	int i = game->GetPartySize(false);
	while (i--) {
		Actor* actor = game->GetPC(i, false);
		if (!actor->Selected) {
			continue;
		}
		Map* map1 = actor->GetCurrentArea();
		if (map1) {
			map1->RemoveActor( actor );
		}
		map2->AddActor( actor, true );
	}

	Py_RETURN_NONE;
}

PyDoc_STRVAR( GemRB_GetMemorizableSpellsCount__doc,
"GetMemorizableSpellsCount(PartyID, SpellType, Level [,Bonus])=>int\n\n"
"Returns number of memorizable spells of given type and level in PC's spellbook." );

static PyObject* GemRB_GetMemorizableSpellsCount(PyObject* /*self*/, PyObject* args)
{
	int globalID, SpellType, Level, Bonus=1;

	if (!PyArg_ParseTuple( args, "iii|i", &globalID, &SpellType, &Level, &Bonus )) {
		return AttributeError( GemRB_GetMemorizableSpellsCount__doc );
	}
	GET_GAME();
	GET_ACTOR_GLOBAL();

	//this isn't in the actor's spellbook, handles Wisdom
	return PyInt_FromLong(actor->spellbook.GetMemorizableSpellsCount( (ieSpellType) SpellType, Level, (bool) Bonus ) );
}

PyDoc_STRVAR( GemRB_SetMemorizableSpellsCount__doc,
"SetMemorizableSpellsCount(PartyID, Value, SpellType, Level)=>int\n\n"
"Sets number of memorizable spells of given type and level in PC's spellbook." );

static PyObject* GemRB_SetMemorizableSpellsCount(PyObject* /*self*/, PyObject* args)
{
	int globalID, Value, SpellType, Level;

	if (!PyArg_ParseTuple( args, "iiii", &globalID, &Value, &SpellType, &Level)) {
		return AttributeError( GemRB_SetMemorizableSpellsCount__doc );
	}
	GET_GAME();
	GET_ACTOR_GLOBAL();

	//the bonus increased value (with wisdom too) is handled by the core
	actor->spellbook.SetMemorizableSpellsCount( Value, (ieSpellType) SpellType, Level, 0 );

	Py_RETURN_NONE;
}

PyDoc_STRVAR( GemRB_CountSpells__doc,
"CountSpells(PartyID, SpellName, SpellType, Flag)=>int\n\n"
"Returns number of memorized spells of given name and type in PC's spellbook.\n"
"If flag is set then spent spells are also count.");

static PyObject* GemRB_CountSpells(PyObject * /*self*/, PyObject* args)
{
	int globalID, SpellType = -1;
	char *SpellResRef;
	int Flag = 0;

	if (!PyArg_ParseTuple( args, "is|ii", &globalID, &SpellResRef, &SpellType, &Flag)) {
		return AttributeError( GemRB_CountSpells__doc );
	}
	GET_GAME();
	GET_ACTOR_GLOBAL();

	return PyInt_FromLong(actor->spellbook.CountSpells( SpellResRef, SpellType, Flag) );
}

PyDoc_STRVAR( GemRB_GetKnownSpellsCount__doc,
"GetKnownSpellsCount(PartyID, SpellType, Level)=>int\n\n"
"Returns number of known spells of given type and level in PC's spellbook."
"If level isn't given, it will return the number of all spells of the given type.");

static PyObject* GemRB_GetKnownSpellsCount(PyObject * /*self*/, PyObject* args)
{
	int globalID, SpellType, Level = -1;

	if (!PyArg_ParseTuple( args, "ii|i", &globalID, &SpellType, &Level)) {
		return AttributeError( GemRB_GetKnownSpellsCount__doc );
	}
	GET_GAME();
	GET_ACTOR_GLOBAL();

	if (Level<0) {
		int tmp = 0;
		for(int i=0;i<9;i++) {
			tmp += actor->spellbook.GetKnownSpellsCount( SpellType, i );
		}
		return PyInt_FromLong(tmp);
	}

	return PyInt_FromLong(actor->spellbook.GetKnownSpellsCount( SpellType, Level ) );
}

PyDoc_STRVAR( GemRB_GetKnownSpell__doc,
"GetKnownSpell(PartyID, SpellType, Level, Index)=>dict\n\n"
"Returns dict with specified known spell from PC's spellbook.");

static PyObject* GemRB_GetKnownSpell(PyObject * /*self*/, PyObject* args)
{
	int globalID, SpellType, Level, Index;

	if (!PyArg_ParseTuple( args, "iiii", &globalID, &SpellType, &Level, &Index)) {
		return AttributeError( GemRB_GetKnownSpell__doc );
	}
	GET_GAME();
	GET_ACTOR_GLOBAL();

	CREKnownSpell* ks = actor->spellbook.GetKnownSpell( SpellType, Level, Index );
	if (! ks) {
		return RuntimeError( "Spell not found!" );
	}

	PyObject* dict = PyDict_New();
	PyDict_SetItemString(dict, "SpellResRef", PyString_FromResRef (ks->SpellResRef));
	//PyDict_SetItemString(dict, "Flags", PyInt_FromLong (ms->Flags));

	return dict;
}


PyDoc_STRVAR( GemRB_GetMemorizedSpellsCount__doc,
"GetMemorizedSpellsCount(PartyID, SpellType, Level, castable)=>int\n\n"
"Returns number of spells of given type and level in PartyID's memory. "
"If level is omitted then it returns the number of distinct spells memorised.\n");

static PyObject* GemRB_GetMemorizedSpellsCount(PyObject * /*self*/, PyObject* args)
{
	int globalID, SpellType, Level = -1;
	int castable;

	if (!PyArg_ParseTuple( args, "iiii", &globalID, &SpellType, &Level, &castable)) {
		return AttributeError( GemRB_GetMemorizedSpellsCount__doc );
	}
	GET_GAME();
	GET_ACTOR_GLOBAL();

	if (Level<0) {
		if (castable) {
			return PyInt_FromLong( actor->spellbook.GetSpellInfoSize( SpellType ) );
		} else {
			return PyInt_FromLong( actor->spellbook.GetMemorizedSpellsCount( SpellType, false ) );
		}
	} else {
		return PyInt_FromLong( actor->spellbook.GetMemorizedSpellsCount( SpellType, Level, castable ) );
	}
}

PyDoc_STRVAR( GemRB_GetMemorizedSpell__doc,
"GetMemorizedSpell(PartyID, SpellType, Level, Index)=>dict\n\n"
"Returns dict with specified memorized spell from PC's spellbook.");

static PyObject* GemRB_GetMemorizedSpell(PyObject * /*self*/, PyObject* args)
{
	int globalID, SpellType, Level, Index;

	if (!PyArg_ParseTuple( args, "iiii", &globalID, &SpellType, &Level, &Index)) {
		return AttributeError( GemRB_GetMemorizedSpell__doc );
	}
	GET_GAME();
	GET_ACTOR_GLOBAL();

	CREMemorizedSpell* ms = actor->spellbook.GetMemorizedSpell( SpellType, Level, Index );
	if (! ms) {
		return RuntimeError( "Spell not found!" );
	}

	PyObject* dict = PyDict_New();
	PyDict_SetItemString(dict, "SpellResRef", PyString_FromResRef (ms->SpellResRef));
	PyDict_SetItemString(dict, "Flags", PyInt_FromLong (ms->Flags));
	return dict;
}


PyDoc_STRVAR( GemRB_GetSpell__doc,
"GetSpell(ResRef[, silent])=>dict\n\n"
"Returns dict with specified spell. Verbose by default." );

static PyObject* GemRB_GetSpell(PyObject * /*self*/, PyObject* args)
{
	const char* ResRef;
	int silent = 0;

	if (!PyArg_ParseTuple( args, "s|i", &ResRef, &silent)) {
		return AttributeError( GemRB_GetSpell__doc );
	}

	if (silent && !gamedata->Exists(ResRef,IE_SPL_CLASS_ID, true)) {
		Py_INCREF( Py_None );
		return Py_None;
	}

	Spell* spell = gamedata->GetSpell(ResRef, silent);
	if (spell == NULL) {
		Py_INCREF( Py_None );
		return Py_None;
	}

	PyObject* dict = PyDict_New();
	PyDict_SetItemString(dict, "SpellType", PyInt_FromLong (spell->SpellType));
	PyDict_SetItemString(dict, "SpellName", PyInt_FromLong ((signed) spell->SpellName));
	PyDict_SetItemString(dict, "SpellDesc", PyInt_FromLong ((signed) spell->SpellDesc));
	PyDict_SetItemString(dict, "SpellbookIcon", PyString_FromResRef (spell->SpellbookIcon));
	PyDict_SetItemString(dict, "SpellExclusion", PyInt_FromLong (spell->ExclusionSchool)); //this will list school exclusions and alignment
	PyDict_SetItemString(dict, "SpellDivine", PyInt_FromLong (spell->PriestType)); //this will tell apart a priest spell from a druid spell
	PyDict_SetItemString(dict, "SpellSchool", PyInt_FromLong (spell->PrimaryType));
	PyDict_SetItemString(dict, "SpellSecondary", PyInt_FromLong (spell->SecondaryType));
	PyDict_SetItemString(dict, "SpellLevel", PyInt_FromLong (spell->SpellLevel));
	PyDict_SetItemString(dict, "Completion", PyString_FromResRef (spell->CompletionSound));
	PyDict_SetItemString(dict, "SpellTargetType", PyInt_FromLong (spell->GetExtHeader(0)->Target));
	PyDict_SetItemString(dict, "NonHostile", PyInt_FromLong (!(spell->Flags&SF_HOSTILE) && !spell->ContainsDamageOpcode()));
	PyDict_SetItemString(dict, "SpellResRef", PyString_FromResRef (spell->Name));
	gamedata->FreeSpell( spell, ResRef, false );
	return dict;
}


PyDoc_STRVAR( GemRB_CheckSpecialSpell__doc,
"CheckSpecialSpell(GlobalID, SpellResRef)=>int\n\n"
"Checks if the specified spell is special. Returns 0 for normal ones." );

static PyObject* GemRB_CheckSpecialSpell(PyObject * /*self*/, PyObject* args)
{
	int globalID;
	const char *SpellResRef;

	if (!PyArg_ParseTuple( args, "is", &globalID, &SpellResRef)) {
		return AttributeError( GemRB_CheckSpecialSpell__doc );
	}
	GET_GAME();

	Actor* actor = game->GetActorByGlobalID( globalID );
	if (!actor) {
		return RuntimeError( "Actor not found!\n" );
	}

	int ret = core->CheckSpecialSpell( SpellResRef, actor );
	return PyInt_FromLong( ret );
}

PyDoc_STRVAR( GemRB_GetSpelldataIndex__doc,
"GetSpelldataIndex(globalID, spellResRef, type)=>int\n\n"
"Returns the index of the spell in the spellbook's spellinfo structure."
);

static PyObject* GemRB_GetSpelldataIndex(PyObject * /*self*/, PyObject* args)
{
	unsigned int globalID;
	const char *spellResRef;
	int type;

	if (!PyArg_ParseTuple( args, "isi", &globalID, &spellResRef, &type)) {
		return AttributeError( GemRB_GetSpelldataIndex__doc );
	}

	GET_GAME();
	GET_ACTOR_GLOBAL();

	SpellExtHeader spelldata;
	int ret = actor->spellbook.FindSpellInfo(&spelldata, spellResRef, type);
	return PyInt_FromLong( ret-1 );
}

PyDoc_STRVAR( GemRB_GetSpelldata__doc,
"GetSpelldata(globalID[, type])=>tuple\n\n"
"Returns a tuple containing resrefs of the spells in the spellbook's spellinfo structure."
);

static PyObject* GemRB_GetSpelldata(PyObject * /*self*/, PyObject* args)
{
	unsigned int globalID;
	int type = 255;

	if (!PyArg_ParseTuple( args, "i|i", &globalID, &type)) {
		return AttributeError( GemRB_GetSpelldata__doc );
	}

	GET_GAME();
	GET_ACTOR_GLOBAL();

	SpellExtHeader spelldata;
	int i = 0;
	int count = actor->spellbook.GetSpellInfoSize(type);
	PyObject* spell_list = PyTuple_New(count);
	for (i=0; i < count; i++) {
		actor->spellbook.GetSpellInfo(&spelldata, type, i, 1);
		PyTuple_SetItem(spell_list, i, PyString_FromResRef(spelldata.spellname) );
	}
	return spell_list;
}


PyDoc_STRVAR( GemRB_LearnSpell__doc,
"LearnSpell(PartyID, SpellResRef[, Flags, Booktype, Level])=>int\n\n"
"Learns specified spell. Returns 0 on success.\n"
"Flags control xp granting, stat checks and feedback.\n"
"Booktype and level overrides can be passed (iwd2)." );

static PyObject* GemRB_LearnSpell(PyObject * /*self*/, PyObject* args)
{
	int globalID;
	const char *Spell;
	int Flags=0;
	int Booktype = -1;
	int Level = -1;

	if (!PyArg_ParseTuple(args, "is|iii", &globalID, &Spell, &Flags, &Booktype, &Level)) {
		return AttributeError( GemRB_LearnSpell__doc );
	}
	GET_GAME();
	GET_ACTOR_GLOBAL();

	int ret = actor->LearnSpell(Spell, Flags, Booktype, Level); // returns 0 on success
	if (!ret) core->SetEventFlag( EF_ACTION );
	return PyInt_FromLong( ret );
}

PyDoc_STRVAR( GemRB_DispelEffect__doc,
"DispelEffect(PartyID, EffectName, Parameter2)\n\n"
"Removes all effects from target whose opcode and second parameter matches the arguments." );

static EffectRef work_ref;

static PyObject* GemRB_DispelEffect(PyObject * /*self*/, PyObject* args)
{
	int globalID, Parameter2;
	const char *EffectName;

	if (!PyArg_ParseTuple( args, "isi", &globalID, &EffectName, &Parameter2 )) {
		return AttributeError( GemRB_DispelEffect__doc );
	}
	GET_GAME();
	GET_ACTOR_GLOBAL();

	work_ref.Name=EffectName;
	work_ref.opcode=-1;
	actor->fxqueue.RemoveAllEffectsWithParam(work_ref, Parameter2);

	Py_RETURN_NONE;
}


PyDoc_STRVAR( GemRB_RemoveEffects__doc,
"RemoveEffects(PartyID, SpellResRef)\n\n"
"Removes all effects from target whose source is SpellResRef." );

static PyObject* GemRB_RemoveEffects(PyObject * /*self*/, PyObject* args)
{
	int globalID;
	const char * SpellResRef;

	if (!PyArg_ParseTuple( args, "is", &globalID, &SpellResRef )) {
		return AttributeError( GemRB_RemoveEffects__doc );
	}
	GET_GAME();
	GET_ACTOR_GLOBAL();

	actor->fxqueue.RemoveAllEffects(SpellResRef);

	Py_RETURN_NONE;
}

PyDoc_STRVAR( GemRB_RemoveSpell__doc,
"RemoveSpell(PartyID, SpellType, Level, Index)=>bool\n\n"
"Removes specified known spell. Returns 1 on success." );

static PyObject* GemRB_RemoveSpell(PyObject * /*self*/, PyObject* args)
{
	int globalID, SpellType, Level, Index;
	const char *SpellResRef;

	GET_GAME();

	if (PyArg_ParseTuple( args, "is", &globalID, &SpellResRef) ) {
		GET_ACTOR_GLOBAL();
		int ret = actor->spellbook.KnowSpell(SpellResRef);
		actor->spellbook.RemoveSpell(SpellResRef);
		return PyInt_FromLong(ret);
	}
	PyErr_Clear(); //clear the type exception from above

	if (!PyArg_ParseTuple( args, "iiii", &globalID, &SpellType, &Level, &Index )) {
		return AttributeError( GemRB_RemoveSpell__doc );
	}

 	GET_ACTOR_GLOBAL();
	CREKnownSpell* ks = actor->spellbook.GetKnownSpell( SpellType, Level, Index );
	if (! ks) {
		return RuntimeError( "Spell not known!" );
	}

	return PyInt_FromLong( actor->spellbook.RemoveSpell( ks ) );
}

PyDoc_STRVAR( GemRB_RemoveItem__doc,
"RemoveItem(PartyID, Slot[, Count])=>bool\n\n"
"Removes (or decreases the charges) of a specified item. Returns 1 on success." );

static PyObject* GemRB_RemoveItem(PyObject * /*self*/, PyObject* args)
{
	int globalID, Slot;
	int Count = 0;

	if (!PyArg_ParseTuple( args, "ii|i", &globalID, &Slot, &Count )) {
		return AttributeError( GemRB_RemoveItem__doc );
	}
	GET_GAME();
	GET_ACTOR_GLOBAL();

	int ok;

	Slot = core->QuerySlot(Slot);
	actor->inventory.UnEquipItem( Slot, false );
	CREItem *si = actor->inventory.RemoveItem( Slot, Count );
	if (si) {
		ok = true;
		delete si;
	} else {
		ok = false;
	}
	return PyInt_FromLong( ok );
}

PyDoc_STRVAR( GemRB_MemorizeSpell__doc,
"MemorizeSpell(PartyID, SpellType, Level, Index[, enabled])=>bool\n\n"
"Memorizes specified known spell. Returns 1 on success." );

static PyObject* GemRB_MemorizeSpell(PyObject * /*self*/, PyObject* args)
{
	int globalID, SpellType, Level, Index, enabled=0;

	if (!PyArg_ParseTuple( args, "iiii|i", &globalID, &SpellType, &Level, &Index, &enabled )) {
		return AttributeError( GemRB_MemorizeSpell__doc );
	}
	GET_GAME();
	GET_ACTOR_GLOBAL();

	CREKnownSpell* ks = actor->spellbook.GetKnownSpell( SpellType, Level, Index );
	if (! ks) {
		return RuntimeError( "Spell not found!" );
	}

	// auto-refresh innates (memorisation defaults to depleted)
	if (core->HasFeature(GF_HAS_SPELLLIST)) {
		if (SpellType == IE_IWD2_SPELL_INNATE) enabled = 1;
	} else {
		if (SpellType == IE_SPELL_TYPE_INNATE) enabled = 1;
	}

	return PyInt_FromLong( actor->spellbook.MemorizeSpell( ks, enabled ) );
}


PyDoc_STRVAR( GemRB_UnmemorizeSpell__doc,
"UnmemorizeSpell(PartyID, SpellType, Level, Index[, onlydepleted])=>bool\n\n"
"Unmemorizes specified known spell. Returns 1 on success.\n"
"If onlydepleted is set, it will only remove an already depleted spell (with the same resref as the provided spell)." );

static PyObject* GemRB_UnmemorizeSpell(PyObject * /*self*/, PyObject* args)
{
	int globalID, SpellType, Level, Index, onlydepleted=0;

	if (!PyArg_ParseTuple( args, "iiii|i", &globalID, &SpellType, &Level, &Index, &onlydepleted )) {
		return AttributeError( GemRB_UnmemorizeSpell__doc );
	}
	GET_GAME();
	GET_ACTOR_GLOBAL();

	CREMemorizedSpell* ms = actor->spellbook.GetMemorizedSpell( SpellType, Level, Index );
	if (! ms) {
		return RuntimeError( "Spell not found!\n" );
	}
	if (onlydepleted)
		return PyInt_FromLong(actor->spellbook.UnmemorizeSpell(ms->SpellResRef, false, onlydepleted));
	else
		return PyInt_FromLong(actor->spellbook.UnmemorizeSpell(ms));
}

PyDoc_STRVAR( GemRB_GetSlotItem__doc,
"GetSlotItem(globalID, slot[, translated])=>dict\n\n"
"Returns dict with specified slot item from PC's inventory or the dragged item if globalID is 0.\n\n"
"If translated is nonzero, the slot will not be looked up again.\n");

static PyObject* GemRB_GetSlotItem(PyObject * /*self*/, PyObject* args)
{
	int globalID, Slot;
	int translated = 0; // inventory slots are numbered differently in CRE and need to be remapped

	if (!PyArg_ParseTuple( args, "ii|i", &globalID, &Slot, &translated)) {
		return AttributeError( GemRB_GetSlotItem__doc );
	}
	CREItem *si;
	int header = -1;

	if (globalID==0) {
		si = core->GetDraggedItem();
	} else {
		GET_GAME();
		GET_ACTOR_GLOBAL();

		if (!translated) {
			Slot = core->QuerySlot(Slot);
		}
		header = actor->PCStats->GetHeaderForSlot(Slot);

		si = actor->inventory.GetSlotItem( Slot );
	}
	if (! si) {
		Py_INCREF( Py_None );
		return Py_None;
	}
	PyObject* dict = PyDict_New();
	PyDict_SetItemString(dict, "ItemResRef", PyString_FromResRef (si->ItemResRef));
	PyDict_SetItemString(dict, "Usages0", PyInt_FromLong (si->Usages[0]));
	PyDict_SetItemString(dict, "Usages1", PyInt_FromLong (si->Usages[1]));
	PyDict_SetItemString(dict, "Usages2", PyInt_FromLong (si->Usages[2]));
	PyDict_SetItemString(dict, "Flags", PyInt_FromLong (si->Flags));
	PyDict_SetItemString(dict, "Header", PyInt_FromLong (header));

	return dict;
}

PyDoc_STRVAR( GemRB_ChangeItemFlag__doc,
"ChangeItemFlag(PartyID, slot, flags, op) => bool\n\n"
"Changes an item flag of a player character in inventory slot. Returns false if failed." );

static PyObject* GemRB_ChangeItemFlag(PyObject * /*self*/, PyObject* args)
{
	int globalID, Slot, Flags, Mode;

	if (!PyArg_ParseTuple( args, "iiii", &globalID, &Slot, &Flags, &Mode)) {
		return AttributeError( GemRB_ChangeItemFlag__doc );
	}
	GET_GAME();
	GET_ACTOR_GLOBAL();

	if (actor->inventory.ChangeItemFlag(core->QuerySlot(Slot), Flags, Mode)) {
		return PyInt_FromLong(1);
	}
	return PyInt_FromLong(0);
}


PyDoc_STRVAR( GemRB_CanUseItemType__doc,
"CanUseItemType( slottype, itemname[, actor, equipped])=>bool\n\n"
"Checks the itemtype vs. slottype, and also checks the usability flags vs. Actor's stats (alignment, class, race, kit etc.)" );

static PyObject* GemRB_CanUseItemType(PyObject * /*self*/, PyObject* args)
{
	int SlotType, globalID, Equipped;
	const char *ItemName;

	globalID = 0;
	if (!PyArg_ParseTuple( args, "is|ii", &SlotType, &ItemName, &globalID, &Equipped)) {
		return AttributeError( GemRB_CanUseItemType__doc );
	}
	if (!ItemName[0]) {
		return PyInt_FromLong(0);
	}
	Item *item = gamedata->GetItem(ItemName, true);
	if (!item) {
		Log(MESSAGE, "GUIScript", "Cannot find item %s to check!", ItemName);
		return PyInt_FromLong(0);
	}
	Actor* actor = NULL;
	if (globalID) {
		GET_GAME();

		if (globalID > 1000) {
			actor = game->GetActorByGlobalID( globalID );
		} else {
			actor = game->FindPC( globalID );
		}
		if (!actor) {
			return RuntimeError( "Actor not found!\n" );
		}
	}

	int ret=core->CanUseItemType(SlotType, item, actor, false, Equipped != 0);
	gamedata->FreeItem(item, ItemName, false);
	return PyInt_FromLong(ret);
}


PyDoc_STRVAR( GemRB_GetSlots__doc,
"GetSlots(PartyID, SlotType[,flag])=>dict\n\n"
"Returns a tuple of slots of the inventory of a PC matching the slot type criteria.\n"
"If the flag is >0, it will ignore empty slots.\n"
"If the flag is <0, it will ignore filled slots.\n"
"If the flag is 0, it will return all slots.\n"
"The default is 1." );

static PyObject* GemRB_GetSlots(PyObject * /*self*/, PyObject* args)
{
	int SlotType, Count, MaxCount, globalID;
	int flag = 1;

	if (!PyArg_ParseTuple( args, "ii|i", &globalID, &SlotType, &flag)) {
		return AttributeError( GemRB_GetSlots__doc );
	}

	GET_GAME();
	GET_ACTOR_GLOBAL();

	MaxCount = core->SlotTypes;
	int i;
	Count = 0;
	for (i=0;i<MaxCount;i++) {
		int id = core->QuerySlot(i);
		if ((core->QuerySlotType( id ) & (ieDword) SlotType) != (ieDword) SlotType) {
			continue;
		}
		CREItem *slot = actor->inventory.GetSlotItem( id );
		if (flag) {
			if(flag<0 && slot) continue;
			if(flag>0 && !slot) continue;
		}
		Count++;
	}

	PyObject* tuple = PyTuple_New( Count );
	Count = 0;
	for (i=0;i<MaxCount;i++) {
		int id = core->QuerySlot(i);
		if ((core->QuerySlotType( id ) & (ieDword) SlotType) != (ieDword) SlotType) {
			continue;
		}
		CREItem *slot = actor->inventory.GetSlotItem( id );
		if (flag) {
			if(flag<0 && slot) continue;
			if(flag>0 && !slot) continue;
		}
		PyTuple_SetItem( tuple, Count++, PyInt_FromLong( i ) );
	}

	return tuple;
}

PyDoc_STRVAR( GemRB_FindItem__doc,
			  "FindItem(globalID, itemname)=>int\n\n"
			  "Returns the slot number or -1 if the actor does not have the item." );

static PyObject* GemRB_FindItem(PyObject * /*self*/, PyObject* args)
{
	int globalID;
	const char *ItemName;

	if (!PyArg_ParseTuple(args, "is", &globalID, &ItemName)) {
		return AttributeError( GemRB_FindItem__doc );
	}
	if (!ItemName[0]) {
		return PyInt_FromLong(-1);
	}

	GET_GAME();
	GET_ACTOR_GLOBAL();

	int slot = -1;
	slot = actor->inventory.FindItem(ItemName, IE_INV_ITEM_UNDROPPABLE);
	return PyInt_FromLong(slot);
}

PyDoc_STRVAR( GemRB_GetItem__doc,
"GetItem(ResRef)=>dict\n\n"
"Returns dict with specified item." );

#define CAN_DRINK 1  //potions
#define CAN_READ  2  //scrolls
#define CAN_STUFF 4  //containers
#define CAN_SELECT 8 //items with more abilities

static PyObject* GemRB_GetItem(PyObject * /*self*/, PyObject* args)
{
	char* ResRef;
	int PartyID = 0;
	Actor *actor = NULL;

	if (!PyArg_ParseTuple( args, "s|i", &ResRef, &PartyID)) {
		return AttributeError( GemRB_GetItem__doc );
	}
	//it isn't a problem if actor not found
	Game *game = core->GetGame();
	if (game) {
		if (!PartyID) {
			PartyID = game->GetSelectedPCSingle();
		}
		actor = game->FindPC( PartyID );
	}

	Item* item = gamedata->GetItem(ResRef, true);
	if (item == NULL) {
		Log(MESSAGE, "GUIScript", "Cannot get item %s!", ResRef);
		Py_INCREF( Py_None );
		return Py_None;
	}

	PyObject* dict = PyDict_New();
	PyDict_SetItemString(dict, "ItemName", PyInt_FromLong ((signed) item->GetItemName(false)));
	PyDict_SetItemString(dict, "ItemNameIdentified", PyInt_FromLong ((signed) item->GetItemName(true)));
	PyDict_SetItemString(dict, "ItemDesc", PyInt_FromLong ((signed) item->GetItemDesc(false)));
	PyDict_SetItemString(dict, "ItemDescIdentified", PyInt_FromLong ((signed)item->GetItemDesc(true)));
	PyDict_SetItemString(dict, "ItemIcon", PyString_FromResRef (item->ItemIcon));
	PyDict_SetItemString(dict, "DescIcon", PyString_FromResRef (item->DescriptionIcon));
	PyDict_SetItemString(dict, "BrokenItem", PyString_FromResRef (item->ReplacementItem));
	PyDict_SetItemString(dict, "MaxStackAmount", PyInt_FromLong (item->MaxStackAmount));
	PyDict_SetItemString(dict, "Dialog", PyString_FromResRef (item->Dialog));
	PyDict_SetItemString(dict, "DialogName", PyInt_FromLong ((signed)item->DialogName));
	PyDict_SetItemString(dict, "Price", PyInt_FromLong (item->Price));
	PyDict_SetItemString(dict, "Type", PyInt_FromLong (item->ItemType));
	PyDict_SetItemString(dict, "AnimationType", PyString_FromAnimID(item->AnimationType));
	PyDict_SetItemString(dict, "Exclusion", PyInt_FromLong(item->ItemExcl));
	PyDict_SetItemString(dict, "LoreToID", PyInt_FromLong(item->LoreToID));
	PyDict_SetItemString(dict, "MaxCharge", PyInt_FromLong(0) );

	int ehc = item->ExtHeaderCount;

	PyObject* tooltiptuple = PyTuple_New(ehc);
	for(int i=0;i<ehc;i++) {
		ITMExtHeader *eh = item->ext_headers+i;
		PyTuple_SetItem(tooltiptuple, i, PyInt_FromLong(eh->Tooltip));
		PyDict_SetItemString(dict, "MaxCharge", PyInt_FromLong(eh->Charges) );
	}

	PyDict_SetItemString(dict, "Tooltips", tooltiptuple);

	int function=0;

	if (core->CanUseItemType(SLOT_POTION, item, actor, false) ) {
			function|=CAN_DRINK;
	}
	if (core->CanUseItemType(SLOT_SCROLL, item, actor, false) ) {
		ITMExtHeader *eh;
		Effect *f;
		//determining if this is a copyable scroll
		if (ehc<2) {
			goto not_a_scroll;
		}
		eh = item->ext_headers+1;
		if (eh->FeatureCount<1) {
			goto not_a_scroll;
		}
		f = eh->features; //+0

		//normally the learn spell opcode is 147
		EffectQueue::ResolveEffect(fx_learn_spell_ref);
		if (f->Opcode!=(ieDword) fx_learn_spell_ref.opcode) {
			goto not_a_scroll;
		}
		//maybe further checks for school exclusion?
		//no, those were done by CanUseItemType
		function|=CAN_READ;
		PyDict_SetItemString(dict, "Spell", PyString_FromResRef (f->Resource));
	} else if (ehc>1) {
		function|=CAN_SELECT;
	}
not_a_scroll:
	if (core->CanUseItemType(SLOT_BAG, item, NULL, false) ) {
		//allow the open container flag only if there is
		//a store file (this fixes pst eye items, which
		//got the same item type as bags)
		//while this isn't required anymore, as bag itemtypes are customisable
		//we still better check for the existence of the store, or we
		//get a crash somewhere.
		if (gamedata->Exists( ResRef, IE_STO_CLASS_ID) ) {
			function|=CAN_STUFF;
		}
	}
	PyDict_SetItemString(dict, "Function", PyInt_FromLong(function));
	gamedata->FreeItem( item, ResRef, false );
	return dict;
}

static void DragItem(CREItem *si)
{
	if (!si) {
		return;
	}
	Item *item = gamedata->GetItem (si->ItemResRef );
	if (!item) {
		return;
	}
	core->DragItem(si, item->ItemIcon);
	gamedata->FreeItem( item, si->ItemResRef, false );
}

static int CheckRemoveItem(Actor *actor, CREItem *si, int action)
{
	///check if item is undroppable because the actor likes it
	if (UsedItemsCount==-1) {
		ReadUsedItems();
	}
	unsigned int i=UsedItemsCount;

	while(i--) {
		if (UsedItems[i].itemname[0] && strnicmp(UsedItems[i].itemname, si->ItemResRef,8) ) {
			continue;
		}
		//true if names don't match
		int nomatch = (UsedItems[i].username[0] && strnicmp(UsedItems[i].username, actor->GetScriptName(), 32) );

		switch(action) {
		//the named actor cannot remove it
		case CRI_REMOVE:
			if (UsedItems[i].flags&1) {
				if (nomatch) continue;
			} else continue;
			break;
		//the named actor can equip it
		case CRI_EQUIP:
			if (UsedItems[i].flags&2) {
				if (!nomatch) continue;
			} else continue;
			break;
		//the named actor can swap it
		case CRI_SWAP:
			if (UsedItems[i].flags&4) {
				if (!nomatch) continue;
			} else continue;
			break;
		//the named actor cannot remove it except when initiating a swap (used for plain inventory slots)
		// and make sure not to treat earrings improperly
		case CRI_REMOVEFORSWAP:
			int flags = UsedItems[i].flags;
			if (!(flags&1) || flags&4) {
				continue;
			}
			break;
		}

		displaymsg->DisplayString(UsedItems[i].value, DMC_WHITE, IE_STR_SOUND);
		return 1;
	}
	return 0;
}

// TNO has an ear and an eye slot that share the same slot type, so normal checks fail
// return false if we're trying to stick an earing into our eye socket or vice versa
static bool CheckEyeEarMatch(CREItem *NewItem, int Slot) {
	if (UsedItemsCount==-1) {
		ReadUsedItems();
	}
	unsigned int i=UsedItemsCount;

	while(i--) {
		if (UsedItems[i].itemname[0] && strnicmp(UsedItems[i].itemname, NewItem->ItemResRef, 8)) {
			continue;
		}

		//8 - (pst) can only be equipped in eye slots
		//16 - (pst) can only be equipped in ear slots
		if (UsedItems[i].flags & 8) {
			return Slot == 1; // eye/left ear/helmet
		} else if (UsedItems[i].flags & 16) {
			return Slot == 7; //right ear/caleidoscope
		}

		return true;
	}
	return true;
}

static CREItem *TryToUnequip(Actor *actor, unsigned int Slot, unsigned int Count)
{
	//we should use getslotitem, because
	//getitem would remove the item from the inventory!
	CREItem *si = actor->inventory.GetSlotItem(Slot);
	if (!si) {
		return NULL;
	}

	//it is always possible to put these items into the inventory
	// however in pst, we need to ensure immovable swappables are swappable
	bool isdragging = core->GetDraggedItem() != NULL;
	if (core->QuerySlotType(Slot)&SLOT_INVENTORY) {
		if (CheckRemoveItem(actor, si, CRI_REMOVEFORSWAP)) {
			return NULL;
		}
	} else {
		if (CheckRemoveItem(actor, si, isdragging?CRI_SWAP:CRI_REMOVE)) {
			return NULL;
		}
	}
	///fixme: make difference between cursed/unmovable
	if (! actor->inventory.UnEquipItem( Slot, false )) {
		// Item is currently undroppable/cursed
		if (si->Flags&IE_INV_ITEM_CURSED) {
			displaymsg->DisplayConstantString(STR_CURSED, DMC_WHITE);
		} else {
			displaymsg->DisplayConstantString(STR_CANT_DROP_ITEM, DMC_WHITE);
		}
		return NULL;
	}
	si = actor->inventory.RemoveItem( Slot, Count );
	return si;
}

PyDoc_STRVAR( GemRB_DragItem__doc,
"DragItem(globalID, Slot, ResRef, [Count=0, Type])\n\n"
"Start dragging specified item" );

static PyObject* GemRB_DragItem(PyObject * /*self*/, PyObject* args)
{
	ieResRef Sound = {};
	int globalID, Slot, Count = 0, Type = 0;
	const char *ResRef;

	if (!PyArg_ParseTuple( args, "iis|ii", &globalID, &Slot, &ResRef, &Count, &Type)) {
		return AttributeError( GemRB_DragItem__doc );
	}

	// FIXME
	// we should Drop the Dragged item in place of the current item
	// but only if the current item is draggable, tough!
	if (core->GetDraggedItem()) {
		Py_INCREF( Py_None );
		return Py_None;
	}

	if (!ResRef[0]) {
		return AttributeError( "Invalid ResRef" );
	}

	GET_GAME();
	Actor* actor;
	if (globalID > 1000) {
		actor = game->GetActorByGlobalID( globalID );
	} else {
		actor = game->FindPC( globalID );
	}

	if (!actor && globalID) {
		return RuntimeError( "Actor not found!\n" );
	}

	if ((unsigned int) Slot>core->GetInventorySize()) {
		return AttributeError( "Invalid slot" );
	}
	CREItem* si;
	if (Type) {
		Map *map = actor->GetCurrentArea();
		if (!map) {
			return RuntimeError("No current area!");
		}
		Container *cc = map->GetPile(actor->Pos);
		if (!cc) {
			return RuntimeError( "No current container!" );
		}
		si = cc->RemoveItem(Slot, Count);
	} else {
		si = TryToUnequip( actor, core->QuerySlot(Slot), Count );
		actor->RefreshEffects(NULL);
		// make sure the encumbrance labels stay correct
		actor->CalculateSpeed(false);
		actor->ReinitQuickSlots();
		core->SetEventFlag(EF_SELECTION);
	}
	if (! si) {
		Py_INCREF( Py_None );
		return Py_None;
	}

	Item *item = gamedata->GetItem(si->ItemResRef);
	if (item) {
		if (core->HasFeature(GF_HAS_PICK_SOUND) && item->DescriptionIcon[0]) {
			memcpy(Sound,item->DescriptionIcon,sizeof(ieResRef));
		} else {
			GetItemSound(Sound, item->ItemType, item->AnimationType, IS_GET);
		}
		gamedata->FreeItem(item, si->ItemResRef,0);
	}
	if (Sound[0]) {
		core->GetAudioDrv()->Play(Sound);
	}

	//if res is positive, it is gold!
	int res = core->CanMoveItem(si);
	if (res>0) {
		game->AddGold(res);
		delete si;
		Py_INCREF( Py_None );
		return Py_None;
	}

	core->DragItem (si, ResRef);
	Py_RETURN_NONE;
}

PyDoc_STRVAR( GemRB_DropDraggedItem__doc,
"DropDraggedItem(PartyID, Slot)=>int\n\n"
"Put currently dragged item to specified PC and slot. "
"If Slot==-1, puts it to a first usable slot. "
"If Slot==-2, puts it to a ground pile. "
"If Slot==-3, puts it to the first empty inventory slot. "
"Returns 0 (unsuccessful), 1 (partial success) or 2 (complete success)."
"Can also return 3 (swapped item)\n" );

static PyObject* GemRB_DropDraggedItem(PyObject * /*self*/, PyObject* args)
{
	ieResRef Sound;
	int globalID, Slot;

	if (!PyArg_ParseTuple( args, "ii", &globalID, &Slot)) {
		return AttributeError( GemRB_DropDraggedItem__doc );
	}

	// FIXME
	if (core->GetDraggedItem() == NULL) {
		Py_INCREF( Py_None );
		return Py_None;
	}

	Label* l = core->GetMessageLabel();
	if (l) {
		// this is how BG2 behaves, not sure about others
		l->SetText(L""); // clear previous message
	}

	GET_GAME();
	GET_ACTOR_GLOBAL();

	int res;

	if (Slot==-2) {
		Map *map = actor->GetCurrentArea();
		if (!map) {
			return RuntimeError("No current area!");
		}
		Container *cc = map->GetPile(actor->Pos);
		if (!cc) {
			return RuntimeError( "No current container!" );
		}
		CREItem *si = core->GetDraggedItem();
		res = cc->AddItem(si);
		Item *item = gamedata->GetItem(si->ItemResRef);
		if (item) {
			if (core->HasFeature(GF_HAS_PICK_SOUND) && item->ReplacementItem[0]) {
				memcpy(Sound,item->ReplacementItem,sizeof(ieResRef));
			} else {
				GetItemSound(Sound, item->ItemType, item->AnimationType, IS_DROP);
			}
			gamedata->FreeItem(item, si->ItemResRef,0);
			if (Sound[0]) {
				core->GetAudioDrv()->Play(Sound);
			}
		}
		if (res == 2) {
			// Whole amount was placed
			core->ReleaseDraggedItem ();
		}
		return PyInt_FromLong( res );
	}

	int Slottype, Effect;
	switch(Slot) {
	case -1:
		//anything but inventory
		Slottype = ~SLOT_INVENTORY;
		Effect = 1;
		break;
	case -3:
		//only inventory
		Slottype = -1;
		Effect = 0;
		break;
	default:
		Slot = core->QuerySlot(Slot);
		Slottype = core->QuerySlotType( Slot );
		Effect = core->QuerySlotEffects( Slot );
	}

	// too far away?
	Actor *current = game->FindPC(game->GetSelectedPCSingle());
	if (current && current != actor &&
		(actor->GetCurrentArea() != current->GetCurrentArea() ||
		SquaredPersonalDistance(actor, current) > MAX_DISTANCE * MAX_DISTANCE)) {
		displaymsg->DisplayConstantString(STR_TOOFARAWAY, DMC_WHITE);
		return PyInt_FromLong( 0 );
	}

	CREItem * slotitem = core->GetDraggedItem();
	Item *item = gamedata->GetItem( slotitem->ItemResRef );
	if (!item) {
		return PyInt_FromLong( -1 );
	}

	// can't equip item because of similar already equipped
	if (Effect) {
		if (item->ItemExcl & actor->inventory.GetEquipExclusion(Slot)) {
			displaymsg->DisplayConstantString(STR_ITEMEXCL, DMC_WHITE);
			//freeing the item before returning
			gamedata->FreeItem( item, slotitem->ItemResRef, false );
			return PyInt_FromLong( 0 );
		}
	}

	if ((Slottype!=-1) && (Slottype & SLOT_WEAPON)) {
		CREItem *item = actor->inventory.GetUsedWeapon(false, Effect); //recycled variable
		if (item && (item->Flags & IE_INV_ITEM_CURSED)) {
			displaymsg->DisplayConstantString(STR_CURSED, DMC_WHITE);
			return PyInt_FromLong( 0 );
		}
	}

	// can't equip item because it is not identified
	if ( (Slottype == SLOT_ITEM) && !(slotitem->Flags&IE_INV_ITEM_IDENTIFIED)) {
		ITMExtHeader *eh = item->GetExtHeader(0);
		if (eh && eh->IDReq) {
			displaymsg->DisplayConstantString(STR_ITEMID, DMC_WHITE);
			gamedata->FreeItem( item, slotitem->ItemResRef, false );
			return PyInt_FromLong( 0 );
		}
	}

	//it is always possible to put these items into the inventory
	if (!(Slottype&SLOT_INVENTORY)) {
		if (CheckRemoveItem(actor, slotitem, CRI_EQUIP)) {
			return PyInt_FromLong( 0 );
		}
	}

	//CanUseItemType will check actor's class bits too
	Slottype = core->CanUseItemType (Slottype, item, actor, true);
	//resolve the equipping sound, it needs to be resolved before
	//the item is freed
	if (core->HasFeature(GF_HAS_PICK_SOUND) && item->ReplacementItem[0]) {
		memcpy(Sound, item->ReplacementItem, 9);
	} else {
		GetItemSound(Sound, item->ItemType, item->AnimationType, IS_DROP);
	}

	//freeing the item before returning
	gamedata->FreeItem( item, slotitem->ItemResRef, false );
	if ( !Slottype) {
		return PyInt_FromLong( 0 );
	}
	res = actor->inventory.AddSlotItem( slotitem, Slot, Slottype );
	if (res) {
		//release it only when fully placed
		if (res==ASI_SUCCESS) {
			// make sure the encumbrance labels stay correct
			actor->CalculateSpeed(false);
			core->ReleaseDraggedItem ();
		}
		// res == ASI_PARTIAL
		//EquipItem (in AddSlotItem) already called RefreshEffects
		actor->ReinitQuickSlots();
	//couldn't place item there, try swapping (only if slot is explicit)
	} else if ( Slot >= 0 ) {
		//swapping won't cure this
		res = actor->inventory.WhyCantEquip(Slot, slotitem->Flags&IE_INV_ITEM_TWOHANDED);
		if (res) {
			displaymsg->DisplayConstantString(res, DMC_WHITE);
			return PyInt_FromLong( 0 );
		}
		// pst: also check TNO earing/eye silliness: both share the same slot type
		if (Slottype == 1 && !CheckEyeEarMatch(slotitem, Slot)) {
			displaymsg->DisplayConstantString(STR_WRONGITEMTYPE, DMC_WHITE);
			return PyInt_FromLong(0);
		}
		CREItem *tmp = TryToUnequip(actor, Slot, 0 );
		if (tmp) {
			//this addslotitem MUST succeed because the slot was
			//just emptied (canuseitemtype already confirmed too)
			actor->inventory.AddSlotItem( slotitem, Slot, Slottype );
			core->ReleaseDraggedItem ();
			DragItem(tmp);
			// switched items, not returned by normal AddSlotItem
			res = ASI_SWAPPED;
			//EquipItem (in AddSlotItem) already called RefreshEffects
			actor->RefreshEffects(NULL);
			// make sure the encumbrance labels stay correct
			actor->CalculateSpeed(false);
			actor->ReinitQuickSlots();
			core->SetEventFlag(EF_SELECTION);
		} else {
			res = ASI_FAILED;
		}
	} else {
		displaymsg->DisplayConstantString(STR_INVFULL, DMC_WHITE);
	}

	if (Sound[0]) {
		core->GetAudioDrv()->Play(Sound);
	}
	return PyInt_FromLong( res );
}

PyDoc_STRVAR( GemRB_IsDraggingItem__doc,
"IsDraggingItem()=>bool\n\n"
"Returns true if we are dragging some item." );

static PyObject* GemRB_IsDraggingItem(PyObject * /*self*/, PyObject* /*args*/)
{
	return PyBool_FromLong(core->GetDraggedItem() != NULL);
}

PyDoc_STRVAR( GemRB_GetSystemVariable__doc,
"GetSystemVariable(Variable)=>int\n\n"
"Returns the named Interface attribute." );

static PyObject* GemRB_GetSystemVariable(PyObject * /*self*/, PyObject* args)
{
	int Variable, value = 0;
	char path[_MAX_PATH] = { '\0' };

	if (!PyArg_ParseTuple( args, "i", &Variable)) {
		return AttributeError( GemRB_GetSystemVariable__doc );
	}
	switch(Variable) {
		case SV_BPP: value = core->Bpp; break;
		case SV_WIDTH: value = core->Width; break;
		case SV_HEIGHT: value = core->Height; break;
		case SV_GAMEPATH: strlcpy(path, core->GamePath, _MAX_PATH); break;
		default: value = -1; break;
	}
	if (path[0]) {
		return PyString_FromString(path);
	} else {
		return PyInt_FromLong( value );
	}
}

PyDoc_STRVAR( GemRB_CreateItem__doc,
"CreateItem(PartyID, ItemResRef, [SlotID, Charge0, Charge1, Charge2])\n\n"
"Creates Item in the inventory of the player character.");

static PyObject* GemRB_CreateItem(PyObject * /*self*/, PyObject* args)
{
	int globalID;
	int SlotID=-1;
	int Charge0=1,Charge1=0,Charge2=0;
	const char *ItemResRef;

	if (!PyArg_ParseTuple( args, "is|iiii", &globalID, &ItemResRef, &SlotID, &Charge0, &Charge1, &Charge2)) {
		return AttributeError( GemRB_CreateItem__doc );
	}
	GET_GAME();
	GET_ACTOR_GLOBAL();

	if (SlotID==-1) {
		//This is already a slot ID we need later
		SlotID=actor->inventory.FindCandidateSlot(SLOT_INVENTORY,0);
	} else {
		//I believe we need this only here
		SlotID = core->QuerySlot(SlotID);
	}

	if (SlotID==-1) {
		// Create item on ground
		Map *map = actor->GetCurrentArea();
		if (map) {
			CREItem *item = new CREItem();
			if (!CreateItemCore(item, ItemResRef, Charge0, Charge1, Charge2)) {
				delete item;
			} else {
				map->AddItemToLocation(actor->Pos, item);
			}
		}
	} else {
		// Note: this forcefully gets rid of any item currently
		// in the slot without properly unequipping it
		actor->inventory.SetSlotItemRes( ItemResRef, SlotID, Charge0, Charge1, Charge2 );
		actor->inventory.EquipItem(SlotID);
		//EquipItem already called RefreshEffects
		actor->ReinitQuickSlots();
	}
	Py_RETURN_NONE;
}

PyDoc_STRVAR( GemRB_GetAvatarsValue__doc,
"GetAvatarsValue(globalID, column)\n\n"
"Returns an entry from the avatars.2da table, accounting for animation ID ranges.");
// NOTE: currently it can only lookup the animation prefixes!
static PyObject* GemRB_GetAvatarsValue(PyObject * /*self*/, PyObject* args)
{
	int globalID, col;

	if (!PyArg_ParseTuple(args, "ii", &globalID, &col)) {
		return AttributeError( GemRB_GetAvatarsValue__doc );
	}
	GET_GAME();
	GET_ACTOR_GLOBAL();

	ieResRef prefix;
	strnuprcpy(prefix, actor->GetAnims()->GetArmourLevel(col), sizeof(ieResRef)-1);

	return PyString_FromResRef(prefix);
}

PyDoc_STRVAR( GemRB_SetMapAnimation__doc,
"SetMapAnimation(X, Y, BAMresref[, flags, cycle, height])\n\n"
"Creates an area animation.");

static PyObject* GemRB_SetMapAnimation(PyObject * /*self*/, PyObject* args)
{
	int x,y;
	const char *ResRef;
	int Cycle = 0;
	int Flags = 0x19;
	int Height = 0x1e;
	//the animation is cloned by AddAnimation, so we can keep the original on
	//the stack
	AreaAnimation anim;
	memset(&anim,0,sizeof(anim));

	if (!PyArg_ParseTuple( args, "iis|iii", &x, &y, &ResRef, &Flags, &Cycle, &Height)) {
		return AttributeError( GemRB_SetMapAnimation__doc );
	}

	GET_GAME();

	GET_MAP();

	anim.appearance=0xffffffff; //scheduled for every hour
	anim.Pos.x=(short) x;
	anim.Pos.y=(short) y;
	strnlwrcpy(anim.Name, ResRef, 8);
	strnlwrcpy(anim.BAM, ResRef, 8);
	anim.Flags=Flags;
	anim.sequence=Cycle;
	anim.height=Height;
	if (Flags&A_ANI_ACTIVE) {
		map->AddAnimation(&anim);
	}
	Py_RETURN_NONE;
}

PyDoc_STRVAR( GemRB_SetMapnote__doc,
"SetMapnote(X, Y, color, Text)\n\n"
"Adds or removes a mapnote.");

static PyObject* GemRB_SetMapnote(PyObject * /*self*/, PyObject* args)
{
	int x,y;
	int color=0;
	const char *txt=NULL;

	if (!PyArg_ParseTuple( args, "ii|is", &x, &y, &color, &txt)) {
		return AttributeError( GemRB_SetMapnote__doc );
	}
	GET_GAME();

	GET_MAP();

	Point point;
	point.x=x;
	point.y=y;
	if (txt && txt[0]) {
		map->AddMapNote(point, color, StringFromCString(txt));
	} else {
		map->RemoveMapNote(point);
	}
	Py_RETURN_NONE;
}

PyDoc_STRVAR( GemRB_SetMapDoor__doc,
"SetMapDoor(DoorName, State)\n\n"
"Modifies a door's open state in the current area.");

static PyObject* GemRB_SetMapDoor(PyObject * /*self*/, PyObject* args)
{
	const char *DoorName;
	int State;

	if (!PyArg_ParseTuple( args, "si", &DoorName, &State) ) {
		return AttributeError( GemRB_SetMapDoor__doc);
	}

	GET_GAME();

	GET_MAP();

	Door *door = map->TMap->GetDoor(DoorName);
	if (!door) {
		return RuntimeError( "No such door!" );
	}

	door->SetDoorOpen(State, 0, 0);
	Py_RETURN_NONE;
}

PyDoc_STRVAR( GemRB_SetMapExit__doc,
"SetMapExit(ExitName[, NewArea, NewEntrance])\n\n"
"Modifies the target of an exit in the current area. If no destination is given, "
"then the exit will be disabled.");

static PyObject* GemRB_SetMapExit(PyObject * /*self*/, PyObject* args)
{
	const char *ExitName;
	const char *NewArea = NULL;
	const char *NewEntrance = NULL;

	if (!PyArg_ParseTuple( args, "s|ss", &ExitName, &NewArea, &NewEntrance)) {
		return AttributeError( GemRB_SetMapExit__doc );
	}

	GET_GAME();

	GET_MAP();

	InfoPoint *ip = map->TMap->GetInfoPoint(ExitName);
	if (!ip || ip->Type!=ST_TRAVEL) {
		return RuntimeError( "No such exit!" );
	}

	if (!NewArea) {
		//disable entrance
		ip->Flags|=TRAP_DEACTIVATED;
	} else {
		//activate entrance
		ip->Flags&=~TRAP_DEACTIVATED;
		//set destination area
		strnuprcpy(ip->Destination, NewArea, sizeof(ieResRef)-1 );
		//change entrance only if supplied
		if (NewEntrance) {
			strnuprcpy(ip->EntranceName, NewEntrance, sizeof(ieVariable)-1 );
		}
	}

	Py_RETURN_NONE;
}

PyDoc_STRVAR( GemRB_SetMapRegion__doc,
"SetMapRegion(TrapName[, trapscript])\n\n"
"Enables or disables an infopoint in the current area.");

static PyObject* GemRB_SetMapRegion(PyObject * /*self*/, PyObject* args)
{
	const char *Name;
	const char *TrapScript = NULL;

	if (!PyArg_ParseTuple( args, "s|s", &Name, &TrapScript)) {
		return AttributeError( GemRB_SetMapRegion__doc );
	}

	GET_GAME();
	GET_MAP();

	InfoPoint *ip = map->TMap->GetInfoPoint(Name);
	if (ip) {
		if (TrapScript && TrapScript[0]) {
			ip->Flags&=~TRAP_DEACTIVATED;
			ip->SetScript(TrapScript,0);
		} else {
			ip->Flags|=TRAP_DEACTIVATED;
		}
	}

	Py_RETURN_NONE;
}


PyDoc_STRVAR( GemRB_CreateCreature__doc,
"CreateCreature(PartyID, CreResRef[, posX, posY])\n\n"
"Creates Creature at a point. If the position parameters are unspecified "
"then the creature will be put near the player character given by the first parameter.");

static PyObject* GemRB_CreateCreature(PyObject * /*self*/, PyObject* args)
{
	int globalID;
	const char *CreResRef;
	int PosX = -1, PosY = -1;

	if (!PyArg_ParseTuple( args, "is|ii", &globalID, &CreResRef, &PosX, &PosY)) {
		return AttributeError( GemRB_CreateCreature__doc );
	}

	GET_GAME();
	GET_MAP();

	if (PosX!=-1 && PosY!=-1) {
		map->SpawnCreature(Point(PosX, PosY), CreResRef, 0);
	} else {
		GET_ACTOR_GLOBAL();
		map->SpawnCreature(actor->Pos, CreResRef, 10);
	}
	Py_RETURN_NONE;
}

PyDoc_STRVAR( GemRB_RevealArea__doc,
"RevealArea(x, y, radius, type)\n\n"
"Reveals part of the area.");

static PyObject* GemRB_RevealArea(PyObject * /*self*/, PyObject* args)
{
	int x,y;
	int radius;
	int Value;

	if (!PyArg_ParseTuple( args, "iiii", &x, &y, &radius, &Value)) {
		return AttributeError( GemRB_RevealArea__doc );
	}

	Point p(x,y);
	GET_GAME();

	GET_MAP();

	map->ExploreMapChunk( p, radius, Value );

	Py_RETURN_NONE;
}

PyDoc_STRVAR( GemRB_ExploreArea__doc,
"ExploreArea([bitvalue=-1])\n\n"
"Explores or unexplores whole area.");

static PyObject* GemRB_ExploreArea(PyObject * /*self*/, PyObject* args)
{
	int Value=-1;

	if (!PyArg_ParseTuple( args, "|i", &Value)) {
		return AttributeError( GemRB_ExploreArea__doc );
	}
	GET_GAME();

	GET_MAP();

	map->Explore( Value );

	Py_RETURN_NONE;
}


PyDoc_STRVAR( GemRB_GetRumour__doc,
"GetRumour(percent, ResRef) => ieStrRef\n\n"
"Returns a string to a rumour message. ResRef is a dialog resource.");

static PyObject* GemRB_GetRumour(PyObject * /*self*/, PyObject* args)
{
	int percent;
	const char *ResRef;

	if (!PyArg_ParseTuple( args, "is", &percent, &ResRef)) {
		return AttributeError( GemRB_GetRumour__doc );
	}
	if (rand()%100 >= percent) {
		return PyInt_FromLong( -1 );
	}

	ieStrRef strref = core->GetRumour( ResRef );
	return PyInt_FromLong( strref );
}

PyDoc_STRVAR( GemRB_GamePause__doc,
"GamePause(Pause, Quiet)==> pause state\n\n"
"Pause or unpause the game or just toggle the pause state.");

static PyObject* GemRB_GamePause(PyObject * /*self*/, PyObject* args)
{
	int pause, quiet;
	int ret;

	if (!PyArg_ParseTuple( args, "ii", &pause, &quiet)) {
		return AttributeError( GemRB_GamePause__doc );
	}

	GET_GAMECONTROL();

	//this will trigger when pause is not 0 or 1
	switch(pause)
	{
	case 2:
		ret = core->TogglePause();
		break;
	case 0:
	case 1:
		core->SetPause((PauseSetting)pause, quiet);
	default:
		ret = gc->GetDialogueFlags()&DF_FREEZE_SCRIPTS;
	}
	if (ret) {
		Py_INCREF( Py_True );
		return Py_True;
	} else {
		Py_INCREF( Py_False );
		return Py_False;
	}
}

PyDoc_STRVAR( GemRB_CheckFeatCondition__doc,
"CheckFeatCondition(partyslot, a_stat, a_value, b_stat, b_value, c_stat, c_value, d_stat, d_value[,a_op, b_op, c_op, d_op]) => bool\n\n"
"Checks if actor in partyslot is eligible for a feat, the formula is: (stat[a]~a or stat[b]~b) and (stat[c]~c or stat[d]~d). Where ~ is a relational operator. If the operators are omitted, the default operator is <=.");

static PyObject* GemRB_CheckFeatCondition(PyObject * /*self*/, PyObject* args)
{
	int i;
	const char *callback = NULL;
	PyObject* p[13];
	int v[13];
	for(i=9;i<13;i++) {
		p[i]=NULL;
		v[i]=GREATER_OR_EQUALS;
	}

	if (!PyArg_UnpackTuple( args, "ref", 9, 13, &p[0], &p[1], &p[2], &p[3], &p[4], &p[5], &p[6], &p[7], &p[8], &p[9], &p[10], &p[11], &p[12] )) {
		return AttributeError( GemRB_CheckFeatCondition__doc );
	}

	if (!PyObject_TypeCheck( p[0], &PyInt_Type )) {
		return AttributeError( GemRB_CheckFeatCondition__doc );
	}
	v[0]=PyInt_AsLong( p[0] ); //slot

	if (PyObject_TypeCheck( p[1], &PyInt_Type )) {
		v[1]=PyInt_AsLong( p[1] ); //a_stat
	} else {
		if (!PyObject_TypeCheck( p[1], &PyString_Type )) {
			return AttributeError( GemRB_CheckFeatCondition__doc );
		}
		callback = PyString_AsString( p[1] ); // callback
		if (callback == NULL) {
			return RuntimeError("Null string received");
		}
	}
	v[0]=PyInt_AsLong( p[0] );

	for(i=2;i<9;i++) {
		if (!PyObject_TypeCheck( p[i], &PyInt_Type )) {
			return AttributeError( GemRB_CheckFeatCondition__doc );
		}
		v[i]=PyInt_AsLong( p[i] );
	}

	if (p[9]) {
		for(i=9;i<13;i++) {
			if (!PyObject_TypeCheck( p[i], &PyInt_Type )) {
				return AttributeError( GemRB_CheckFeatCondition__doc );
			}
			v[i]=PyInt_AsLong( p[i] );
		}
	}

	GET_GAME();

	Actor *actor = game->FindPC(v[0]);
	if (!actor) {
		return RuntimeError( "Actor not found!\n" );
	}

	/* see if the special function exists */
	if (callback) {
		char fname[32];

		snprintf(fname, 32, "Check_%s", callback);
		PyObject* param = PyTuple_New( 11 );
		PyTuple_SetItem( param, 0, PyInt_FromLong(v[0]) );
		for (i = 3;i<13;i++) {
			PyTuple_SetItem( param, i-2, PyInt_FromLong( v[i] ) );
		}

		PyObject *pValue = gs->RunFunction(NULL, fname, param);

		/* we created this parameter, now we don't need it*/
		Py_DECREF( param );
		if (pValue) {
			/* don't think we need any incref */
			return pValue;
		}
		return RuntimeError( "Callback failed" );
	}

	bool ret = true;

	if (v[1] || v[2]) {
		ret = CheckStat(actor, v[1], v[2], v[9]);
	}

	if (v[3] || v[4]) {
		ret |= CheckStat(actor, v[3], v[4], v[10]);
	}

	if (!ret)
		goto endofquest;

	if (v[5] || v[6]) {
		// no | because the formula is (a|b) & (c|d)
		ret = CheckStat(actor, v[5], v[6], v[11]);
	}

	if (v[7] || v[8]) {
		ret |= CheckStat(actor, v[7], v[8], v[12]);
	}

endofquest:
	if (ret) {
		Py_INCREF( Py_True );
		return Py_True;
	} else {
		Py_INCREF( Py_False );
		return Py_False;
	}
}

PyDoc_STRVAR( GemRB_HasFeat__doc,
"HasFeat(Slot, feat)\n\n"
"Returns the number of times this feat was taken if the player in Slot has the passed feat id (from ie_feats.py)." );

static PyObject* GemRB_HasFeat(PyObject * /*self*/, PyObject* args)
{
	int globalID, featindex;

	if (!PyArg_ParseTuple( args, "ii", &globalID, &featindex )) {
		return AttributeError( GemRB_HasFeat__doc );
	}
	GET_GAME();
	GET_ACTOR_GLOBAL();
	return PyInt_FromLong(actor->GetFeat(featindex));
}

PyDoc_STRVAR( GemRB_SetFeat__doc,
"SetFeat(Slot, feat)\n\n"
"Sets a feat value, handles both the boolean and the numeric fields." );

static PyObject* GemRB_SetFeat(PyObject * /*self*/, PyObject* args)
{
	int globalID, featindex, value;

	if (!PyArg_ParseTuple( args, "iii", &globalID, &featindex, &value )) {
		return AttributeError( GemRB_SetFeat__doc );
	}
	GET_GAME();
	GET_ACTOR_GLOBAL();
	actor->SetFeatValue(featindex, value, false);
	Py_RETURN_NONE;
}

PyDoc_STRVAR( GemRB_GetMaxEncumbrance__doc,
"GetMaxEncumbrance(pc) => int\n\n"
"Returns the maximum weight the PC may carry before becoming encumbered.");

static PyObject* GemRB_GetMaxEncumbrance(PyObject * /*self*/, PyObject* args)
{
	int globalID;

	if (!PyArg_ParseTuple( args, "i", &globalID )) {
		return AttributeError( GemRB_GetMaxEncumbrance__doc );
	}

	GET_GAME();
	GET_ACTOR_GLOBAL();

	return PyInt_FromLong( actor->GetMaxEncumbrance() );
}

PyDoc_STRVAR( GemRB_GetAbilityBonus__doc,
"GetAbilityBonus(stat, column, value[, ex])\n\n"
"Returns an ability bonus value based on various .2da files.");

static PyObject* GemRB_GetAbilityBonus(PyObject * /*self*/, PyObject* args)
{
	int stat, column, value, ex = 0;
	int ret;

	if (!PyArg_ParseTuple( args, "iii|i", &stat, &column, &value, &ex)) {
		return AttributeError( GemRB_GetAbilityBonus__doc );
	}

	GET_GAME();

	Actor *actor = game->FindPC(game->GetSelectedPCSingle());
	if (!actor) {
		return RuntimeError( "Actor not found!\n" );
	}

	switch (stat) {
		case IE_STR:
			ret=core->GetStrengthBonus(column, value, ex);
			break;
		case IE_INT:
			ret=core->GetIntelligenceBonus(column, value);
			break;
		case IE_DEX:
			ret=core->GetDexterityBonus(column, value);
			break;
		case IE_CON:
			ret=core->GetConstitutionBonus(column, value);
			break;
		case IE_CHR:
			ret=core->GetCharismaBonus(column, value);
			break;
		case IE_LORE:
			ret=core->GetLoreBonus(column, value);
			break;
		case IE_REPUTATION: //both chr and reputation affect the reaction, but chr is already taken
			ret=GetReaction(actor, NULL); // this is used only for display, so the null is fine
			break;
		case IE_WIS:
			ret=core->GetWisdomBonus(column, value);
			break;
		default:
			return RuntimeError( "Invalid ability!");
	}
	return PyInt_FromLong( ret );
}

PyDoc_STRVAR( GemRB_LeaveParty__doc,
"LeaveParty(Slot [,dialog])\n\n"
"Makes player in Slot leave party, and initiate dialog if demanded." );

static PyObject* GemRB_LeaveParty(PyObject * /*self*/, PyObject* args)
{
	int globalID, initDialog = 0;

	if (!PyArg_ParseTuple( args, "i|i", &globalID, &initDialog )) {
		return AttributeError( GemRB_LeaveParty__doc );
	}
	GET_GAME();
	GET_ACTOR_GLOBAL();

	if (initDialog) {
		if (initDialog == 2)
		GameScript::SetLeavePartyDialogFile(actor, NULL);
		if(actor->GetBase(IE_HITPOINTS) > 0) {
			actor->Stop();
			actor->AddAction( GenerateAction("Dialogue([PC])") );
		}
	}
	game->LeaveParty (actor);

	Py_RETURN_NONE;
}

typedef union pack {
	ieDword data;
	ieByte bytes[4];
} packtype;

static void ReadActionButtons()
{
	unsigned int i;

	memset(GUIAction, -1, sizeof(GUIAction));
	memset(GUITooltip, -1, sizeof(GUITooltip));
	memset(GUIResRef, 0, sizeof(GUIResRef));
	memset(GUIEvent, 0, sizeof(GUIEvent));
	int table = gamedata->LoadTable( "guibtact" );
	if (table<0) {
		return;
	}
	Holder<TableMgr> tab = gamedata->GetTable( table );
	for (i = 0; i < MAX_ACT_COUNT; i++) {
		packtype row;

		row.bytes[0] = (ieByte) atoi( tab->QueryField(i,0) );
		row.bytes[1] = (ieByte) atoi( tab->QueryField(i,1) );
		row.bytes[2] = (ieByte) atoi( tab->QueryField(i,2) );
		row.bytes[3] = (ieByte) atoi( tab->QueryField(i,3) );
		GUIAction[i] = row.data;
		GUITooltip[i] = atoi( tab->QueryField(i,4) );
		strnlwrcpy(GUIResRef[i], tab->QueryField(i,5), 8);
		strncpy(GUIEvent[i], tab->GetRowName(i), 16);
	}
	gamedata->DelTable( table );
}

static void SetButtonCycle(AnimationFactory *bam, Button *btn, int cycle, unsigned char which)
{
	Sprite2D *tspr = bam->GetFrame( cycle, 0 );
	btn->SetImage( (BUTTON_IMAGE_TYPE)which, tspr );
}

PyDoc_STRVAR( GemRB_Button_SetActionIcon__doc,
"SetActionIcon(Window, Button, Dict, ActionIndex[, Function])\n\n"
"Sets up an action button. The ActionIndex should be less than 34." );

static PyObject* SetActionIcon(int WindowIndex, int ControlIndex, PyObject *dict, int Index, int Function)
{
	if (ControlIndex>99) {
		return AttributeError( GemRB_Button_SetActionIcon__doc );
	}
	if (Index>=MAX_ACT_COUNT) {
		return AttributeError( GemRB_Button_SetActionIcon__doc );
	}
	Button* btn = ( Button* ) GetControl(WindowIndex, ControlIndex, IE_GUI_BUTTON);
	if (!btn) {
		return NULL;
	}

	if (Index<0) {
		btn->SetImage( BUTTON_IMAGE_NONE, NULL );
		btn->SetEvent( IE_GUI_BUTTON_ON_PRESS, NULL );
		btn->SetEvent( IE_GUI_BUTTON_ON_RIGHT_PRESS, NULL );
		btn->SetTooltip(L"");
		//no incref
		return Py_None;
	}

	if (GUIAction[0]==0xcccccccc) {
		ReadActionButtons();
	}

	//FIXME: this is a hardcoded resource (pst has no such one)
	AnimationFactory* bam = ( AnimationFactory* )
		gamedata->GetFactoryResource( GUIResRef[Index],
				IE_BAM_CLASS_ID, IE_NORMAL );
	if (!bam) {
		char tmpstr[24];

		snprintf(tmpstr,sizeof(tmpstr),"%s BAM not found", GUIResRef[Index]);
		return RuntimeError( tmpstr );
	}
	packtype row;

	row.data = GUIAction[Index];
	SetButtonCycle(bam, btn, (char) row.bytes[0], IE_GUI_BUTTON_UNPRESSED);
	SetButtonCycle(bam, btn, (char) row.bytes[1], IE_GUI_BUTTON_PRESSED);
	SetButtonCycle(bam, btn, (char) row.bytes[2], IE_GUI_BUTTON_SELECTED);
	SetButtonCycle(bam, btn, (char) row.bytes[3], IE_GUI_BUTTON_DISABLED);
	btn->SetFlags( IE_GUI_BUTTON_NO_IMAGE|IE_GUI_BUTTON_PICTURE, BM_NAND );
	PyObject *Event = PyString_FromFormat("Action%sPressed", GUIEvent[Index]);
	PyObject *func = PyDict_GetItem(dict, Event);
	btn->SetEvent( IE_GUI_BUTTON_ON_PRESS, new PythonControlCallback(func) );

	PyObject *Event2 = PyString_FromFormat("Action%sRightPressed", GUIEvent[Index]);
	PyObject *func2 = PyDict_GetItem(dict, Event2);
	btn->SetEvent( IE_GUI_BUTTON_ON_RIGHT_PRESS, new PythonControlCallback(func2) );

	//cannot make this const, because it will be freed
	char *txt = NULL;
	if (GUITooltip[Index] != (ieDword) -1) {
		txt = core->GetCString( GUITooltip[Index] );
	}
	//will free txt
	SetFunctionTooltip(WindowIndex, ControlIndex, txt, Function);

	//no incref
	return Py_None;
}

static PyObject* GemRB_Button_SetActionIcon(PyObject * /*self*/, PyObject* args)
{
	int WindowIndex, ControlIndex, Index;
	int Function = 0;
	PyObject *dict;

	if (!PyArg_ParseTuple( args, "iiOi|i", &WindowIndex, &ControlIndex, &dict, &Index, &Function )) {
		return AttributeError( GemRB_Button_SetActionIcon__doc );
	}

	PyObject* ret = SetActionIcon(WindowIndex, ControlIndex, dict, Index, Function);
	if (ret) {
		Py_INCREF(ret);
	}
	return ret;
}

PyDoc_STRVAR( GemRB_HasResource__doc,
"HasResource(ResRef, ResType[, silent])\n\n"
"Returns true if resource is accessible." );

static PyObject* GemRB_HasResource(PyObject * /*self*/, PyObject* args)
{
	const char *ResRef;
	int ResType;
	int silent = 0;

	if (!PyArg_ParseTuple( args, "si|i", &ResRef, &ResType, &silent )) {
		return AttributeError( GemRB_HasResource__doc );
	}
	if (gamedata->Exists(ResRef, ResType, silent)) {
		Py_INCREF( Py_True );
		return Py_True;
	} else {
		Py_INCREF( Py_False );
		return Py_False;
	}
}

PyDoc_STRVAR( GemRB_Window_SetupEquipmentIcons__doc,
"SetupEquipmentIcons(WindowIndex, dict, slot[, Start, Offset])\n\n"
"Automagically sets up the controls of the equipment list window for a PC indexed by globalID.\n"
"Start is the beginning of the visible part of the item list.\n"
"Offset is the ID of the first usable button.\n");

static PyObject* GemRB_Window_SetupEquipmentIcons(PyObject * /*self*/, PyObject* args)
{
	int wi, globalID;
	int Start = 0;
	int Offset = 0; //control offset (iwd2 has the action buttons starting at 6)
	PyObject *dict;

	if (!PyArg_ParseTuple( args, "iOi|ii", &wi, &dict, &globalID, &Start, &Offset)) {
		return AttributeError( GemRB_Window_SetupEquipmentIcons__doc );
	}

	GET_GAME();
	GET_ACTOR_GLOBAL();

	//-2 because of the left/right scroll icons
	if (!ItemArray) {
		ItemArray = (ItemExtHeader *) malloc((GUIBT_COUNT) * sizeof (ItemExtHeader) );
	}
	bool more = actor->inventory.GetEquipmentInfo(ItemArray, Start, GUIBT_COUNT-(Start?1:0));
	int i;
	if (Start||more) {
		PyObject *ret = SetActionIcon(wi,GetControlIndex(wi, Offset),dict, ACT_LEFT,0);
		if (!ret) {
			return RuntimeError("Cannot set action button!\n");
		}
	}
	//FIXME: this is a hardcoded resource (pst has no such one)
	AnimationFactory* bam = ( AnimationFactory* )
		gamedata->GetFactoryResource( "guibtbut",
				IE_BAM_CLASS_ID, IE_NORMAL );
	if (!bam) {
		return RuntimeError("guibtbut BAM not found");
	}

	for (i=0;i<GUIBT_COUNT-(more?1:0);i++) {
		int ci = GetControlIndex(wi, i+Offset+(Start?1:0) );
		Button* btn = (Button *) GetControl( wi, ci, IE_GUI_BUTTON );
		if (!btn) {
			Log(ERROR, "GUIScript", "Button %d in window %d not found!", ci, wi);
			continue;
		}
		PyObject *Function = PyDict_GetItemString(dict, "EquipmentPressed");
		btn->SetEvent(IE_GUI_BUTTON_ON_PRESS, new PythonControlCallback(Function));
		strcpy(btn->VarName,"Equipment");
		btn->SetValue( Start+i );

		ItemExtHeader *item = ItemArray+i;
		Sprite2D *Picture = NULL;

		if (item->UseIcon[0]) {
			Picture = gamedata->GetBAMSprite(item->UseIcon, 1, 0, true);
			// try cycle 0 if cycle 1 doesn't exist
			// (needed for e.g. sppr707b which is used by Daystar's Sunray)
			if (!Picture)
				Picture = gamedata->GetBAMSprite(item->UseIcon, 0, 0, true);
		}

		if (!Picture) {
			btn->SetState(IE_GUI_BUTTON_DISABLED);
			btn->SetFlags(IE_GUI_BUTTON_NO_IMAGE, BM_SET);
			btn->SetTooltip(L"");
		} else {
			SetButtonCycle(bam, btn, 0, IE_GUI_BUTTON_UNPRESSED);
			SetButtonCycle(bam, btn, 1, IE_GUI_BUTTON_PRESSED);
			SetButtonCycle(bam, btn, 2, IE_GUI_BUTTON_SELECTED);
			SetButtonCycle(bam, btn, 3, IE_GUI_BUTTON_DISABLED);
			btn->SetPicture( Picture );
			btn->SetState(IE_GUI_BUTTON_UNPRESSED);
			btn->SetFlags(IE_GUI_BUTTON_PICTURE|IE_GUI_BUTTON_ALIGN_BOTTOM|IE_GUI_BUTTON_ALIGN_RIGHT, BM_SET);
			String* tip = core->GetString(item->Tooltip, 0);
			if (tip) {
				btn->SetTooltip(*tip);
				delete tip;
			}

			if (item->Charges && (item->Charges!=0xffff) ) {
				SetItemText(btn, item->Charges, false);
			} else if (!item->Charges && (item->ChargeDepletion==CHG_NONE) ) {
				btn->SetState(IE_GUI_BUTTON_DISABLED);
			}
		}
	}

	if (more) {
		PyObject *ret = SetActionIcon(wi,GetControlIndex(wi, i+Offset+1),dict,ACT_RIGHT,i+1);
		if (!ret) {
			return RuntimeError("Cannot set action button!\n");
		}
	}

	Py_RETURN_NONE;
}

static bool CanUseActionButton(Actor *pcc, int type)
{
	int capability = -1;
	if (core->HasFeature(GF_3ED_RULES)) {
		switch (type) {
		case ACT_STEALTH:
			capability = pcc->GetSkill(IE_STEALTH) + pcc->GetSkill(IE_HIDEINSHADOWS);
			break;
		case ACT_THIEVING:
			capability = pcc->GetSkill(IE_LOCKPICKING) + pcc->GetSkill(IE_PICKPOCKET);
			break;
		default:
			Log(WARNING, "GUIScript", "Uknown action (button) type: %d", type);
		}
	} else {
		// use levels instead, so inactive dualclasses work as expected
		switch (type) {
		case ACT_STEALTH:
			capability = pcc->GetThiefLevel() + pcc->GetMonkLevel() + pcc->GetRangerLevel();
			break;
		case ACT_THIEVING:
			capability = pcc->GetThiefLevel() + pcc->GetBardLevel();
			break;
		default:
			Log(WARNING, "GUIScript", "Uknown action (button) type: %d", type);
		}
	}
	return capability > 0;
}

PyDoc_STRVAR( GemRB_Window_SetupControls__doc,
"SetupControls(WindowIndex, dict, slot[, Startl])\n\n"
"Automagically sets up the controls of the action window for a PC indexed by slot.\n");

static PyObject* GemRB_Window_SetupControls(PyObject * /*self*/, PyObject* args)
{
	int wi, globalID;
	int Start = 0;
	PyObject *dict;
	PyObject *Tuple = NULL;

	if (!PyArg_ParseTuple( args, "iOi|iO", &wi, &dict, &globalID, &Start, &Tuple)) {
		return AttributeError( GemRB_Window_SetupControls__doc );
	}

	GET_GAME();

	GET_GAMECONTROL();

	Actor* actor = NULL;

	if (globalID) {
		if (globalID > 1000) {
			actor = game->GetActorByGlobalID( globalID );
		} else {
			actor = game->FindPC( globalID );
		}
	} else {
		if (game->selected.size()==1) {
			actor = game->selected[0];
		}
	}

	if (!actor) {
		return RuntimeError( "Actor not found!\n" );
	}

	ActionButtonRow myrow;
	if (Tuple) {
		if (!PyObject_TypeCheck( Tuple, &PyTuple_Type )) {
			return AttributeError( GemRB_Window_SetupControls__doc );
		}
		if (PyTuple_Size(Tuple)!=GUIBT_COUNT) {
			return AttributeError( GemRB_Window_SetupControls__doc );
		}
		for(int i=0;i<GUIBT_COUNT;i++) {
			PyObject *x = PyTuple_GetItem(Tuple, i);
			if (!PyObject_TypeCheck( x, &PyInt_Type )) {
				return AttributeError( GemRB_Window_SetupControls__doc );
			}
			myrow[i] = PyInt_AsLong(x);
		}
	} else {
		actor->GetActionButtonRow(myrow);
	}
	bool fistdrawn = true;
	ieDword magicweapon = actor->inventory.GetMagicSlot();
	if (!actor->inventory.HasItemInSlot("",magicweapon) ) {
		magicweapon = 0xffff;
	}
	ieDword fistweapon = actor->inventory.GetFistSlot();
	ieDword usedslot = actor->inventory.GetEquippedSlot();
	int tmp;
	for (int i=0;i<GUIBT_COUNT;i++) {
		int ci = GetControlIndex(wi, i+Start);
		if (ci<0) {
			print("Couldn't find button #%d on Window #%d", i+Start, wi);
			return RuntimeError ("No such control!\n");
		}
		int action = myrow[i];
		if (action==100) {
			action = -1;
		} else {
			if (action < ACT_IWDQSPELL) {
				action %= 100;
			}
		}
		Button * btn = (Button *) GetControl(wi,ci,IE_GUI_BUTTON);
		if (!btn) {
			return NULL;
		}
		btn->SetFlags(IE_GUI_BUTTON_NO_IMAGE|IE_GUI_BUTTON_ALIGN_BOTTOM|IE_GUI_BUTTON_ALIGN_RIGHT, BM_SET);
		SetItemText(btn, 0, false);
		PyObject *ret = SetActionIcon(wi,ci,dict, action,i+1);

		if (action!=-1) {
			// reset it to the first one, so we can handle them more easily below
			if ( (action>=ACT_IWDQSPELL) && (action<=ACT_IWDQSPELL+9) ) action = ACT_IWDQSPELL;
			else if ( (action>=ACT_IWDQITEM) && (action<=ACT_IWDQITEM+9) ) action = ACT_IWDQITEM;
			else if ( (action>=ACT_IWDQSPEC) && (action<=ACT_IWDQSPEC+9) ) action = ACT_IWDQSPEC;
			else if ( (action>=ACT_IWDQSONG) && (action<=ACT_IWDQSONG+9) ) action = ACT_IWDQSONG;
		}

		int state = IE_GUI_BUTTON_UNPRESSED;
		ieDword modalstate = actor->ModalState;
		int type;
		switch (action) {
		case ACT_INNATE:
			if (actor->spellbook.IsIWDSpellBook()) {
				type = (1<<IE_IWD2_SPELL_INNATE) | (1<<IE_IWD2_SPELL_SHAPE);
			} else {
				type = 1<<IE_SPELL_TYPE_INNATE;
			}
			if (!actor->spellbook.GetSpellInfoSize(type)) {
				state = IE_GUI_BUTTON_DISABLED;
			}
			break;
		case ACT_CAST:
			//luckily the castable spells in IWD2 are all bits below INNATE, so we can do this trick
			if (actor->spellbook.IsIWDSpellBook()) {
				type = (1<<IE_IWD2_SPELL_INNATE)-1;
			} else {
				type = (1<<IE_SPELL_TYPE_INNATE)-1;
			}
			//returns true if there are ANY spells to cast
			if (!actor->spellbook.GetSpellInfoSize(type) || !actor->GetAnyActiveCasterLevel()) {
				state = IE_GUI_BUTTON_DISABLED;
			}
			break;
		case ACT_BARD:
		case ACT_CLERIC:
		case ACT_DRUID:
		case ACT_PALADIN:
		case ACT_RANGER:
		case ACT_SORCERER:
		case ACT_WIZARD:
		case ACT_DOMAIN:
			if (actor->spellbook.IsIWDSpellBook()) {
				type = 1<<(action-ACT_BARD);
			} else {
				//only cleric or wizard switch exists in the bg engine
				if (action==ACT_WIZARD) type = 1<<IE_SPELL_TYPE_WIZARD;
				else type = 1<<IE_SPELL_TYPE_PRIEST;
			}
			//returns true if there is ANY shape
			if (!actor->spellbook.GetSpellInfoSize(type)) {
				state = IE_GUI_BUTTON_DISABLED;
			}
			break;
		case ACT_WILDSHAPE:
		case ACT_SHAPE:
			if (actor->spellbook.IsIWDSpellBook()) {
				type = 1<<IE_IWD2_SPELL_SHAPE;
			} else {
				type = 0; //no separate shapes in old spellbook
			}
			//returns true if there is ANY shape
			if (!actor->spellbook.GetSpellInfoSize(type)) {
				state = IE_GUI_BUTTON_DISABLED;
			}
			break;
		case ACT_USE:
			//returns true if there is ANY equipment
			if (!actor->inventory.GetEquipmentInfo(NULL, 0, 0)) {
				state = IE_GUI_BUTTON_DISABLED;
			}
			break;
		case ACT_BARDSONG:
			if (actor->spellbook.IsIWDSpellBook()) {
				type = 1<<IE_IWD2_SPELL_SONG;
				if (!actor->spellbook.GetSpellInfoSize(type)) {
					state = IE_GUI_BUTTON_DISABLED;
				}
			} else {
				if (modalstate==MS_BATTLESONG) {
					state = IE_GUI_BUTTON_SELECTED;
				}
			}
			break;
		case ACT_TURN:
			if (actor->GetStat(IE_TURNUNDEADLEVEL)<1) {
				state = IE_GUI_BUTTON_DISABLED;
			} else {
				if (modalstate==MS_TURNUNDEAD) {
					state = IE_GUI_BUTTON_SELECTED;
				}
			}
			break;
		case ACT_STEALTH:
			if (!CanUseActionButton(actor, action)) {
				state = IE_GUI_BUTTON_DISABLED;
			} else {
				if (modalstate==MS_STEALTH) {
					state = IE_GUI_BUTTON_SELECTED;
				}
			}
			break;
		case ACT_SEARCH:
			//in IWD2 everyone can try to search, in bg2 only thieves get the icon
			//so there is no problem, if you absolutely want to disable this button
			//check the search skill
			if (modalstate==MS_DETECTTRAPS) {
				state = IE_GUI_BUTTON_SELECTED;
			}
			break;
		case ACT_THIEVING:
			if (!CanUseActionButton(actor, action)) {
				state = IE_GUI_BUTTON_DISABLED;
			}
			break;
		case ACT_TAMING:
			if (actor->GetStat(IE_ANIMALS)<=0 ) {
				state = IE_GUI_BUTTON_DISABLED;
			}
			break;
		case ACT_WEAPON1:
		case ACT_WEAPON2:
		case ACT_WEAPON3:
		case ACT_WEAPON4:
		{
			SetButtonBAM(wi, ci, "stonweap",0,0,-1);
			ieDword slot;
			if (magicweapon!=0xffff) {
				slot = magicweapon;
			} else {
					slot = actor->GetQuickSlot(action-ACT_WEAPON1);
			}
			if (slot!=0xffff) {
				CREItem *item = actor->inventory.GetSlotItem(slot);
				//no slot translation required
				int launcherslot = actor->inventory.FindSlotRangedWeapon(slot);
				const char* Item2ResRef = 0;
				if (launcherslot != actor->inventory.GetFistSlot()) {
					// launcher/projectile in this slot
					CREItem* item2;
					item2 = actor->inventory.GetSlotItem(launcherslot);
					Item2ResRef = item2->ItemResRef;
				}

				if (item) {
					int mode = 4;
					if (slot == fistweapon) {
						if (fistdrawn) {
							fistdrawn = false;
						} else {
							//empty weapon slot, already drawn
							break;
						}
					}
					SetItemIcon(wi, ci, item->ItemResRef,mode,(item->Flags&IE_INV_ITEM_IDENTIFIED)?2:1, i+1, Item2ResRef);
					SetItemText(btn, item->Usages[actor->PCStats->QuickWeaponHeaders[action-ACT_WEAPON1]], true);
					if (usedslot == slot) {
						btn->EnableBorder(0, true);
						if (gc->GetTargetMode() == TARGET_MODE_ATTACK) {
							state = IE_GUI_BUTTON_SELECTED;
						} else {
							state = IE_GUI_BUTTON_FAKEDISABLED;
						}
					} else {
						btn->EnableBorder(0, false);
					}
				}
			}
		}
		break;
		case ACT_IWDQSPELL:
			SetButtonBAM(wi, ci, "stonspel",0,0,-1);
			if (actor->version==22 && i>3) {
				tmp = i-3;
			} else {
				tmp = 0;
			}
			goto jump_label2;
		case ACT_IWDQSONG:
			SetButtonBAM(wi, ci, "stonsong",0,0,-1);
			if (actor->version==22 && i>3) {
				tmp = i-3;
			} else {
				tmp = 0;
			}
			goto jump_label2;
		case ACT_IWDQSPEC:
			SetButtonBAM(wi, ci, "stonspec",0,0,-1);
			if (actor->version==22 && i>3) {
				tmp = i-3;
			} else {
				tmp = 0;
			}
			goto jump_label2;
		case ACT_QSPELL1:
		case ACT_QSPELL2:
		case ACT_QSPELL3:
			SetButtonBAM(wi, ci, "stonspel",0,0,-1);
			tmp = action-ACT_QSPELL1;
jump_label2:
		{
			ieResRef *poi = &actor->PCStats->QuickSpells[tmp];
			if ((*poi)[0]) {
				SetSpellIcon(wi, ci, *poi, 1, 1, i+1);
				int mem = actor->spellbook.GetMemorizedSpellsCount(*poi, -1, true);
				if (!mem) {
					state = IE_GUI_BUTTON_FAKEDISABLED;
				}
				SetItemText(btn, mem, true);
			}
		}
		break;
		case ACT_IWDQITEM:
			if (i>3) {
				tmp = (i+1)%3;
				goto jump_label;
			}
		case ACT_QSLOT1:
			tmp=0;
			goto jump_label;
		case ACT_QSLOT2:
			tmp=1;
			goto jump_label;
		case ACT_QSLOT3:
			tmp=2;
			goto jump_label;
		case ACT_QSLOT4:
			tmp=3;
			goto jump_label;
		case ACT_QSLOT5:
			tmp=4;
jump_label:
		{
			SetButtonBAM(wi, ci, "stonitem",0,0,-1);
			ieDword slot = actor->PCStats->QuickItemSlots[tmp];
			if (slot!=0xffff) {
				//no slot translation required
				CREItem *item = actor->inventory.GetSlotItem(slot);
				if (item) {
					//MISC3H (horn of blasting) is not displayed when it is out of usages
					int header = actor->PCStats->QuickItemHeaders[tmp];
					int usages = item->Usages[header];
					//I don't like this feature, if the goal is full IE compatibility
					//uncomment the next line.
					//if (usages)
					{
						//SetItemIcon parameter needs header+6 to display extended header icons
						SetItemIcon(wi, ci, item->ItemResRef,header+6,(item->Flags&IE_INV_ITEM_IDENTIFIED)?2:1, i+1, NULL);
						SetItemText(btn, usages, false);
					}
				} else {
					if (action == ACT_IWDQITEM) {
						action = -1; // so it gets marked as disabled below
					}
				}
			} else {
				if (action == ACT_IWDQITEM) {
					action = -1; // so it gets marked as disabled below
				}
			}
		}
			break;
		default:
			break;
		}
		if (!ret) {
			return RuntimeError("Cannot set action button!\n");
		}
		ieDword disabledbutton = actor->GetStat(IE_DISABLEDBUTTON);
		if (action<0 || (action <= ACT_SKILLS && (disabledbutton & (1<<action) ))) {
			state = IE_GUI_BUTTON_DISABLED;
		}
		btn->SetState(state);
		//you have to set this overlay up
		//FIXME: is this really state==IE_GUI_BUTTON_DISABLED ??? That means active border for a disabled button
		btn->EnableBorder(1, state==IE_GUI_BUTTON_DISABLED);
	}
	Py_RETURN_NONE;
}

PyDoc_STRVAR( GemRB_ClearActions__doc,
"ClearActions(slot)\n\n"
"Stops an action for a PC indexed by slot or by global ID." );

static PyObject* GemRB_ClearActions(PyObject * /*self*/, PyObject* args)
{
	int globalID;

	if (!PyArg_ParseTuple( args, "i", &globalID)) {
		return AttributeError( GemRB_ClearActions__doc );
	}
	GET_GAME();
	GET_ACTOR_GLOBAL();

	if (actor->GetInternalFlag()&IF_NOINT) {
		Log(MESSAGE, "GuiScript","Cannot break action!");
		Py_INCREF( Py_None );
		return Py_None;
	}
	if (!(actor->GetNextStep()) && !actor->ModalState && !actor->LastTarget && actor->LastTargetPos.isempty() && !actor->LastSpellTarget) {
		Log(MESSAGE, "GuiScript","No breakable action!");
		Py_INCREF( Py_None );
		return Py_None;
	}
	actor->Stop(); //stop pending action involved walking
	actor->SetModal(MS_NONE);//stop modal actions
	Py_RETURN_NONE;
}


PyDoc_STRVAR( GemRB_SetDefaultActions__doc,
"SetDefaultActions(qslot, slot1, slot2, slot3)\n\n"
"Sets whether qslots need an additional translation like in iwd2. "
"Also sets up the first three default action types." );

static PyObject* GemRB_SetDefaultActions(PyObject * /*self*/, PyObject* args)
{
	int qslot;
	int slot1, slot2, slot3;

	if (!PyArg_ParseTuple( args, "iiii", &qslot, &slot1, &slot2, &slot3 )) {
		return AttributeError( GemRB_SetDefaultActions__doc );
	}
	Actor::SetDefaultActions((bool) qslot, (ieByte) slot1, (ieByte) slot2, (ieByte) slot3);
	Py_RETURN_NONE;
}


PyDoc_STRVAR( GemRB_SetupQuickSpell__doc,
"SetupQuickSpell(PartyID, spellslot, spellindex, type)=>int\n\n"
"Set up a quick spell slot of a PC.\n\n"
"It also returns the target type of the selected spell.");

static PyObject* GemRB_SetupQuickSpell(PyObject * /*self*/, PyObject* args)
{
	SpellExtHeader spelldata;
	int globalID, which, slot, type;

	if (!PyArg_ParseTuple( args, "iiii", &globalID, &slot, &which, &type)) {
		return AttributeError( GemRB_SetupQuickSpell__doc );
	}

	GET_GAME();
	GET_ACTOR_GLOBAL();

	if (!actor->PCStats) {
		//no quick slots for this actor, is this an error?
		//return RuntimeError( "Actor has no quickslots!\n" );
		Py_INCREF( Py_None );
		return Py_None;
	}

	actor->spellbook.GetSpellInfo(&spelldata, type, which, 1);
	if (!spelldata.spellname[0]) {
		return RuntimeError( "Invalid parameter! Spell not found!\n" );
	}

	memcpy(actor->PCStats->QuickSpells[slot], spelldata.spellname, sizeof(ieResRef) );
	actor->PCStats->QuickSpellClass[slot] = type;

	return PyInt_FromLong( spelldata.Target );
}

PyDoc_STRVAR( GemRB_SetupQuickSlot__doc,
"SetupQuickSlot(PartyID, quickslot, inventoryslot[, headerindex])\n\n"
"Set up a quick slot or weapon slot of a PC to use a weapon ability.\n\n"
"If the inventoryslot number is -1, only the header index will be changed. "
"If the quick slot is 0, then the inventory slot will be used to find which "
"headerindex should be set. The default value for headerindex is 0.\n");

static PyObject* GemRB_SetupQuickSlot(PyObject * /*self*/, PyObject* args)
{
	int globalID, which, slot, headerindex = 0;

	if (!PyArg_ParseTuple( args, "iii|i", &globalID, &which, &slot, &headerindex)) {
		return AttributeError( GemRB_SetupQuickSlot__doc );
	}

	GET_GAME();
	GET_ACTOR_GLOBAL();

	slot = core->QuerySlot(slot);
	actor->SetupQuickSlot(which, slot, headerindex);
	Py_RETURN_NONE;
}

PyDoc_STRVAR( GemRB_SetEquippedQuickSlot__doc,
"SetEquippedQuickSlot(PartyID, QWeaponSlot[, ability])\n\n"
"Sets the named weapon/item slot as equipped weapon slot, optionally sets the used ability.\n");

static PyObject* GemRB_SetEquippedQuickSlot(PyObject * /*self*/, PyObject* args)
{
	int ret;
	int slot;
	int dummy;
	int globalID;
	int ability = -1;

	if (!PyArg_ParseTuple( args, "ii|i", &globalID, &slot, &ability)) {
		return AttributeError( GemRB_SetEquippedQuickSlot__doc );
	}

	GET_GAME();
	GET_ACTOR_GLOBAL();

	CREItem *item = actor->inventory.GetUsedWeapon(false, dummy);
	if (item && (item->Flags & IE_INV_ITEM_CURSED)) {
		displaymsg->DisplayConstantString(STR_CURSED, DMC_WHITE);
	} else {
		ret = actor->SetEquippedQuickSlot(slot, ability);
		if (ret) {
			displaymsg->DisplayConstantString(ret, DMC_WHITE);
		}
	}
	Py_RETURN_NONE;
}

PyDoc_STRVAR( GemRB_GetEquippedQuickSlot__doc,
"GetEquippedQuickSlot(PartyID[, NoTrans]) => Slot\n\n"
"Returns the inventory slot (translation) or quick weapon index (no translation) of the equipped weapon.\n");

static PyObject* GemRB_GetEquippedQuickSlot(PyObject * /*self*/, PyObject* args)
{
	int globalID;
	int NoTrans = 0;

	if (!PyArg_ParseTuple( args, "i|i", &globalID, &NoTrans)) {
		return AttributeError( GemRB_GetEquippedQuickSlot__doc );
	}

	GET_GAME();
	GET_ACTOR_GLOBAL();

	int ret = actor->inventory.GetEquippedSlot();
	if (actor->PCStats) {
		for(int i=0;i<4;i++) {
			if (ret == actor->PCStats->QuickWeaponSlots[i]) {
				if (NoTrans) {
					return PyInt_FromLong(i);
				}
				ret = i+actor->inventory.GetWeaponSlot();
				break;
			}
		}
	}
	return PyInt_FromLong( core->FindSlot(ret) );
}

PyDoc_STRVAR( GemRB_GetEquippedAmmunition__doc,
"GetEquippedAmmunition(globalID) => QSlot\n\n"
"Returns the equipped ammunition slot, if any; -1 if none." );

static PyObject* GemRB_GetEquippedAmmunition(PyObject * /*self*/, PyObject* args)
{
	int globalID;

	if (!PyArg_ParseTuple( args, "i", &globalID)) {
		return AttributeError( GemRB_GetEquippedQuickSlot__doc );
	}

	GET_GAME();
	GET_ACTOR_GLOBAL();

	int ret = actor->inventory.GetEquippedSlot();
	int effect = core->QuerySlotEffects(ret);
	if (effect == SLOT_EFFECT_MISSILE) {
		return PyInt_FromLong( core->FindSlot(ret) );
	} else {
		return PyInt_FromLong( -1 );
	}
}

PyDoc_STRVAR( GemRB_SetModalState__doc,
"SetModalState(slot, state[, spell])\n\n"
"Sets the modal state of the actor.\n"
"If 'spell' is not given, it will set a default spell resource associated with the state.\n");

static PyObject* GemRB_SetModalState(PyObject * /*self*/, PyObject* args)
{
	int globalID;
	int state;
	const char *spell=NULL;

	if (!PyArg_ParseTuple( args, "ii|s", &globalID, &state, &spell )) {
		return AttributeError( GemRB_SetModalState__doc );
	}
	GET_GAME();
	GET_ACTOR_GLOBAL();

	actor->SetModal( (ieDword) state, 0);
	actor->SetModalSpell(state, spell);

	Py_RETURN_NONE;
}

PyDoc_STRVAR( GemRB_PrepareSpontaneousCast__doc,
"PrepareSpontaneousCast(globalID, spellIndex, type, level, spellResRef) => index\n\n"
"Depletes the memorised spell and replaces it with another (in memory).\n"
"WARNING: useful only immediately before casting. Returns index of the new spell.\n");

static PyObject* GemRB_PrepareSpontaneousCast(PyObject * /*self*/, PyObject* args)
{
	int globalID, type, level;
	const char *spell = NULL;
	const char *spell2 = NULL;
	ieResRef replacementSpell;

	if (!PyArg_ParseTuple( args, "isiis", &globalID, &spell, &type, &level, &spell2)) {
		return AttributeError( GemRB_PrepareSpontaneousCast__doc );
	}
	strnlwrcpy(replacementSpell, spell2, 8);

	GET_GAME();
	GET_ACTOR_GLOBAL();

	// deplete original memorisation
	actor->spellbook.UnmemorizeSpell(spell, true);
	// set spellinfo to all known spells of desired type
	actor->spellbook.SetCustomSpellInfo(NULL, NULL, 1<<type);
	SpellExtHeader spelldata;
	int idx = actor->spellbook.FindSpellInfo(&spelldata, replacementSpell, 1<<type);

	return PyInt_FromLong(idx-1);
}

PyDoc_STRVAR( GemRB_SpellCast__doc,
"SpellCast(slot, type, spell)\n\n"
"Makes the actor try to cast a spell. Type is the spell type like 3 for normal spells and 4 for innates.\n"
"If type is -1, then the castable spell list will be deleted and no spell will be cast.\n"
"Spell is the index of the spell in the memorised spell list.\n");

static PyObject* GemRB_SpellCast(PyObject * /*self*/, PyObject* args)
{
	unsigned int globalID;
	int type;
	unsigned int spell;

	if (!PyArg_ParseTuple( args, "iii", &globalID, &type, &spell)) {
		return AttributeError( GemRB_SpellCast__doc );
	}

	GET_GAME();
	GET_ACTOR_GLOBAL();

	//don't cast anything, just reinit the spell list
	if (type==-1) {
		actor->spellbook.ClearSpellInfo();
		Py_INCREF( Py_None );
		return Py_None;
	}

	SpellExtHeader spelldata; // = SpellArray[spell];

	if (type==-2) {
		//resolve quick spell slot
		if (!actor->PCStats) {
			//no quick slots for this actor, is this an error?
			//return RuntimeError( "Actor has no quickslots!\n" );
			Py_INCREF( Py_None );
			return Py_None;
		}
		actor->spellbook.FindSpellInfo(&spelldata, actor->PCStats->QuickSpells[spell], actor->PCStats->QuickSpellClass[spell]);
	} else {
		ieDword ActionLevel = 0;
		core->GetDictionary()->Lookup("ActionLevel", ActionLevel);
		if (ActionLevel == 5) {
			// get the right spell, since the lookup below only checks the memorized list
			actor->spellbook.SetCustomSpellInfo(NULL, NULL, type);
		}
		actor->spellbook.GetSpellInfo(&spelldata, type, spell, 1);
	}

	print("Cast spell: %s", spelldata.spellname);
	print("Slot: %d", spelldata.slot);
	print("Type: %d", spelldata.type);
	//cannot make this const, because it will be freed
	char *tmp = core->GetCString(spelldata.strref);
	print("Spellname: %s", tmp);
	core->FreeString(tmp);
	print("Target: %d", spelldata.Target);
	print("Range: %d", spelldata.Range);
	if(! (1<<spelldata.type) & type) {
		return RuntimeError( "Wrong type of spell!");
	}

	GET_GAMECONTROL();

	switch (spelldata.Target) {
		case TARGET_SELF:
			// FIXME: GA_NO_DEAD and such are not actually used by SetupCasting
			gc->SetupCasting(spelldata.spellname, spelldata.type, spelldata.level, spelldata.slot, actor, GA_NO_DEAD, spelldata.TargetNumber);
			gc->TryToCast(actor, actor);
			break;
		case TARGET_NONE:
			//reset the cursor
			gc->ResetTargetMode();
			//this is always instant casting without spending the spell
			core->ApplySpell(spelldata.spellname, actor, actor, 0);
			break;
		case TARGET_AREA:
			gc->SetupCasting(spelldata.spellname, spelldata.type, spelldata.level, spelldata.slot, actor, GA_POINT, spelldata.TargetNumber);
			break;
		case TARGET_CREA:
			gc->SetupCasting(spelldata.spellname, spelldata.type, spelldata.level, spelldata.slot, actor, GA_NO_DEAD, spelldata.TargetNumber);
			break;
		case TARGET_DEAD:
			gc->SetupCasting(spelldata.spellname, spelldata.type, spelldata.level, spelldata.slot, actor, 0, spelldata.TargetNumber);
			break;
		case TARGET_INV:
			//bring up inventory in the end???
			//break;
		default:
			print("Unhandled target type: %d", spelldata.Target);
			break;
	}
	Py_RETURN_NONE;
}

PyDoc_STRVAR( GemRB_ApplySpell__doc,
"ApplySpell(actor, spellname[, caster])\n\n"
"Applies a spell on actor.");

static PyObject* GemRB_ApplySpell(PyObject * /*self*/, PyObject* args)
{
	int globalID, casterID = 0;
	const char *spell;

	if (!PyArg_ParseTuple( args, "is|i", &globalID, &spell, &casterID )) {
		return AttributeError( GemRB_ApplySpell__doc );
	}

	GET_GAME();
	GET_ACTOR_GLOBAL();

	Actor *caster = NULL;
	Map *map = game->GetCurrentArea();
	if (map) caster = map->GetActorByGlobalID(casterID);
	if (!caster) caster = game->GetActorByGlobalID(casterID);
	if (!caster) caster = actor;

	core->ApplySpell(spell, actor, caster, 0);

	Py_RETURN_NONE;
}

PyDoc_STRVAR( GemRB_UseItem__doc,
"UseItem(actor, slot, header[,forcetarget])\n\n"
"Makes the actor try to use an item. "
"If slot is -1, then header is the index of the item functionality in the use item list. "
"If slot is -2, then header is the quickslot index. "
"If slot is non-negative, then header is the header of the item in the 'slot'.\n");

static PyObject* GemRB_UseItem(PyObject * /*self*/, PyObject* args)
{
	int globalID;
	int slot;
	int header;
	int forcetarget=-1; //some crappy scrolls don't target self correctly!

	if (!PyArg_ParseTuple( args, "iii|i", &globalID, &slot, &header, &forcetarget)) {
		return AttributeError( GemRB_UseItem__doc );
	}

	GET_GAME();

	GET_GAMECONTROL();
	GET_ACTOR_GLOBAL();

	ItemExtHeader itemdata;
	int flags = 0;

	switch (slot) {
		case -1:
			//some equipment
			actor->inventory.GetEquipmentInfo(&itemdata, header, 1);
			break;
		case -2:
			//quickslot
			actor->GetItemSlotInfo(&itemdata, header, -1);
			if (!itemdata.Charges) {
				Log(MESSAGE, "GUIScript", "QuickItem has no charges.");
				Py_INCREF( Py_None );
				return Py_None;
			}
			break;
		default:
			//any normal slot
			actor->GetItemSlotInfo(&itemdata, core->QuerySlot(slot), header);
			flags = UI_SILENT;
			break;
	}

	if(forcetarget==-1) {
		forcetarget = itemdata.Target;
	}

	//is there any better check for a non existent item?
	if (!itemdata.itemname[0]) {
		Log(WARNING, "GUIScript", "Empty slot used?");
		Py_INCREF( Py_None );
		return Py_None;
	}

	/// remove this after projectile is done
	print("Use item: %s", itemdata.itemname);
	print("Extended header: %d", itemdata.headerindex);
	print("Attacktype: %d", itemdata.AttackType);
	print("Range: %d", itemdata.Range);
	print("Target: %d", forcetarget);
	print("Projectile: %d", itemdata.ProjectileAnimation);
	//
	switch (forcetarget) {
		case TARGET_SELF:
			gc->SetupItemUse(itemdata.slot, itemdata.headerindex, actor, GA_NO_DEAD, 1);
			gc->TryToCast(actor, actor);
			break;
		case TARGET_NONE:
			gc->ResetTargetMode();
			actor->UseItem(itemdata.slot, itemdata.headerindex, NULL, flags);
			break;
		case TARGET_AREA:
			gc->SetupItemUse(itemdata.slot, itemdata.headerindex, actor, GA_POINT, itemdata.TargetNumber);
			break;
		case TARGET_CREA:
			gc->SetupItemUse(itemdata.slot, itemdata.headerindex, actor, GA_NO_DEAD, itemdata.TargetNumber);
			break;
		case TARGET_DEAD:
			gc->SetupItemUse(itemdata.slot, itemdata.headerindex, actor, 0, itemdata.TargetNumber);
			break;
		default:
			Log(ERROR, "GUIScript", "Unhandled target type!");
			break;
	}
	Py_RETURN_NONE;
}

PyDoc_STRVAR( GemRB_SetGamma__doc,
"SetGamma(brightness, contrast)\n\n"
"Adjusts brightness and contrast.");

static PyObject* GemRB_SetGamma(PyObject * /*self*/, PyObject* args)
{
	int brightness, contrast;

	if (!PyArg_ParseTuple( args, "ii", &brightness, &contrast )) {
		return AttributeError( GemRB_SetGamma__doc );
	}
	if (brightness<0 || brightness>40) {
		return RuntimeError( "Brightness must be 0-40" );
	}
	if (contrast<0 || contrast>5) {
		return RuntimeError( "Contrast must be 0-5" );
	}
	core->GetVideoDriver()->SetGamma(brightness, contrast);
	Py_RETURN_NONE;
}

PyDoc_STRVAR( GemRB_SetMouseScrollSpeed__doc,
"SetMouseScrollSpeed(mouseSpeed)\n\n"
"Adjusts mouse scroll speed.");

static PyObject* GemRB_SetMouseScrollSpeed(PyObject * /*self*/, PyObject* args)
{
	int mouseSpeed;

	if (!PyArg_ParseTuple( args, "i", &mouseSpeed)) {
		return AttributeError( GemRB_SetMouseScrollSpeed__doc );
	}

	core->SetMouseScrollSpeed(mouseSpeed);

	Py_RETURN_NONE;
}

PyDoc_STRVAR( GemRB_SetTooltipDelay__doc,
"SetTooltipDelay(tooltipDelay)\n\n"
"Adjusts tooltip appearing speed.");

static PyObject* GemRB_SetTooltipDelay(PyObject * /*self*/, PyObject* args)
{
	int tooltipDelay;

	if (!PyArg_ParseTuple( args, "i", &tooltipDelay)) {
		return AttributeError( GemRB_SetTooltipDelay__doc );
	}

	core->TooltipDelay = tooltipDelay;

	Py_RETURN_NONE;
}

PyDoc_STRVAR( GemRB_SetFullScreen__doc,
"SetFullScreen(int)\n\n"
"0 - windowed, 1 - fullscreen, -1 - toggle");

static PyObject* GemRB_SetFullScreen(PyObject * /*self*/, PyObject* args)
{
	int fullscreen;

	if (!PyArg_ParseTuple( args, "i", &fullscreen )) {
		return AttributeError( GemRB_SetFullScreen__doc );
	}
	core->GetVideoDriver()->SetFullscreenMode(fullscreen);
	Py_RETURN_NONE;
}

PyDoc_STRVAR( GemRB_RunRestScripts__doc,
			  "RunRestScripts()\n\n"
			  "Executes the party pre-rest scripts if any.");

static PyObject* GemRB_RunRestScripts(PyObject * /*self*/, PyObject* /*args*/)
{
	GET_GAME();

	// check if anyone wants to banter first (bg2)
	static int dreamer = -2;
	if (dreamer == -2) {
		AutoTable pdtable("pdialog");
		dreamer = pdtable->GetColumnIndex("DREAM_SCRIPT_FILE");
	}
	if (dreamer >= 0) {
		AutoTable pdtable("pdialog");
		int ii = game->GetPartySize(true); // party size, only alive
		bool bg2expansion = core->GetGame()->Expansion == 5;
		while (ii--) {
			Actor *tar = game->GetPC(ii, true);
			const char* scriptname = tar->GetScriptName();
			if (pdtable->GetRowIndex(scriptname) != -1) {
				ieResRef resref;
				if (bg2expansion) {
					strnlwrcpy(resref, pdtable->QueryField(scriptname, "25DREAM_SCRIPT_FILE"), sizeof(ieResRef)-1);
				} else {
					strnlwrcpy(resref, pdtable->QueryField(scriptname, "DREAM_SCRIPT_FILE"), sizeof(ieResRef)-1);
				}
				GameScript* restscript = new GameScript(resref, tar, 0, 0);
				restscript->Update();
				delete restscript;
			}
		}
	}

	Py_RETURN_NONE;
}

PyDoc_STRVAR( GemRB_RestParty__doc,
"RestParty(noareacheck, dream, hp)\n\n"
"Executes the party rest function, used from both stores and via the main screen.");

static PyObject* GemRB_RestParty(PyObject * /*self*/, PyObject* args)
{
	int noareacheck;
	int dream, hp;

	if (!PyArg_ParseTuple( args, "iii", &noareacheck, &dream, &hp)) {
		return AttributeError( GemRB_RestParty__doc );
	}
	GET_GAME();

	return PyInt_FromLong(game->RestParty(noareacheck, dream, hp));
}

PyDoc_STRVAR( GemRB_ChargeSpells__doc,
"ChargeSpells(globalID|pc)\n\n"
"Recharges the actor's spells.");
static PyObject* GemRB_ChargeSpells(PyObject * /*self*/, PyObject* args)
{
	int globalID;

	if (!PyArg_ParseTuple( args, "i", &globalID)) {
		return AttributeError( GemRB_ChargeSpells__doc );
	}
	GET_GAME();
	GET_ACTOR_GLOBAL();

	actor->spellbook.ChargeAllSpells();

	Py_RETURN_NONE;
}

PyDoc_STRVAR( GemRB_HasSpecialItem__doc,
"HasSpecialItem(pc, itemtype, useup) => bool\n\n"
"Checks if a team member has an item, optionally uses it.");

//itemtype 1 - identify
static PyObject* GemRB_HasSpecialItem(PyObject * /*self*/, PyObject* args)
{
	int globalID, itemtype, useup;

	if (!PyArg_ParseTuple( args, "iii", &globalID, &itemtype, &useup)) {
		return AttributeError( GemRB_HasSpecialItem__doc );
	}
	if (SpecialItemsCount==-1) {
		ReadSpecialItems();
	}

	GET_GAME();
	GET_ACTOR_GLOBAL();

	int i = SpecialItemsCount;
	int slot = -1;
	while(i--) {
		if (itemtype&SpecialItems[i].value) {
			slot = actor->inventory.FindItem(SpecialItems[i].resref,0);
			if (slot>=0) {
				break;
			}
		}
	}

	if (slot<0) {
		return PyInt_FromLong( 0 );
	}

	if (useup) {
		//use the found item's first usage
		useup = actor->UseItem((ieDword) slot, 0, actor, UI_SILENT|UI_FAKE);
	} else {
		CREItem *si = actor->inventory.GetSlotItem( slot );
		if (si->Usages[0]) useup = 1;
	}
	return PyInt_FromLong( useup );
}

PyDoc_STRVAR( GemRB_HasSpecialSpell__doc,
"HasSpecialSpell(pc, specialtype, useup) => bool\n\n"
"Checks if a team member has a spell, optionally uses it.");

//specialtype 1 - identify
//            2 - can use in silence
//            4 - cannot use in wildsurge
static PyObject* GemRB_HasSpecialSpell(PyObject * /*self*/, PyObject* args)
{
	int globalID, specialtype, useup;

	if (!PyArg_ParseTuple( args, "iii", &globalID, &specialtype, &useup)) {
		return AttributeError( GemRB_HasSpecialSpell__doc );
	}

	GET_GAME();
	GET_ACTOR_GLOBAL();

	int i = core->GetSpecialSpellsCount();
	if (i == -1) {
		return RuntimeError( "Game has no splspec.2da table!" );
	}
	SpecialSpellType *special_spells = core->GetSpecialSpells();
	while(i--) {
		if (specialtype & special_spells[i].flags) {
			if (actor->spellbook.HaveSpell(special_spells[i].resref,useup)) {
				if (useup) {
					//actor->SpellCast(SpecialSpells[i].resref, actor);
				}
				break;
			}
		}
	}

	if (i<0) {
		return PyInt_FromLong( 0 );
	}
	return PyInt_FromLong( 1 );
}

PyDoc_STRVAR( GemRB_ApplyEffect__doc,
"ApplyEffect(pc, effect, param1, param2[, resref, resref2, resref3, source])\n\n"
"Creates a basic effect and applies it on the player character. "
"This function could be used to add stats that are stored in effect blocks. "
"The resource fields are optional.");

static PyObject* GemRB_ApplyEffect(PyObject * /*self*/, PyObject* args)
{
	int timing = FX_DURATION_INSTANT_PERMANENT_AFTER_BONUSES;
	int globalID;
	const char *opcodename;
	int param1, param2;
	const char *resref1 = NULL;
	const char *resref2 = NULL;
	const char *resref3 = NULL;
	const char *source = NULL;

	if (!PyArg_ParseTuple( args, "isii|ssssi", &globalID, &opcodename, &param1, &param2, &resref1, &resref2, &resref3, &source, &timing)) {
		return AttributeError( GemRB_ApplyEffect__doc );
	}
	GET_GAME();
	GET_ACTOR_GLOBAL();

	work_ref.Name=opcodename;
	work_ref.opcode=-1;
	Effect *fx = EffectQueue::CreateEffect(work_ref, param1, param2, timing);
	if (!fx) {
		//invalid effect name didn't resolve to opcode
		return RuntimeError( "Invalid effect name!\n" );
	}
	if (resref1) {
		strnlwrcpy(fx->Resource, resref1, 8);
	}
	if (resref2) {
		strnlwrcpy(fx->Resource2, resref2, 8);
	}
	if (resref3) {
		strnlwrcpy(fx->Resource3, resref3, 8);
	}
	if (source) {
		strnlwrcpy(fx->Source, source, 8);
	}
	//This is a hack...
	fx->Parameter3=1;

	//fx is not freed by this function
	core->ApplyEffect(fx, actor, actor);

	//lets kill it
	delete fx;

	Py_RETURN_NONE;
}

PyDoc_STRVAR( GemRB_CountEffects__doc,
"CountEffects(pc, effect, param1, param2[,resref])\n\n"
"Counts how many matching effects are applied on the player character. "
"This function could be used to get HLA information in ToB. "
"The resource field is optional.");

static PyObject* GemRB_CountEffects(PyObject * /*self*/, PyObject* args)
{
	int globalID;
	const char *opcodename;
	int param1, param2;
	const char *resref = NULL;

	if (!PyArg_ParseTuple( args, "isii|s", &globalID, &opcodename, &param1, &param2, &resref)) {
		return AttributeError( GemRB_CountEffects__doc );
	}
	GET_GAME();
	GET_ACTOR_GLOBAL();

	work_ref.Name=opcodename;
	work_ref.opcode=-1;
	ieDword ret = actor->fxqueue.CountEffects(work_ref, param1, param2, resref);
	return PyInt_FromLong( ret );
}

PyDoc_STRVAR( GemRB_ModifyEffect__doc,
"ModifyEffect(pc, effect, p1, p2)\n\n"
"Changes/sets the target coordinates of the specified effect. "
"This command is used for the farsight spell.");

static PyObject* GemRB_ModifyEffect(PyObject * /*self*/, PyObject* args)
{
	int globalID;
	const char *opcodename;
	int px, py;

	if (!PyArg_ParseTuple( args, "isii", &globalID, &opcodename, &px, &py)) {
		return AttributeError( GemRB_ModifyEffect__doc );
	}
	GET_GAME();
	GET_ACTOR_GLOBAL();

	work_ref.Name=opcodename;
	work_ref.opcode=-1;
	actor->fxqueue.ModifyEffectPoint(work_ref, px, py);
	Py_RETURN_NONE;
}

PyDoc_STRVAR( GemRB_StealFailed__doc,
"StealFailed()\n\n"
"Sends the steal failed trigger (attacked) to the owner of the current store. "
"The owner of the current store was set to the Sender of StartStore action.");

static PyObject* GemRB_StealFailed(PyObject * /*self*/, PyObject* /*args*/)
{
	GET_GAME();

	Store *store = core->GetCurrentStore();
	if (!store) {
		return RuntimeError( "No store loaded!" );
	}
	GET_MAP();

	Actor* owner = map->GetActorByGlobalID( store->GetOwnerID() );
	if (!owner) owner = game->GetActorByGlobalID( store->GetOwnerID() );
	if (!owner) {
		Log(WARNING, "GUIScript", "No owner found!");
		Py_INCREF( Py_None );
		return Py_None;
	}
	Actor* attacker = game->FindPC((int) game->GetSelectedPCSingle() );
	if (!attacker) {
		Log(WARNING, "GUIScript", "No thief found!");
		Py_INCREF( Py_None );
		return Py_None;
	}

	// apply the reputation penalty
	int repmod = core->GetReputationMod(2);
	if (repmod) {
		game->SetReputation(game->Reputation + repmod);
	}

	//not sure if this is ok
	//owner->LastDisarmFailed = attacker->GetGlobalID();
	if (core->HasFeature(GF_STEAL_IS_ATTACK)) {
		owner->AttackedBy(attacker);
	}
	owner->AddTrigger(TriggerEntry(trigger_stealfailed, attacker->GetGlobalID()));
	Py_RETURN_NONE;
}

PyDoc_STRVAR( GemRB_SetRepeatClickFlags__doc,
"SetRepeatClickFlags(value, op)\n\n"
"Sets the mode repeat clicks are handled.");

static PyObject* GemRB_SetRepeatClickFlags(PyObject * /*self*/, PyObject* args)
{
	int value, op;
	unsigned long ret;

	if (!PyArg_ParseTuple( args, "ii", &value, &op)) {
		return AttributeError( GemRB_SetRepeatClickFlags__doc );
	}
	ret = core->GetEventMgr()->SetRKFlags( (unsigned long) value, (unsigned long) op);
	return PyInt_FromLong( ret );
}

PyDoc_STRVAR( GemRB_DisplayString__doc,
"DisplayString(strref, color[,actor])\n\n"
"Displays string on the MessageWindow using methods supplied by the engine core. "
"The optional actor is the party ID of the character whose name will be displayed.");

static PyObject* GemRB_DisplayString(PyObject * /*self*/, PyObject* args)
{
	int strref, color;
	int globalID = 0;

	if (!PyArg_ParseTuple( args, "ii|i", &strref, &color, &globalID)) {
		return AttributeError( GemRB_DisplayString__doc );
	}
	if (globalID) {
		GET_GAME();
		GET_ACTOR_GLOBAL();

		displaymsg->DisplayStringName(strref, (unsigned int) color, actor, IE_STR_SOUND);
	} else {
		displaymsg->DisplayString(strref, (unsigned int) color, IE_STR_SOUND);
	}
	Py_RETURN_NONE;
}

PyDoc_STRVAR( GemRB_GetCombatDetails__doc,
"GetCombatDetails(pc, leftorright) => dict\n\n"
"Returns the current THAC0 and other data in relation to the equipped weapon.");

static PyObject* GemRB_GetCombatDetails(PyObject * /*self*/, PyObject* args)
{
	int globalID;
	int leftorright;

	if (!PyArg_ParseTuple( args, "ii", &globalID, &leftorright)) {
		return AttributeError( GemRB_GetCombatDetails__doc );
	}
	GET_GAME();
	GET_ACTOR_GLOBAL();

	leftorright = leftorright&1;
	WeaponInfo wi;
	ITMExtHeader *header = NULL; // contains the weapon header
	ITMExtHeader *hittingheader = NULL; // same header, except for ranged weapons it is the ammo header
	int tohit=20;
	int DamageBonus=0;
	int CriticalBonus=0;
	int speed=0;
	int style=0;

	PyObject* dict = PyDict_New();
	if (!actor->GetCombatDetails(tohit, leftorright, wi, header, hittingheader, DamageBonus, speed, CriticalBonus, style, NULL)) {
		//TODO: handle error, so tohit will still be set correctly?
	}
	PyDict_SetItemString(dict, "Slot", PyInt_FromLong (wi.slot));
	PyDict_SetItemString(dict, "Flags", PyInt_FromLong (wi.wflags));
	PyDict_SetItemString(dict, "Enchantment", PyInt_FromLong (wi.enchantment));
	PyDict_SetItemString(dict, "Range", PyInt_FromLong (wi.range));
	PyDict_SetItemString(dict, "Proficiency", PyInt_FromLong (wi.prof));
	PyDict_SetItemString(dict, "DamageBonus", PyInt_FromLong (DamageBonus));
	PyDict_SetItemString(dict, "Speed", PyInt_FromLong (speed));
	PyDict_SetItemString(dict, "CriticalBonus", PyInt_FromLong (CriticalBonus));
	PyDict_SetItemString(dict, "Style", PyInt_FromLong (style));
	PyDict_SetItemString(dict, "APR", PyInt_FromLong (actor->GetNumberOfAttacks() ));
	PyDict_SetItemString(dict, "CriticalMultiplier", PyInt_FromLong (wi.critmulti));
	PyDict_SetItemString(dict, "CriticalRange", PyInt_FromLong (wi.critrange));
	PyDict_SetItemString(dict, "ProfDmgBon", PyInt_FromLong (wi.profdmgbon));
	PyDict_SetItemString(dict, "LauncherDmgBon", PyInt_FromLong (wi.launcherdmgbon));
	PyDict_SetItemString(dict, "WeaponStrBonus", PyInt_FromLong (actor->WeaponDamageBonus(wi)));
	if (hittingheader) {
		PyDict_SetItemString(dict, "HitHeaderNumDice", PyInt_FromLong (hittingheader->DiceThrown));
		PyDict_SetItemString(dict, "HitHeaderDiceSides", PyInt_FromLong (hittingheader->DiceSides));
		PyDict_SetItemString(dict, "HitHeaderDiceBonus", PyInt_FromLong (hittingheader->DamageBonus));
	} else {
		return RuntimeError("Serious problem in GetCombatDetails: could not find the hitting header!");
	}

// 	actor->AC.dump();
	actor->ToHit.dump();
	PyObject *ac = PyDict_New();
	PyDict_SetItemString(ac, "Total", PyInt_FromLong (actor->AC.GetTotal()));
	PyDict_SetItemString(ac, "Natural", PyInt_FromLong (actor->AC.GetNatural()));
	PyDict_SetItemString(ac, "Armor", PyInt_FromLong (actor->AC.GetArmorBonus()));
	PyDict_SetItemString(ac, "Shield", PyInt_FromLong (actor->AC.GetShieldBonus()));
	PyDict_SetItemString(ac, "Deflection", PyInt_FromLong (actor->AC.GetDeflectionBonus()));
	PyDict_SetItemString(ac, "Generic", PyInt_FromLong (actor->AC.GetGenericBonus()));
	PyDict_SetItemString(ac, "Dexterity", PyInt_FromLong (actor->AC.GetDexterityBonus()));
	PyDict_SetItemString(ac, "Wisdom", PyInt_FromLong (actor->AC.GetWisdomBonus()));
	PyDict_SetItemString(dict, "AC", ac);

	PyObject *tohits = PyDict_New();
	PyDict_SetItemString(tohits, "Total", PyInt_FromLong (actor->ToHit.GetTotal()));
	PyDict_SetItemString(tohits, "Base", PyInt_FromLong (actor->ToHit.GetBase()));
	PyDict_SetItemString(tohits, "Armor", PyInt_FromLong (actor->ToHit.GetArmorBonus()));
	PyDict_SetItemString(tohits, "Shield", PyInt_FromLong (actor->ToHit.GetShieldBonus()));
	PyDict_SetItemString(tohits, "Proficiency", PyInt_FromLong (actor->ToHit.GetProficiencyBonus()));
	PyDict_SetItemString(tohits, "Generic", PyInt_FromLong (actor->ToHit.GetGenericBonus()));
	PyDict_SetItemString(tohits, "Ability", PyInt_FromLong (actor->ToHit.GetAbilityBonus()));
	PyDict_SetItemString(tohits, "Weapon", PyInt_FromLong (actor->ToHit.GetWeaponBonus()));
	PyDict_SetItemString(dict, "ToHitStats", tohits);

	const CREItem *wield;
	// wi.slot has the launcher, so look up the ammo
	//FIXME: remove the need to look it up again
	if (hittingheader && (hittingheader->AttackType&ITEM_AT_PROJECTILE)) {
		wield = actor->inventory.GetSlotItem(actor->inventory.GetEquippedSlot());
		header = hittingheader;
	} else {
		wield = actor->inventory.GetUsedWeapon(leftorright, wi.slot);
	}
	if (!wield) {
		return 0;
	}
	Item *item = gamedata->GetItem(wield->ItemResRef, true);
	if (!item) {
		Log(WARNING, "Actor", "Missing or invalid weapon item: %s!", wield->ItemResRef);
		return dict;
	}

	// create a tuple with all the 100% probable damage opcodes' stats
	std::vector<DMGOpcodeInfo> damage_opcodes = item->GetDamageOpcodesDetails(header) ;
	PyObject *alldos = PyTuple_New(damage_opcodes.size());
	unsigned int i;
	for (i = 0; i < damage_opcodes.size(); i++) {
		PyObject *dos = PyDict_New();
		PyDict_SetItemString(dos, "TypeName", PyString_FromString (damage_opcodes[i].TypeName));
		PyDict_SetItemString(dos, "NumDice", PyInt_FromLong (damage_opcodes[i].DiceThrown));
		PyDict_SetItemString(dos, "DiceSides", PyInt_FromLong (damage_opcodes[i].DiceSides));
		PyDict_SetItemString(dos, "DiceBonus", PyInt_FromLong (damage_opcodes[i].DiceBonus));
		PyDict_SetItemString(dos, "Chance", PyInt_FromLong (damage_opcodes[i].Chance));
		PyTuple_SetItem(alldos, i, dos);
	}
	PyDict_SetItemString(dict, "DamageOpcodes", alldos);

	return dict;
}

PyDoc_STRVAR( GemRB_GetDamageReduction__doc,
			  "GetDamageReduction(pc, enchantment[, missile])\n\n"
			  "returns the damage reduction for the specified enchantment level and type.");
static PyObject* GemRB_GetDamageReduction(PyObject * /*self*/, PyObject* args)
{
	int globalID;
	unsigned int enchantment = 0;
	int missile = 0;

	if (!PyArg_ParseTuple( args, "ii|i", &globalID, &enchantment, &missile)) {
		return AttributeError( GemRB_GetDamageReduction__doc );
	}
	GET_GAME();
	GET_ACTOR_GLOBAL();

	int total = 0;
	if (missile) {
		total = actor->GetDamageReduction(IE_RESISTMISSILE, enchantment);
	} else {
		total = actor->GetDamageReduction(IE_RESISTCRUSHING, enchantment);
	}

	return PyInt_FromLong(total);
}

PyDoc_STRVAR( GemRB_GetSpellFailure__doc,
			  "GetSpellFailure(pc[, cleric])\n\n"
			  "returns the (arcane unless cleric is set) spell failure in percent.");
static PyObject* GemRB_GetSpellFailure(PyObject * /*self*/, PyObject* args)
{
	int globalID;
	int cleric = 0;

	if (!PyArg_ParseTuple( args, "i|i", &globalID, &cleric)) {
		return AttributeError( GemRB_GetSpellFailure__doc );
	}
	GET_GAME();
	GET_ACTOR_GLOBAL();

	PyObject *failure = PyDict_New();
	// true means arcane, so reverse the passed argument
	PyDict_SetItemString(failure, "Total", PyInt_FromLong (actor->GetSpellFailure(!cleric)));
	// set also the shield and armor penalty - we can't reuse the ones for to-hit boni, since they also considered armor proficiency
	int am = 0, sm = 0;
	actor->GetArmorFailure(am, sm);
	PyDict_SetItemString(failure, "Armor", PyInt_FromLong (am));
	PyDict_SetItemString(failure, "Shield", PyInt_FromLong (sm));

	return failure;
}

PyDoc_STRVAR( GemRB_IsDualWielding__doc,
"IsDualWielding(pc)\n\n"
"1 if the pc is dual wielding; 0 otherwise.");

static PyObject* GemRB_IsDualWielding(PyObject * /*self*/, PyObject* args)
{
	int globalID;

	if (!PyArg_ParseTuple( args, "i", &globalID)) {
		return AttributeError( GemRB_IsDualWielding__doc );
	}
	GET_GAME();
	GET_ACTOR_GLOBAL();

	int dualwield = actor->IsDualWielding();
	return PyInt_FromLong( dualwield );
}

PyDoc_STRVAR( GemRB_GetSelectedSize__doc,
"GetSelectedSize() => int\n\n"
"Returns the number of actors selected in the party.");

static PyObject* GemRB_GetSelectedSize(PyObject* /*self*/, PyObject* /*args*/)
{
	GET_GAME();

	return PyInt_FromLong(game->selected.size());
}

PyDoc_STRVAR( GemRB_GetSelectedActors__doc,
"GetSelectedActors() => int\n\n"
"Returns the global ids of selected actors in a tuple.");

static PyObject* GemRB_GetSelectedActors(PyObject* /*self*/, PyObject* /*args*/)
{
	GET_GAME();

	int count = game->selected.size();
	PyObject* actor_list = PyTuple_New(count);
	for (int i = 0; i < count; i++) {
		PyTuple_SetItem(actor_list, i, PyInt_FromLong( game->selected[i]->GetGlobalID() ) );
	}
	return actor_list;
}

PyDoc_STRVAR( GemRB_GetSpellCastOn__doc,
"GetSpellCastOn(pc) => resref\n\n"
"Returns the last spell cast on a partymember.");

static PyObject* GemRB_GetSpellCastOn(PyObject* /*self*/, PyObject* args)
{
	int globalID;
	ieResRef splname;

	if (!PyArg_ParseTuple( args, "i", &globalID )) {
		return AttributeError( GemRB_GetSpellCastOn__doc );
	}
	GET_GAME();
	GET_ACTOR_GLOBAL();
/*
	Actor* actor = game->FindPC( globalID );
	if (!actor) {
		return RuntimeError( "Actor not found!\n" );
	}
*/
	ResolveSpellName(splname, actor->LastSpellOnMe);
	return PyString_FromString(splname);
}

PyDoc_STRVAR( GemRB_SetTickHook__doc,
"Set callback to be called every main loop iteration.\n\n"
"This is useful for things like running a twisted reactor.");

static PyObject* GemRB_SetTickHook(PyObject* /*self*/, PyObject* args)
{
	PyObject* function;

	if (!PyArg_ParseTuple(args, "O", &function)) {
		return AttributeError( GemRB_SetTickHook__doc );
	}

	EventHandler handler = NULL;
	if (function != Py_None && PyCallable_Check(function)) {
		handler = new PythonCallback(function);
	} else {
		char buf[256];
		// TODO: Print function name. (func.__name__)
		snprintf(buf, sizeof(buf), "Can't set timed event handler!");
		return RuntimeError(buf);
	}

	core->SetTickHook(handler);

	Py_RETURN_NONE;
}

PyDoc_STRVAR( GemRB_SetupMaze__doc,
"SetupMaze(x,y)\n\n"
"Initializes a maze of XxY size. "
"The dimensions shouldn't exceed the maximum possible maze size (8x8).");

static PyObject* GemRB_SetupMaze(PyObject* /*self*/, PyObject* args)
{
	int xsize, ysize;

	if (!PyArg_ParseTuple( args, "ii", &xsize, &ysize )) {
		return AttributeError( GemRB_SetupMaze__doc );
	}

	if ((unsigned) xsize>MAZE_MAX_DIM || (unsigned) ysize>MAZE_MAX_DIM) {
		return AttributeError( GemRB_SetupMaze__doc );
	}

	GET_GAME();

	maze_header *h = reinterpret_cast<maze_header *> (game->AllocateMazeData()+MAZE_ENTRY_COUNT*MAZE_ENTRY_SIZE);
	memset(h, 0, MAZE_HEADER_SIZE);
	h->maze_sizex = xsize;
	h->maze_sizey = ysize;
	for(int i=0;i<MAZE_ENTRY_COUNT;i++) {
		maze_entry *m = reinterpret_cast<maze_entry *> (game->mazedata+i*MAZE_ENTRY_SIZE);
		memset(m, 0, MAZE_ENTRY_SIZE);
		bool used = (i/MAZE_MAX_DIM<ysize) && (i%MAZE_MAX_DIM<xsize);
		m->valid = used;
		m->accessible = used;
	}
	Py_RETURN_NONE;
}

PyDoc_STRVAR( GemRB_SetMazeEntry__doc,
"SetMazeEntry(entry, type, value)\n\n"
"Sets a field in a maze entry. "
"The entry index shouldn't exceed the maximum possible maze size (64). "
"The type could be: ME_ACCESSED, ME_WALLS, ME_TRAP or ME_SPECIAL.");

static PyObject* GemRB_SetMazeEntry(PyObject* /*self*/, PyObject* args)
{
	int entry;
	int index;
	int value;

	if (!PyArg_ParseTuple( args, "iii", &entry, &index, &value )) {
		return AttributeError( GemRB_SetMazeEntry__doc );
	}

	if (entry<0 || entry>63) {
		return AttributeError( GemRB_SetMazeEntry__doc );
	}

	GET_GAME();

	if (!game->mazedata) {
		return RuntimeError( "No maze set up!" );
	}

	maze_entry *m = reinterpret_cast<maze_entry *> (game->mazedata+entry*MAZE_ENTRY_SIZE);
	maze_entry *m2;
	switch(index) {
		case ME_OVERRIDE:
			m->override = value;
			break;
		default:
		case ME_VALID:
		case ME_ACCESSIBLE:
			return AttributeError( GemRB_SetMazeEntry__doc );
			break;
		case ME_TRAP: //trapped/traptype
			if (value==-1) {
				m->trapped = 0;
				m->traptype = 0;
			} else {
				m->trapped = 1;
				m->traptype = value;
			}
			break;
		case ME_WALLS:
			m->walls |= value;
			if (value & WALL_SOUTH) {
				if (entry%MAZE_MAX_DIM!=MAZE_MAX_DIM-1) {
					m2 = reinterpret_cast<maze_entry *> (game->mazedata+(entry+1)*MAZE_ENTRY_SIZE);
					m2->walls|=WALL_NORTH;
				}
			}

			if (value & WALL_NORTH) {
				if (entry%MAZE_MAX_DIM) {
					m2 = reinterpret_cast<maze_entry *> (game->mazedata+(entry-1)*MAZE_ENTRY_SIZE);
					m2->walls|=WALL_SOUTH;
				}
			}

			if (value & WALL_EAST) {
				if (entry+MAZE_MAX_DIM<MAZE_ENTRY_COUNT) {
					m2 = reinterpret_cast<maze_entry *> (game->mazedata+(entry+MAZE_MAX_DIM)*MAZE_ENTRY_SIZE);
					m2->walls|=WALL_WEST;
				}
			}

			if (value & WALL_WEST) {
				if (entry>=MAZE_MAX_DIM) {
					m2 = reinterpret_cast<maze_entry *> (game->mazedata+(entry-MAZE_MAX_DIM)*MAZE_ENTRY_SIZE);
					m2->walls|=WALL_EAST;
				}
			}

			break;
		case ME_VISITED:
			m->visited = value;
			break;
	}

	Py_RETURN_NONE;
}

PyDoc_STRVAR( GemRB_SetMazeData__doc,
"SetMazeData(type, value)\n\n"
"Sets a field in the maze header. "
"The type could be: ME_0, ME_WALLS, ME_TRAP or ME_16.");

static PyObject* GemRB_SetMazeData(PyObject* /*self*/, PyObject* args)
{
	int entry;
	int value;

	if (!PyArg_ParseTuple( args, "ii", &entry, &value )) {
		return AttributeError( GemRB_SetMazeData__doc );
	}

	GET_GAME();

	if (!game->mazedata) {
		return RuntimeError( "No maze set up!" );
	}

	maze_header *h = reinterpret_cast<maze_header *> (game->mazedata+MAZE_ENTRY_COUNT*MAZE_ENTRY_SIZE);
	switch(entry) {
		case MH_POS1X:
			h->pos1x = value;
			break;
		case MH_POS1Y:
			h->pos1y = value;
			break;
		case MH_POS2X:
			h->pos2x = value;
			break;
		case MH_POS2Y:
			h->pos2y = value;
			break;
		case MH_POS3X:
			h->pos3x = value;
			break;
		case MH_POS3Y:
			h->pos3y = value;
			break;
		case MH_POS4X:
			h->pos4x = value;
			break;
		case MH_POS4Y:
			h->pos4y = value;
			break;
		case MH_TRAPCOUNT:
			h->trapcount = value;
			break;
		case MH_INITED:
			h->initialized = value;
			break;
		case MH_UNKNOWN2C:
			h->unknown2c = value;
			break;
		case MH_UNKNOWN30:
			h->unknown30 = value;
			break;
		default:
			return AttributeError( GemRB_SetMazeData__doc );
	}

	Py_RETURN_NONE;
}

PyDoc_STRVAR( GemRB_GetMazeHeader__doc,
"GetMazeHeader()=>dict\n\n"
"Returns the Maze header of Planescape Torment savegames." );

static PyObject* GemRB_GetMazeHeader(PyObject* /*self*/, PyObject* /*args*/)
{
	GET_GAME();

	if (!game->mazedata) {
		Py_RETURN_NONE;
	}

	PyObject* dict = PyDict_New();
	maze_header *h = reinterpret_cast<maze_header *> (game->mazedata+MAZE_ENTRY_COUNT*MAZE_ENTRY_SIZE);
	PyDict_SetItemString(dict, "MazeX", PyInt_FromLong (h->maze_sizex));
	PyDict_SetItemString(dict, "MazeY", PyInt_FromLong (h->maze_sizey));
	PyDict_SetItemString(dict, "Pos1X", PyInt_FromLong (h->pos1x));
	PyDict_SetItemString(dict, "Pos1Y", PyInt_FromLong (h->pos1y));
	PyDict_SetItemString(dict, "Pos2X", PyInt_FromLong (h->pos2x));
	PyDict_SetItemString(dict, "Pos2Y", PyInt_FromLong (h->pos2y));
	PyDict_SetItemString(dict, "Pos3X", PyInt_FromLong (h->pos3x));
	PyDict_SetItemString(dict, "Pos3Y", PyInt_FromLong (h->pos3y));
	PyDict_SetItemString(dict, "Pos4X", PyInt_FromLong (h->pos4x));
	PyDict_SetItemString(dict, "Pos4Y", PyInt_FromLong (h->pos4y));
	PyDict_SetItemString(dict, "TrapCount", PyInt_FromLong (h->trapcount));
	PyDict_SetItemString(dict, "Inited", PyInt_FromLong (h->initialized));
	return dict;
}

PyDoc_STRVAR( GemRB_GetMazeEntry__doc,
"GetMazeEntry(entry)=>dict\n\n"
"Returns a Maze entry from Planescape Torment savegames. Entry must be 0-63." );

static PyObject* GemRB_GetMazeEntry(PyObject* /*self*/, PyObject* args)
{
	int entry;

	if (!PyArg_ParseTuple( args, "i", &entry )) {
		return AttributeError( GemRB_GetMazeEntry__doc );
	}

	if (entry<0 || entry>=MAZE_ENTRY_COUNT) {
		return AttributeError( GemRB_GetMazeEntry__doc );
	}

	GET_GAME();

	if (!game->mazedata) {
		return RuntimeError( "No maze set up!" );
	}

	PyObject* dict = PyDict_New();
	maze_entry *m = reinterpret_cast<maze_entry *> (game->mazedata+entry*MAZE_ENTRY_SIZE);
	PyDict_SetItemString(dict, "Override", PyInt_FromLong (m->override));
	PyDict_SetItemString(dict, "Accessible", PyInt_FromLong (m->accessible));
	PyDict_SetItemString(dict, "Valid", PyInt_FromLong (m->valid));
	if (m->trapped) {
		PyDict_SetItemString(dict, "Trapped", PyInt_FromLong (m->traptype));
	} else {
		PyDict_SetItemString(dict, "Trapped", PyInt_FromLong (-1));
	}
	PyDict_SetItemString(dict, "Walls", PyInt_FromLong (m->walls));
	PyDict_SetItemString(dict, "Visited", PyInt_FromLong (m->visited));
	return dict;
}

char gametype_hint[100];
int gametype_hint_weight;

PyDoc_STRVAR( GemRB_AddGameTypeHint__doc,
"AddGameTypeHint(type, weight, flags=0)\n\n"
"Asserts that GameType should be TYPE, with confidence WEIGHT. "
"Original games should use WEIGHT <= 100, greater values are reserved for new games. "
"FLAGS are not used at the moment.");

static PyObject* GemRB_AddGameTypeHint(PyObject* /*self*/, PyObject* args)
{
	char* type;
	int weight;
	int flags = 0;

	if (!PyArg_ParseTuple( args, "si|i", &type, &weight, &flags )) {
		return AttributeError( GemRB_AddGameTypeHint__doc );
	}

	if (weight > gametype_hint_weight) {
		gametype_hint_weight = weight;
		strncpy(gametype_hint, type, sizeof(gametype_hint)-1);
		// I assume the '\0' in the end of gametype_hint
	}

	Py_RETURN_NONE;
}

PyDoc_STRVAR( GemRB_Log__doc,
"GemRB.Log(log_level, owner, message)\n\n"
"Log a message to GemRB's logging system.\n");

static PyObject* GemRB_Log(PyObject* /*self*/, PyObject* args)
{
	log_level level;
	char* owner;
	char* message;

	if (!PyArg_ParseTuple(args, "iss", &level, &owner, &message)) {
		return NULL;
	}

	Log(level, owner, "%s", message);
	Py_RETURN_NONE;
}


PyDoc_STRVAR( GemRB_SetFeature__doc,
"GemRB.SetFeature(feature, value)\n\n"
"Set GameType flag FEATURE to VALUE, either True or False. \n"
"FEATURE is defined by GF_xxx defines.\n"
"Example:\n"
"GemRB.SetFeature(GF_ALL_STRINGS_TAGGED, True)\n");

static PyObject* GemRB_SetFeature(PyObject* /*self*/, PyObject* args)
{
	unsigned int feature;
	bool value;

	if (!PyArg_ParseTuple(args, "ib", &feature, &value)) {
		return NULL;
	}

	core->SetFeature(value, feature);
	Py_RETURN_NONE;
}


static PyMethodDef GemRBMethods[] = {
	METHOD(ActOnPC, METH_VARARGS),
	METHOD(AddGameTypeHint, METH_VARARGS),
	METHOD(AddNewArea, METH_VARARGS),
	METHOD(ApplyEffect, METH_VARARGS),
	METHOD(ApplySpell, METH_VARARGS),
	METHOD(CanUseItemType, METH_VARARGS),
	METHOD(ChangeContainerItem, METH_VARARGS),
	METHOD(ChangeItemFlag, METH_VARARGS),
	METHOD(ChangeStoreItem, METH_VARARGS),
	METHOD(ChargeSpells, METH_VARARGS),
	METHOD(CheckFeatCondition, METH_VARARGS),
	METHOD(CheckSpecialSpell, METH_VARARGS),
	METHOD(CheckVar, METH_VARARGS),
	METHOD(ClearActions, METH_VARARGS),
	METHOD(CountEffects, METH_VARARGS),
	METHOD(CountSpells, METH_VARARGS),
	METHOD(CreateCreature, METH_VARARGS),
	METHOD(CreateItem, METH_VARARGS),
	METHOD(CreateMovement, METH_VARARGS),
	METHOD(CreatePlayer, METH_VARARGS),
	METHOD(CreateString, METH_VARARGS),
	METHOD(CreateWindow, METH_VARARGS),
	METHOD(DeleteSaveGame, METH_VARARGS),
	METHOD(DispelEffect, METH_VARARGS),
	METHOD(DisplayString, METH_VARARGS),
	METHOD(DragItem, METH_VARARGS),
	METHOD(DrawWindows, METH_NOARGS),
	METHOD(DropDraggedItem, METH_VARARGS),
	METHOD(DumpActor, METH_VARARGS),
	METHOD(EnableCheatKeys, METH_VARARGS),
	METHOD(EndCutSceneMode, METH_NOARGS),
	METHOD(EnterGame, METH_NOARGS),
	METHOD(EnterStore, METH_VARARGS),
	METHOD(EvaluateString, METH_VARARGS),
	METHOD(ExecuteString, METH_VARARGS),
	METHOD(ExploreArea, METH_VARARGS),
	METHOD(FillPlayerInfo, METH_VARARGS),
	METHOD(FindItem, METH_VARARGS),
	METHOD(FindStoreItem, METH_VARARGS),
	METHOD(GameControlGetTargetMode, METH_NOARGS),
	METHOD(GameControlToggleAlwaysRun, METH_NOARGS),
	METHOD(GameControlSetLastActor, METH_VARARGS),
	METHOD(GameControlSetScreenFlags, METH_VARARGS),
	METHOD(GameControlSetTargetMode, METH_VARARGS),
	METHOD(GameGetReputation, METH_NOARGS),
	METHOD(GameSetReputation, METH_VARARGS),
	METHOD(GameGetFirstSelectedActor, METH_NOARGS),
	METHOD(GameGetFirstSelectedPC, METH_NOARGS),
	METHOD(GameGetFormation, METH_VARARGS),
	METHOD(GameGetPartyGold, METH_NOARGS),
	METHOD(GameGetSelectedPCSingle, METH_VARARGS),
	METHOD(GameIsBeastKnown, METH_VARARGS),
	METHOD(GameIsPCSelected, METH_VARARGS),
	METHOD(GamePause, METH_VARARGS),
	METHOD(GameSelectPC, METH_VARARGS),
	METHOD(GameSelectPCSingle, METH_VARARGS),
	METHOD(GameSetExpansion, METH_VARARGS),
	METHOD(GameGetExpansion, METH_NOARGS),
	METHOD(GameSetFormation, METH_VARARGS),
	METHOD(GameSetPartyGold, METH_VARARGS),
	METHOD(GameSetPartySize, METH_VARARGS),
	METHOD(GameSetProtagonistMode, METH_VARARGS),
	METHOD(GameSetScreenFlags, METH_VARARGS),
	METHOD(GetAvatarsValue, METH_VARARGS),
	METHOD(GetAbilityBonus, METH_VARARGS),
	METHOD(GetCombatDetails, METH_VARARGS),
	METHOD(GetContainer, METH_VARARGS),
	METHOD(GetContainerItem, METH_VARARGS),
	METHOD(GetCurrentArea, METH_NOARGS),
	METHOD(GetDamageReduction, METH_VARARGS),
	METHOD(GetEquippedAmmunition, METH_VARARGS),
	METHOD(GetEquippedQuickSlot, METH_VARARGS),
	METHOD(GetGamePortraitPreview, METH_VARARGS),
	METHOD(GetGamePreview, METH_VARARGS),
	METHOD(GetGameString, METH_VARARGS),
	METHOD(GetGameTime, METH_NOARGS),
	METHOD(GetGameVar, METH_VARARGS),
	METHOD(GetINIBeastsKey, METH_VARARGS),
	METHOD(GetINIPartyCount, METH_NOARGS),
	METHOD(GetINIPartyKey, METH_VARARGS),
	METHOD(GetINIQuestsKey, METH_VARARGS),
	METHOD(GetItem, METH_VARARGS),
	METHOD(GetJournalEntry, METH_VARARGS),
	METHOD(GetJournalSize, METH_VARARGS),
	METHOD(GetKnownSpell, METH_VARARGS),
	METHOD(GetKnownSpellsCount, METH_VARARGS),
	METHOD(GetMaxEncumbrance, METH_VARARGS),
	METHOD(GetMazeEntry, METH_VARARGS),
	METHOD(GetMazeHeader, METH_NOARGS),
	METHOD(GetMemorizableSpellsCount, METH_VARARGS),
	METHOD(GetMemorizedSpell, METH_VARARGS),
	METHOD(GetMemorizedSpellsCount, METH_VARARGS),
	METHOD(MessageWindowDebug, METH_VARARGS),
	METHOD(GetMessageWindowSize, METH_NOARGS),
	METHOD(GetPartySize, METH_NOARGS),
	METHOD(GetPCStats, METH_VARARGS),
	METHOD(GetPlayerName, METH_VARARGS),
	METHOD(GetPlayerPortrait, METH_VARARGS),
	METHOD(GetPlayerStat, METH_VARARGS),
	METHOD(GetPlayerStates, METH_VARARGS),
	METHOD(GetPlayerScript, METH_VARARGS),
	METHOD(GetPlayerSound, METH_VARARGS),
	METHOD(GetPlayerString, METH_VARARGS),
	METHOD(GetRumour, METH_VARARGS),
	METHOD(GetSaveGames, METH_VARARGS),
	METHOD(GetSelectedSize, METH_NOARGS),
	METHOD(GetSelectedActors, METH_NOARGS),
	METHOD(GetString, METH_VARARGS),
	METHOD(GetSpellFailure, METH_VARARGS),
	METHOD(GetSpellCastOn, METH_VARARGS),
	METHOD(GetSlotType, METH_VARARGS),
	METHOD(GetStore, METH_VARARGS),
	METHOD(GetStoreDrink, METH_VARARGS),
	METHOD(GetStoreCure, METH_VARARGS),
	METHOD(GetStoreItem, METH_VARARGS),
	METHOD(GetSpell, METH_VARARGS),
	METHOD(GetSpelldata, METH_VARARGS),
	METHOD(GetSpelldataIndex, METH_VARARGS),
	METHOD(GetSlotItem, METH_VARARGS),
	METHOD(GetSlots, METH_VARARGS),
	METHOD(GetSystemVariable, METH_VARARGS),
	METHOD(GetToken, METH_VARARGS),
	METHOD(GetVar, METH_VARARGS),
	METHOD(HardEndPL, METH_NOARGS),
	METHOD(HasFeat, METH_VARARGS),
	METHOD(HasResource, METH_VARARGS),
	METHOD(HasSpecialItem, METH_VARARGS),
	METHOD(HasSpecialSpell, METH_VARARGS),
	METHOD(HideGUI, METH_NOARGS),
	METHOD(IncreaseReputation, METH_VARARGS),
	METHOD(IsDraggingItem, METH_NOARGS),
	METHOD(IsDualWielding, METH_VARARGS),
	METHOD(IsValidStoreItem, METH_VARARGS),
	METHOD(LearnSpell, METH_VARARGS),
	METHOD(LeaveContainer, METH_VARARGS),
	METHOD(LeaveParty, METH_VARARGS),
	METHOD(LeaveStore, METH_VARARGS),
	METHOD(LoadGame, METH_VARARGS),
	METHOD(LoadMusicPL, METH_VARARGS),
	METHOD(LoadSymbol, METH_VARARGS),
	METHOD(LoadTable, METH_VARARGS),
	METHOD(LoadWindowPack, METH_VARARGS),
	METHOD(LoadWindow, METH_VARARGS),
	METHOD(LoadWindowFrame, METH_VARARGS),
	METHOD(Log, METH_VARARGS),
	METHOD(MemorizeSpell, METH_VARARGS),
	METHOD(ModifyEffect, METH_VARARGS),
	METHOD(MoveToArea, METH_VARARGS),
	METHOD(Quit, METH_NOARGS),
	METHOD(QuitGame, METH_NOARGS),
	METHOD(PlaySound, METH_VARARGS),
	METHOD(PlayMovie, METH_VARARGS),
	METHOD(PrepareSpontaneousCast, METH_VARARGS),
	METHOD(RemoveItem, METH_VARARGS),
	METHOD(RemoveSpell, METH_VARARGS),
	METHOD(RemoveEffects, METH_VARARGS),
	METHOD(RestParty, METH_VARARGS),
	METHOD(RevealArea, METH_VARARGS),
	METHOD(Roll, METH_VARARGS),
	METHOD(RunRestScripts, METH_NOARGS),
	METHOD(SaveCharacter, METH_VARARGS),
	METHOD(SaveGame, METH_VARARGS),
	METHOD(SaveConfig, METH_NOARGS),
	METHOD(SetDefaultActions, METH_VARARGS),
	METHOD(SetEquippedQuickSlot, METH_VARARGS),
	METHOD(SetFeat, METH_VARARGS),
	METHOD(SetFeature, METH_VARARGS),
	METHOD(SetFullScreen, METH_VARARGS),
	METHOD(SetGamma, METH_VARARGS),
	METHOD(SetGlobal, METH_VARARGS),
	METHOD(SetInfoTextColor, METH_VARARGS),
	METHOD(SetJournalEntry, METH_VARARGS),
	METHOD(SetMapAnimation, METH_VARARGS),
	METHOD(SetMapDoor, METH_VARARGS),
	METHOD(SetMapExit, METH_VARARGS),
	METHOD(SetMapnote, METH_VARARGS),
	METHOD(SetMapRegion, METH_VARARGS),
	METHOD(SetMasterScript, METH_VARARGS),
	METHOD(SetMazeEntry, METH_VARARGS),
	METHOD(SetMazeData, METH_VARARGS),
	METHOD(SetMemorizableSpellsCount, METH_VARARGS),
	METHOD(SetModalState, METH_VARARGS),
	METHOD(SetMouseScrollSpeed, METH_VARARGS),
	METHOD(SetNextScript, METH_VARARGS),
	METHOD(SetPlayerDialog, METH_VARARGS),
	METHOD(SetPlayerName, METH_VARARGS),
	METHOD(SetPlayerScript, METH_VARARGS),
	METHOD(SetPlayerStat, METH_VARARGS),
	METHOD(SetPlayerString, METH_VARARGS),
	METHOD(SetPlayerSound, METH_VARARGS),
	METHOD(SetPurchasedAmount, METH_VARARGS),
	METHOD(SetRepeatClickFlags, METH_VARARGS),
	METHOD(SetTickHook, METH_VARARGS),
	METHOD(SetTimedEvent, METH_VARARGS),
	METHOD(SetToken, METH_VARARGS),
	METHOD(SetTooltipDelay, METH_VARARGS),
	METHOD(SetupMaze, METH_VARARGS),
	METHOD(SetupQuickSlot, METH_VARARGS),
	METHOD(SetupQuickSpell, METH_VARARGS),
	METHOD(SetVar, METH_VARARGS),
	METHOD(SoftEndPL, METH_NOARGS),
	METHOD(SpellCast, METH_VARARGS),
	METHOD(StatComment, METH_VARARGS),
	METHOD(StealFailed, METH_NOARGS),
	METHOD(UnhideGUI, METH_NOARGS),
	METHOD(UnmemorizeSpell, METH_VARARGS),
	METHOD(UpdateAmbientsVolume, METH_NOARGS),
	METHOD(UpdateMusicVolume, METH_NOARGS),
	METHOD(UpdateWorldMap, METH_VARARGS),
	METHOD(UseItem, METH_VARARGS),
	METHOD(ValidTarget, METH_VARARGS),
	METHOD(VerbalConstant, METH_VARARGS),
	// terminating entry
	{NULL, NULL, 0, NULL}
};

static PyMethodDef GemRBInternalMethods[] = {
	METHOD(Button_CreateLabelOnButton, METH_VARARGS),
	METHOD(Button_EnableBorder, METH_VARARGS),
	METHOD(Button_SetActionIcon, METH_VARARGS),
	METHOD(Button_SetBAM, METH_VARARGS),
	METHOD(Button_SetBorder, METH_VARARGS),
	METHOD(Button_SetFlags, METH_VARARGS),
	METHOD(Button_SetFont, METH_VARARGS),
	METHOD(Button_SetAnchor, METH_VARARGS),
	METHOD(Button_SetPushOffset, METH_VARARGS),
	METHOD(Button_SetItemIcon, METH_VARARGS),
	METHOD(Button_SetMOS, METH_VARARGS),
	METHOD(Button_SetOverlay, METH_VARARGS),
	METHOD(Button_SetPLT, METH_VARARGS),
	METHOD(Button_SetPicture, METH_VARARGS),
	METHOD(Button_SetPictureClipping, METH_VARARGS),
	METHOD(Button_SetSpellIcon, METH_VARARGS),
	METHOD(Button_SetSprite2D, METH_VARARGS),
	METHOD(Button_SetSprites, METH_VARARGS),
	METHOD(Button_SetState, METH_VARARGS),
	METHOD(Button_SetTextColor, METH_VARARGS),
	METHOD(Control_AttachScrollBar, METH_VARARGS),
	METHOD(Control_GetRect, METH_VARARGS),
	METHOD(Control_HasAnimation, METH_VARARGS),
	METHOD(Control_QueryText, METH_VARARGS),
	METHOD(Control_SetAnimation, METH_VARARGS),
	METHOD(Control_SetAnimationPalette, METH_VARARGS),
	METHOD(Control_SetEvent, METH_VARARGS),
	METHOD(Control_SetPos, METH_VARARGS),
	METHOD(Control_SetSize, METH_VARARGS),
	METHOD(Control_SetStatus, METH_VARARGS),
	METHOD(Control_SetText, METH_VARARGS),
	METHOD(Control_SetTooltip, METH_VARARGS),
	METHOD(Control_SetVarAssoc, METH_VARARGS),
	METHOD(Control_SubstituteForControl, METH_VARARGS),
	METHOD(Control_TextArea_SetFlags, METH_VARARGS),
	METHOD(Label_SetFont, METH_VARARGS),
	METHOD(Label_SetTextColor, METH_VARARGS),
	METHOD(Label_SetUseRGB, METH_VARARGS),
	METHOD(SaveGame_GetDate, METH_VARARGS),
	METHOD(SaveGame_GetGameDate, METH_VARARGS),
	METHOD(SaveGame_GetName, METH_VARARGS),
	METHOD(SaveGame_GetPortrait, METH_VARARGS),
	METHOD(SaveGame_GetPreview, METH_VARARGS),
	METHOD(SaveGame_GetSaveID, METH_VARARGS),
	METHOD(ScrollBar_SetDefaultScrollBar, METH_VARARGS),
	METHOD(Symbol_GetValue, METH_VARARGS),
	METHOD(Symbol_Unload, METH_VARARGS),
	METHOD(Table_FindValue, METH_VARARGS),
	METHOD(Table_GetColumnCount, METH_VARARGS),
	METHOD(Table_GetColumnIndex, METH_VARARGS),
	METHOD(Table_GetColumnName, METH_VARARGS),
	METHOD(Table_GetRowCount, METH_VARARGS),
	METHOD(Table_GetRowIndex, METH_VARARGS),
	METHOD(Table_GetRowName, METH_VARARGS),
	METHOD(Table_GetValue, METH_VARARGS),
	METHOD(Table_Unload, METH_VARARGS),
	METHOD(TextArea_Append, METH_VARARGS),
	METHOD(TextArea_Clear, METH_VARARGS),
	METHOD(TextArea_ListResources, METH_VARARGS),
	METHOD(TextArea_SetOptions, METH_VARARGS),
	METHOD(TextArea_SetChapterText, METH_VARARGS),
	METHOD(TextEdit_SetBackground, METH_VARARGS),
	METHOD(TextEdit_SetBufferLength, METH_VARARGS),
	METHOD(Window_CreateButton, METH_VARARGS),
	METHOD(Window_CreateLabel, METH_VARARGS),
	METHOD(Window_CreateMapControl, METH_VARARGS),
	METHOD(Window_CreateScrollBar, METH_VARARGS),
	METHOD(Window_CreateTextArea, METH_VARARGS),
	METHOD(Window_CreateTextEdit, METH_VARARGS),
	METHOD(Window_CreateWorldMapControl, METH_VARARGS),
	METHOD(Window_DeleteControl, METH_VARARGS),
	METHOD(Window_GetControl, METH_VARARGS),
	METHOD(Window_GetRect, METH_VARARGS),
	METHOD(Window_HasControl, METH_VARARGS),
	METHOD(Window_Invalidate, METH_VARARGS),
	METHOD(Window_SetFrame, METH_VARARGS),
	METHOD(Window_SetPicture, METH_VARARGS),
	METHOD(Window_SetPos, METH_VARARGS),
	METHOD(Window_SetSize, METH_VARARGS),
	METHOD(Window_SetVisible, METH_VARARGS),
	METHOD(Window_SetupControls, METH_VARARGS),
	METHOD(Window_SetupEquipmentIcons, METH_VARARGS),
	METHOD(Window_ShowModal, METH_VARARGS),
	METHOD(Window_Unload, METH_VARARGS),
	METHOD(WorldMap_AdjustScrolling, METH_VARARGS),
	METHOD(WorldMap_GetDestinationArea, METH_VARARGS),
	METHOD(WorldMap_SetTextColor, METH_VARARGS),
	// terminating entry
	{NULL, NULL, 0, NULL}
};

GUIScript::GUIScript(void)
{
	gs = this;
	pDict = NULL; //borrowed, but used outside a function
	pModule = NULL; //should decref it
	pMainDic = NULL; //borrowed, but used outside a function
	pGUIClasses = NULL;
}

GUIScript::~GUIScript(void)
{
	if (Py_IsInitialized()) {
		if (pModule) {
			Py_DECREF( pModule );
		}
		Py_Finalize();
	}
	if (ItemArray) {
		free(ItemArray);
		ItemArray=NULL;
	}
	if (SpellArray) {
		free(SpellArray);
		SpellArray=NULL;
	}
	if (StoreSpells) {
		free(StoreSpells);
		StoreSpells=NULL;
	}
	if (SpecialItems) {
		free(SpecialItems);
		SpecialItems=NULL;
	}
	if (UsedItems) {
		free(UsedItems);
		UsedItems=NULL;
	}
	if (ItemSounds) {
		free(ItemSounds);
		ItemSounds=NULL;
	}

	StoreSpellsCount = -1;
	SpecialItemsCount = -1;
	UsedItemsCount = -1;
	ItemSoundsCount = -1;
	ReputationIncrease[0]=(int) UNINIT_IEDWORD;
	ReputationDonation[0]=(int) UNINIT_IEDWORD;
	GUIAction[0]=UNINIT_IEDWORD;
}

/**
 * Quote path for use in python strings.
 * On windows also convert backslashes to forward slashes.
 */
static char* QuotePath(char* tgt, const char* src)
{
	char *p = tgt;
	char c;

	do {
		c = *src++;
#ifdef WIN32
		if (c == '\\') c = '/';
#endif
		if (c == '"' || c == '\\') *p++ = '\\';
	} while (0 != (*p++ = c));
	return tgt;
}


PyDoc_STRVAR( GemRB__doc,
"Module exposing GemRB data and engine internals\n\n"
"This module exposes to python GUIScripts GemRB engine data and internals."
"It's implemented in gemrb/plugins/GUIScript/GUIScript.cpp" );

PyDoc_STRVAR( GemRB_internal__doc,
"Internal module for GemRB metaclasses.\n\n"
"This module is only for implementing GUIClass.py."
"It's implemented in gemrb/plugins/GUIScript/GUIScript.cpp" );

/** Initialization Routine */

bool GUIScript::Init(void)
{
	Py_Initialize();
	if (!Py_IsInitialized()) {
		return false;
	}

	PyObject *pMainMod = PyImport_AddModule( "__main__" );
	/* pMainMod is a borrowed reference */
	pMainDic = PyModule_GetDict( pMainMod );
	/* pMainDic is a borrowed reference */

	PyObject* pGemRB = Py_InitModule3( "GemRB", GemRBMethods, GemRB__doc );
	if (!pGemRB) {
		return false;
	}

	PyObject* p_GemRB = Py_InitModule3( "_GemRB", GemRBInternalMethods, GemRB_internal__doc );
	if (!p_GemRB) {
		return false;
	}

	char string[256];

	sprintf( string, "import sys" );
	if (PyRun_SimpleString( string ) == -1) {
		Log(ERROR, "GUIScript", "Error running: %s", string);
		return false;
	}

	// 2.6+ only, so we ignore failures
	sprintf( string, "sys.dont_write_bytecode = True");
	PyRun_SimpleString( string );

	char path[_MAX_PATH];
	char path2[_MAX_PATH];
	char quoted[_MAX_PATH];

	PathJoin(path, core->GUIScriptsPath, "GUIScripts", NULL);

	// Add generic script path early, so GameType detection works
	sprintf( string, "sys.path.append(\"%s\")", QuotePath( quoted, path ));
	if (PyRun_SimpleString( string ) == -1) {
		Log(ERROR, "GUIScript", "Error running: %s", string);
		return false;
	}

	sprintf( string, "import GemRB\n");
	if (PyRun_SimpleString( "import GemRB" ) == -1) {
		Log(ERROR, "GUIScript", "Error running: %s", string);
		return false;
	}

	// Detect GameType if it was set to auto
	if (stricmp( core->GameType, "auto" ) == 0) {
		Autodetect();
	}

	// use the iwd guiscripts for how, but leave its override
	if (stricmp( core->GameType, "how" ) == 0) {
		PathJoin(path2, path, "iwd", NULL);
	} else {
		PathJoin(path2, path, core->GameType, NULL);
	}

	// GameType-specific import path must have a higher priority than
	// the generic one, so insert it before it
	sprintf( string, "sys.path.insert(-1, \"%s\")", QuotePath( quoted, path2 ));
	if (PyRun_SimpleString( string ) == -1) {
		Log(ERROR, "GUIScript", "Error running: %s", string );
		return false;
	}
	sprintf( string, "GemRB.GameType = \"%s\"", core->GameType);
	if (PyRun_SimpleString( string ) == -1) {
		Log(ERROR, "GUIScript", "Error running: %s", string );
		return false;
	}

#if PY_MAJOR_VERSION == 2
#if PY_MINOR_VERSION > 5
	// warn about python stuff that will go away in 3.0
	Py_Py3kWarningFlag = true;
#endif
#endif

	if (PyRun_SimpleString( "from GUIDefines import *" ) == -1) {
		Log(ERROR, "GUIScript", "Check if %s/GUIDefines.py exists!", path);
		return false;
	}

	if (PyRun_SimpleString( "from GUIClasses import *" ) == -1) {
		Log(ERROR, "GUIScript", "Check if %s/GUIClasses.py exists!", path);
		return false;
	}

	if (PyRun_SimpleString( "from GemRB import *" ) == -1) {
		Log(ERROR, "GUIScript", "builtin GemRB module failed to load!!!");
		return false;
	}

	// TODO: Put this file somewhere user editable
	// TODO: Search multiple places for this file
	char include[_MAX_PATH];
	PathJoin(include, core->GUIScriptsPath, "GUIScripts/include.py", NULL);
	ExecFile(include);

	PyObject *pClassesMod = PyImport_AddModule( "GUIClasses" );
	/* pClassesMod is a borrowed reference */
	pGUIClasses = PyModule_GetDict( pClassesMod );
	/* pGUIClasses is a borrowed reference */

	return true;
}

bool GUIScript::Autodetect(void)
{
	Log(MESSAGE, "GUIScript", "Detecting GameType.");

	char path[_MAX_PATH];
	PathJoin( path, core->GUIScriptsPath, "GUIScripts", NULL );
	DirectoryIterator iter( path );
	if (!iter)
		return false;

	gametype_hint[0] = '\0';
	gametype_hint_weight = 0;

	do {
		const char *dirent = iter.GetName();
		char module[_MAX_PATH];

		//print("DE: %s", dirent);
		if (iter.IsDirectory() && dirent[0] != '.') {
			// NOTE: these methods subtly differ in sys.path content, need for __init__.py files ...
			// Method1:
			PathJoin(module, core->GUIScriptsPath, "GUIScripts", dirent, "Autodetect.py", NULL);
			ExecFile(module);
			// Method2:
			//strcpy( module, dirent );
			//strcat( module, ".Autodetect");
			//LoadScript(module);
		}
	} while (++iter);

	if (gametype_hint[0]) {
		Log(MESSAGE, "GUIScript", "Detected GameType: %s", gametype_hint);
		strcpy(core->GameType, gametype_hint);
		return true;
	}
	else {
		Log(ERROR, "GUIScript", "Failed to detect game type.");
		return false;
	}
}

bool GUIScript::LoadScript(const char* filename)
{
	if (!Py_IsInitialized()) {
		return false;
	}
	Log(MESSAGE, "GUIScript", "Loading Script %s.", filename);

	PyObject *pName = PyString_FromString( filename );
	/* Error checking of pName left out */
	if (pName == NULL) {
		Log(ERROR, "GUIScript", "Failed to create filename for script \"%s\".", filename);
		return false;
	}

	if (pModule) {
		Py_DECREF( pModule );
	}

	pModule = PyImport_Import( pName );
	Py_DECREF( pName );

	if (pModule != NULL) {
		pDict = PyModule_GetDict( pModule );
		if (PyDict_Merge( pDict, pMainDic, false ) == -1)
			return false;
		/* pDict is a borrowed reference */
	} else {
		PyErr_Print();
		Log(ERROR, "GUIScript", "Failed to load script \"%s\".", filename);
		return false;
	}
	return true;
}

/* Similar to RunFunction, but with parameters, and doesn't necessarily fail */
PyObject *GUIScript::RunFunction(const char* moduleName, const char* functionName, PyObject* pArgs, bool report_error)
{
	if (!Py_IsInitialized()) {
		return NULL;
	}

	PyObject *module;
	if (moduleName) {
		module = PyImport_ImportModule(const_cast<char*>(moduleName));
	} else {
		module = pModule;
		Py_XINCREF(module);
	}
	if (module == NULL) {
		PyErr_Print();
		return NULL;
	}
	PyObject *dict = PyModule_GetDict(module);

	PyObject *pFunc = PyDict_GetItemString(dict, const_cast<char*>(functionName));
	/* pFunc: Borrowed reference */
	if (!pFunc || !PyCallable_Check(pFunc)) {
		if (report_error) {
			Log(ERROR, "GUIScript", "Missing function: %s from %s", functionName, moduleName);
		}
		Py_DECREF(module);
		return NULL;
	}
	PyObject *pValue = PyObject_CallObject( pFunc, pArgs );
	if (pValue == NULL) {
		if (PyErr_Occurred()) {
			PyErr_Print();
		}
	}
	Py_DECREF(module);
	return pValue;
}

bool GUIScript::RunFunction(const char *moduleName, const char* functionName, bool report_error, int intparam)
{
	PyObject *pArgs;
	if (intparam == -1) {
		pArgs = NULL;
	} else {
		pArgs = Py_BuildValue("(i)", intparam);
	}
	PyObject *pValue = RunFunction(moduleName, functionName, pArgs, report_error);
	Py_XDECREF(pArgs);
	if (pValue == NULL) {
		if (PyErr_Occurred()) {
			PyErr_Print();
		}
		return false;
	}
	Py_DECREF(pValue);
	return true;
}

bool GUIScript::RunFunction(const char *moduleName, const char* functionName, bool report_error, Point param)
{
	PyObject *pArgs = Py_BuildValue("(ii)", param.x, param.y);
	PyObject *pValue = RunFunction(moduleName, functionName, pArgs, report_error);
	Py_XDECREF(pArgs);
	if (pValue == NULL) {
		if (PyErr_Occurred()) {
			PyErr_Print();
		}
		return false;
	}
	Py_DECREF(pValue);
	return true;
}

void GUIScript::ExecFile(const char* file)
{
	FileStream fs;
	if (!fs.Open(file))
		return;

	int len = fs.Remains();
	if (len <= 0)
		return;

	char* buffer = (char *) malloc(len+1);
	if (!buffer)
		return;

	if (fs.Read(buffer, len) == GEM_ERROR) {
		free(buffer);
		return;
	}
	buffer[len] = 0;

	ExecString(buffer);
	free(buffer);
}

/** Exec a single String */
void GUIScript::ExecString(const char* string, bool feedback)
{
	PyObject* run = PyRun_String(string, Py_file_input, pMainDic, pMainDic);

	if (run) {
		// success
		if (feedback) {
			PyObject* pyGUI = PyImport_ImportModule("GUICommon");
			if (pyGUI) {
				PyObject* catcher = PyObject_GetAttrString(pyGUI, "outputFunnel");
				if (catcher) {
					PyObject* output = PyObject_GetAttrString(catcher, "lastLine");
					String* msg = StringFromCString(PyString_AsString(output));
					displaymsg->DisplayString(*msg, DMC_WHITE, NULL);
					delete msg;
					Py_DECREF(catcher);
				}
				Py_DECREF(pyGUI);
			}
		}
		Py_DECREF(run);
	} else {
		// failure
		PyObject *ptype, *pvalue, *ptraceback;
		PyErr_Fetch(&ptype, &pvalue, &ptraceback);

		//Get error message
		String* error = StringFromCString(PyString_AsString(pvalue));
		displaymsg->DisplayString(L"Error: " + *error, DMC_RED, NULL);
		PyErr_Print();
		Py_DECREF(ptype);
		Py_DECREF(pvalue);
		Py_DECREF(ptraceback);
		delete error;
	}
	PyErr_Clear();
}

PyObject* GUIScript::ConstructObject(const char* type, int arg)
{
	PyObject* tuple = PyTuple_New(1);
	PyTuple_SET_ITEM(tuple, 0, PyInt_FromLong(arg));
	PyObject* ret = gs->ConstructObject(type, tuple);
	Py_DECREF(tuple);
	return ret;
}

PyObject* GUIScript::ConstructObject(const char* type, PyObject* pArgs)
{
	char classname[_MAX_PATH] = "G";
	strncat(classname, type, _MAX_PATH - 2);
	if (!pGUIClasses) {
		char buf[256];
		snprintf(buf, sizeof(buf), "Tried to use an object (%s) before script compiled!", classname);
		return RuntimeError(buf);
	}

	PyObject* cobj = PyDict_GetItemString( pGUIClasses, classname );
	if (!cobj) {
		char buf[256];
		snprintf(buf, sizeof(buf), "Failed to lookup name '%s'", classname);
		return RuntimeError(buf);
	}
	PyObject* ret = PyObject_Call(cobj, pArgs, NULL);
	if (!ret) {
		return RuntimeError("Failed to call constructor");
	}
	return ret;
}

#include "plugindef.h"

GEMRB_PLUGIN(0x1B01BE6B, "GUI Script Engine (Python)")
PLUGIN_CLASS(IE_GUI_SCRIPT_CLASS_ID, GUIScript)
END_PLUGIN()
<|MERGE_RESOLUTION|>--- conflicted
+++ resolved
@@ -2036,18 +2036,7 @@
 
 	ScrollBar* sb = new ScrollBar(rgn, images);
 	sb->ControlID = ControlID;
-<<<<<<< HEAD
 	win->SetScrollBar(sb);
-=======
-	win->AddControl( sb );
-
-	int ret = GetControlIndex( WindowIndex, ControlID );
-
-	if (ret<0) {
-		return NULL;
-	}
-	win->Link(sb->ControlID, -1);
->>>>>>> 88fecde2
 
 	Py_RETURN_NONE;
 }
@@ -2359,16 +2348,10 @@
 	if (win == NULL) {
 		return RuntimeError("Cannot find window!");
 	}
-<<<<<<< HEAD
 
 	Control* ctrl = win->GetControlById(ControlID);
 	if (ctrl) {
 		delete win->RemoveSubview(ctrl);
-=======
-	int CtrlIndex = GetControlIndex( WindowIndex, ControlID );
-	if (CtrlIndex != -1) {
-		delete win->RemoveControl(CtrlIndex);
->>>>>>> 88fecde2
 	}
 
 	Py_RETURN_NONE;
@@ -2674,9 +2657,8 @@
 	if (win == NULL) {
 		return RuntimeError("Cannot find window!");
 	}
-	int CtrlIndex = GetControlIndex( WindowIndex, ControlID );
-	if (CtrlIndex != -1) {
-		Control *ctrl = win->GetControlAtIndex( CtrlIndex );
+	Control* ctrl = win->GetControlById( ControlID );
+	if (ctrl) {
 		rgn = ctrl->Frame();
 		//flags = ctrl->Value;
 		delete win->RemoveSubview( ctrl );
@@ -2749,9 +2731,8 @@
 	if (win == NULL) {
 		return RuntimeError("Cannot find window!");
 	}
-	int CtrlIndex = GetControlIndex( WindowIndex, ControlID );
-	if (CtrlIndex != -1) {
-		Control *ctrl = win->GetControlAtIndex( CtrlIndex );
+	Control* ctrl = win->GetControlById( ControlID );
+	if (ctrl) {
 		rgn = ctrl->Frame();
 		// do *not* delete the existing control, we want to replace
 		// it in the sort order!
@@ -2762,13 +2743,7 @@
 	map->ControlID = ControlID;
 	if (Flag2) { //pst flavour
 		map->convertToGame = false;
-<<<<<<< HEAD
-		CtrlIndex = core->GetControl( WindowIndex, LabelID );
-		Control *lc = win->GetControlAtIndex( CtrlIndex );
-=======
-		CtrlIndex = GetControlIndex( WindowIndex, LabelID );
-		Control *lc = win->GetControl( CtrlIndex );
->>>>>>> 88fecde2
+		Control *lc = win->GetControlById(LabelID);
 		map->LinkedLabel = lc;
 		ResourceHolder<ImageMgr> anim(Flag);
 		if (anim) {
@@ -2781,13 +2756,7 @@
 		goto setup_done;
 	}
 	if (Flag) {
-<<<<<<< HEAD
-		CtrlIndex = core->GetControl( WindowIndex, LabelID );
-		Control *lc = win->GetControlAtIndex( CtrlIndex );
-=======
-		CtrlIndex = GetControlIndex( WindowIndex, LabelID );
-		Control *lc = win->GetControl( CtrlIndex );
->>>>>>> 88fecde2
+		Control *lc = win->GetControlById(LabelID);
 		map->LinkedLabel = lc;
 		AnimationFactory* af = ( AnimationFactory* )
 			gamedata->GetFactoryResource( Flag,
