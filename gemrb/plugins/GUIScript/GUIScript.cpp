--- conflicted
+++ resolved
@@ -63,12 +63,7 @@
 #include "Scriptable/Door.h"
 #include "Scriptable/InfoPoint.h"
 #include "System/FileStream.h"
-<<<<<<< HEAD
-#include "System/Logger/MessageWindowLogger.h"
 #include "System/FileFilters.h"
-=======
-#include "System/VFS.h"
->>>>>>> 2f26d6a2
 
 #include <algorithm>
 #include <cstdio>
@@ -7994,15 +7989,8 @@
 
 static PyObject* GemRB_MessageWindowDebug(PyObject * /*self*/, PyObject* args)
 {
-<<<<<<< HEAD
-	int logLevel;
-	PARSE_ARGS( args, "i", &logLevel );
-=======
 	log_level logLevel;
-	if (!PyArg_ParseTuple( args, "i", &logLevel )) {
-		return AttributeError( GemRB_MessageWindowDebug__doc );
-	}
->>>>>>> 2f26d6a2
+	PARSE_ARGS(args, "i", &logLevel);
 
 	SetMessageWindowLogLevel(logLevel);
 	Py_RETURN_NONE;
