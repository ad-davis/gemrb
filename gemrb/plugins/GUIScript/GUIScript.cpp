--- conflicted
+++ resolved
@@ -2338,15 +2338,9 @@
 		return RuntimeError( tmpstr );
 	}
 	Sprite2D *tspr = af->GetFrame(unpressed, (unsigned char)cycle);
-<<<<<<< HEAD
-	btn->SetImage( BUTTON_IMAGE_PRESSED, tspr );
-	tspr = af->GetFrame( pressed, (unsigned char) cycle);
-	btn->SetImage( BUTTON_IMAGE_UNPRESSED, tspr );
-=======
 	btn->SetImage( BUTTON_IMAGE_UNPRESSED, tspr );
 	tspr = af->GetFrame( pressed, (unsigned char) cycle);
 	btn->SetImage( BUTTON_IMAGE_PRESSED, tspr );
->>>>>>> 790315cb
 	tspr = af->GetFrame( selected, (unsigned char) cycle);
 	btn->SetImage( BUTTON_IMAGE_SELECTED, tspr );
 	tspr = af->GetFrame( disabled, (unsigned char) cycle);
