--- conflicted
+++ resolved
@@ -796,8 +796,10 @@
 			long val;
 			bool valid = valid_number(ret, val);
 			if (type == 3) {
-				//if which = 3 then return resolved string
-				return PyString_FromString(core->GetCString( ieStrRef(val) ));
+				char* cstr = core->GetCString(ieStrRef(val));
+				PyObject* pystr = PyString_FromString(cstr);
+				free(cstr);
+				return pystr;
 			}
 			if (valid || type == 1) {
 				return PyInt_FromLong( val );
@@ -836,444 +838,7 @@
 	char* colname = NULL;
 	char* strvalue = NULL;
 
-<<<<<<< HEAD
 	if (!PyArg_ParseTuple( args, "Oil|i", &self, &col, &Value, &start )) {
-=======
-	if (!PyArg_ParseTuple( args, "ssss", &ResRef[0], &ResRef[1], &ResRef[2], &ResRef[3] )) {
-		return AttributeError( GemRB_LoadWindowFrame__doc );
-	}
-
-
-	for (int i = 0; i < 4; i++) {
-		if (ResRef[i] == 0) {
-			return AttributeError( GemRB_LoadWindowFrame__doc );
-		}
-
-		ResourceHolder<ImageMgr> im = GetResourceHolder<ImageMgr>(ResRef[i]);
-		if (im == nullptr) {
-			return NULL;
-		}
-
-		Sprite2D* Picture = im->GetSprite2D();
-		if (Picture == NULL) {
-			return NULL;
-		}
-
-		core->SetWindowFrame(i, Picture);
-	}
-
-	Py_RETURN_NONE;
-}
-
-
-PyDoc_STRVAR( GemRB_EnableCheatKeys__doc,
-"===== EnableCheatKeys =====\n\
-\n\
-**Prototype:** GemRB.EnableCheatKeys (flag)\n\
-\n\
-**Description:** Turns the debug keys on or off. \n\
-They are currently turned on by default.\n\
-\n\
-**Parameters:** flag - boolean\n\
-\n\
-**Return value:** N/A\n\
-\n\
-**See also:** GameControl.cpp for actual cheat key functions"
-);
-
-static PyObject* GemRB_EnableCheatKeys(PyObject * /*self*/, PyObject* args)
-{
-	int Flag;
-
-	if (!PyArg_ParseTuple( args, "i", &Flag )) {
-		return AttributeError( GemRB_EnableCheatKeys__doc );
-	}
-
-	core->EnableCheatKeys( Flag );
-
-	Py_RETURN_NONE;
-}
-
-PyDoc_STRVAR( GemRB_Window_SetPicture__doc,
-"===== Window_SetPicture =====\n\
-\n\
-**Prototype:** GemRB.SetWindowPicture (WindowIndex, MosResRef)\n\
-\n\
-**Metaclass Prototype:** SetPicture (MosResRef)\n\
-\n\
-**Description:** Changes the background of a Window.\n\
-\n\
-**Parameters:**\n\
-  * WindowIndex - the index returned by LoadWindow()\n\
-  * MosResRef   - the name of the background image (.mos resref)\n\
-\n\
-**Return value:** N/A\n\
-\n\
-**Example:**\n\
-    LoadPic = GemRB.GetGameString (STR_LOADMOS)\n\
-    if LoadPic=='':\n\
-        LoadPic = 'GUILS0' + str(GemRB.Roll (1,9,0))\n\
-    GemRB.SetWindowPicture (LoadScreen, LoadPic)\n\
-The above snippet is responsible to generate a random loading screen.\n\
-\n\
-**See also:** [[guiscript:Button_SetPicture]]"
-);
-
-static PyObject* GemRB_Window_SetPicture(PyObject * /*self*/, PyObject* args)
-{
-	int WindowIndex;
-	char* MosResRef;
-
-	if (!PyArg_ParseTuple( args, "is", &WindowIndex, &MosResRef )) {
-		return AttributeError( GemRB_Window_SetPicture__doc );
-	}
-
-	Window* win = core->GetWindow( WindowIndex );
-	if (win == NULL) {
-		return RuntimeError("Cannot find window!\n");
-	}
-
-	ResourceHolder<ImageMgr> mos = GetResourceHolder<ImageMgr>(MosResRef);
-	if (mos != nullptr) {
-		win->SetBackGround( mos->GetSprite2D(), true );
-	}
-	win->Invalidate();
-
-	Py_RETURN_NONE;
-}
-
-PyDoc_STRVAR( GemRB_Window_SetPos__doc,
-"===== Window_SetPos =====\n\
-\n\
-**Prototype:** GemRB.SetWindowPos (WindowIndex, X, Y, [Flags=WINDOW_TOPLEFT])\n\
-\n\
-**Metaclass Prototype:** SetPos (X, Y, [Flags=WINDOW_TOPLEFT])\n\
-\n\
-**Description:** Moves a Window.\n\
-\n\
-**Parameters:** \n\
-  * WindowIndex - the index returned by LoadWindow()\n\
-  * X,Y - placement of the window, see Flags below for meaning for each flag\n\
-  * Flags - bitmask of WINDOW_TOPLEFT (etc.), used to modify the meaning of X and Y.\n\
-    * TOPLEFT  : X, Y are coordinates of upper-left corner.\n\
-    * CENTER   : X, Y are coordinates of window's center.\n\
-    * ABSCENTER: window is placed at screen center, moved by X, Y.\n\
-    * RELATIVE : window is moved by X, Y.\n\
-    * SCALE    : window is moved by diff of screen size and X, Y, divided by 2.\n\
-    * BOUNDED  : the window is kept within screen boundaries.\n\
-\n\
-**Note:** All flags except WINDOW_BOUNDED are mutually exclusive\n\
-\n\
-**Return value:** N/A\n\
-\n\
-**Example:**\n\
-    x, y = GemRB.GetVar ('MenuX'), GemRB.GetVar ('MenuY')\n\
-    GemRB.SetWindowPos (Window, x, y, WINDOW_CENTER | WINDOW_BOUNDED)\n\
-\n\
-The above example is from the PST FloatMenuWindow script. It centers \n\
-pie-menu window around the mouse cursor, but keeps it within screen.\n\
-\n\
-**See also:** [[guiscript:Window_SetSize]], [[guiscript:Control_SetPos]]"
-);
-
-static PyObject* GemRB_Window_SetPos(PyObject * /*self*/, PyObject* args)
-{
-	int WindowIndex, X, Y;
-	int Flags = WINDOW_TOPLEFT;
-
-	if (!PyArg_ParseTuple( args, "iii|i", &WindowIndex, &X, &Y, &Flags )) {
-		return AttributeError( GemRB_Window_SetPos__doc );
-	}
-
-	Window* win = core->GetWindow( WindowIndex );
-	if (win == NULL) {
-		return RuntimeError("Cannot find window!\n");
-	}
-
-	if (Flags & WINDOW_CENTER) {
-		X -= win->Width / 2;
-		Y -= win->Height / 2;
-	}
-	else if (Flags & WINDOW_ABSCENTER) {
-		X += (core->Width - win->Width) / 2;
-		Y += (core->Height - win->Height) / 2;
-	}
-	else if (Flags & WINDOW_RELATIVE) {
-		X += win->XPos;
-		Y += win->YPos;
-	}
-	else if (Flags & WINDOW_SCALE) {
-		X = win->XPos + (core->Width - X) / 2;
-		Y = win->YPos + (core->Height - Y) / 2;
-	}
-
-	// Keep window within screen
-	// FIXME: keep it within gamecontrol
-	if (Flags & WINDOW_BOUNDED) {
-		if ((ieWordSigned) X < 0)
-			X = 0;
-		if ((ieWordSigned) Y < 0)
-			Y = 0;
-
-		if (X + win->Width >= core->Width)
-			X = core->Width - win->Width;
-		if (Y + win->Height >= core->Height)
-			Y = core->Height - win->Height;
-	}
-
-	win->XPos = X;
-	win->YPos = Y;
-	core->RedrawAll();
-
-	Py_RETURN_NONE;
-}
-
-PyDoc_STRVAR( GemRB_Window_GetRect__doc,
-"===== Window_GetRect =====\n\
-\n\
-**Prototype:** GemRB.GetRect (WindowIndex)\n\
-\n\
-**Metaclass Prototype:** GetRect ()\n\
-\n\
-**Description:** Returns a dict with the window position and size.\n\
-\n\
-**Parameters:** WindowIndex is the index returned by LoadWindow()\n\
-\n\
-**Return value:** dict\n\
-\n\
-**See also:** [[guiscript:LoadWindow]]"
-);
-
-static PyObject* GemRB_Window_GetRect(PyObject * /*self*/, PyObject* args)
-{
-	int WindowIndex;
-
-	if (!PyArg_ParseTuple( args, "i", &WindowIndex)) {
-		return AttributeError( GemRB_Window_GetRect__doc );
-	}
-
-	Window* win = core->GetWindow( WindowIndex );
-	if (win == NULL) {
-		return RuntimeError("Cannot find window!\n");
-	}
-
-	PyObject* dict = PyDict_New();
-	PyDict_SetItemString(dict, "X", PyInt_FromLong( win->XPos ));
-	PyDict_SetItemString(dict, "Y", PyInt_FromLong( win->YPos ));
-	PyDict_SetItemString(dict, "Width", PyInt_FromLong( win->Width ));
-	PyDict_SetItemString(dict, "Height", PyInt_FromLong( win->Height ));
-	return dict;
-}
-
-PyDoc_STRVAR( GemRB_LoadTable__doc,
-"===== LoadTable =====\n\
-\n\
-**Prototype:** GemRB.LoadTable (2DAResRef[, ignore_error=0])\n\
-\n\
-**Description:** Loads a 2DA Table. In case it was already loaded, it \n\
-will return the table's existing reference (won't load it again).\n\
-\n\
-**Parameters:** \n\
-  * 2DAResRef    - the table's name (.2da resref)\n\
-  * ignore_error - boolean, if set, handle missing files gracefully\n\
-\n\
-**Return value:** GTable\n\
-\n\
-**See also:** [[guiscript:UnloadTable]], [[guiscript:LoadSymbol]]"
-);
-
-static PyObject* GemRB_LoadTable(PyObject * /*self*/, PyObject* args)
-{
-	char* tablename;
-	int noerror = 0;
-
-	if (!PyArg_ParseTuple( args, "s|i", &tablename, &noerror )) {
-		return AttributeError( GemRB_LoadTable__doc );
-	}
-
-	int ind = gamedata->LoadTable( tablename );
-	if (ind == -1) {
-		if (noerror) {
-			Py_RETURN_NONE;
-		} else {
-			return RuntimeError("Can't find resource");
-		}
-	}
-	return gs->ConstructObject("Table", ind);
-}
-
-PyDoc_STRVAR( GemRB_Table_Unload__doc,
-"===== UnloadTable =====\n\
-\n\
-**Prototype:** GemRB.UnloadTable (TableIndex)\n\
-\n\
-**Metaclass Prototype:** Unload ()\n\
-\n\
-**Description:** Unloads a 2DA Table.\n\
-\n\
-**Parameters:**\n\
-  * TableIndex - returned by a previous LoadTable command.\n\
-\n\
-**Return value:** N/A\n\
-\n\
-**See also:** [[guiscript:LoadTable]]"
-);
-
-static PyObject* GemRB_Table_Unload(PyObject * /*self*/, PyObject* args)
-{
-	int ti;
-
-	if (!PyArg_ParseTuple( args, "i", &ti )) {
-		return AttributeError( GemRB_Table_Unload__doc );
-	}
-
-	int ind = gamedata->DelTable( ti );
-	if (ind == -1) {
-		return RuntimeError("Can't find resource");
-	}
-
-	Py_RETURN_NONE;
-}
-
-PyDoc_STRVAR( GemRB_Table_GetValue__doc,
-"===== Table_GetValue =====\n\
-\n\
-**Prototype:** GemRB.GetTableValue (TableIndex, RowIndex/RowString, ColIndex/ColString, Type)\n\
-\n\
-**Metaclass Prototype:** GetValue (RowIndex/RowString, ColIndex/ColString[, Type])\n\
-\n\
-**Description:** Returns a field of a 2DA Table. The row and column indices \n\
-must be of same type (either string or numeric), the return value will be \n\
-of the same type, unless Type is specified and different.\n\
-\n\
-**Parameters:**\n\
-  * TableIndex - returned by a previous LoadTable command.\n\
-  * RowIndex, ColIndex - numeric row/column indices\n\
-  * RowString, ColString - the row/column names as written in the 2da file\n\
-  * Type - forces a specific return type (GUIDefines.py)\n\
-    * -1 - default\n\
-    * GTV_STR 0 - string\n\
-    * GTV_INT 1 - int\n\
-    * GTV_STAT 2 - stat symbol (translated to numeric - value of stat)\n\
-    * GTV_REF 3 - string reference (expanded to string)\n\
-\n\
-**Return value:** numeric or string, based on the indices or type\n\
-\n\
-**See also:** [[guiscript:GetSymbolValue]], [[guiscript:Table_FindValue]], [[guiscript:LoadTable]]"
-);
-
-static PyObject* GemRB_Table_GetValue(PyObject * /*self*/, PyObject* args)
-{
-	PyObject* ti, * row, * col;
-	PyObject* type = NULL;
-	int which = -1;
-
-	if (!PyArg_UnpackTuple( args, "ref", 3, 4, &ti, &row, &col, &type )) {
-		return AttributeError( GemRB_Table_GetValue__doc );
-	}
-	if (type!=NULL) {
-		if (!PyObject_TypeCheck( type, &PyInt_Type )) {
-			return AttributeError( GemRB_Table_GetValue__doc );
-		}
-		which = PyInt_AsLong( type );
-	}
-
-	if (!PyObject_TypeCheck( ti, &PyInt_Type )) {
-		return AttributeError( GemRB_Table_GetValue__doc );
-	}
-	long TableIndex = PyInt_AsLong( ti );
-	if (( !PyObject_TypeCheck( row, &PyInt_Type ) ) &&
-		( !PyObject_TypeCheck( row, &PyString_Type ) )) {
-		return AttributeError( GemRB_Table_GetValue__doc );
-	}
-	if (( !PyObject_TypeCheck( col, &PyInt_Type ) ) &&
-		( !PyObject_TypeCheck( col, &PyString_Type ) )) {
-		return AttributeError( GemRB_Table_GetValue__doc );
-	}
-	if (PyObject_TypeCheck( row, &PyInt_Type ) &&
-		( !PyObject_TypeCheck( col, &PyInt_Type ) )) {
-		Log(ERROR, "GUIScript", "Type Error: RowIndex/RowString and ColIndex/ColString must be the same type");
-		return NULL;
-	}
-	if (PyObject_TypeCheck( row, &PyString_Type ) &&
-		( !PyObject_TypeCheck( col, &PyString_Type ) )) {
-		Log(ERROR, "GUIScript", "Type Error: RowIndex/RowString and ColIndex/ColString must be the same type");
-		return NULL;
-	}
-	Holder<TableMgr> tm = gamedata->GetTable( TableIndex );
-	if (!tm) {
-		return RuntimeError("Can't find resource");
-	}
-	const char* ret;
-	if (PyObject_TypeCheck( row, &PyString_Type )) {
-		char* rows = PyString_AsString( row );
-		char* cols = PyString_AsString( col );
-		ret = tm->QueryField( rows, cols );
-	} else {
-		long rowi = PyInt_AsLong( row );
-		long coli = PyInt_AsLong( col );
-		ret = tm->QueryField( rowi, coli );
-	}
-	if (ret == NULL)
-		return NULL;
-
-	long val;
-	//if which = 0, then return string
-	if (!which) {
-		return PyString_FromString( ret );
-	}
-	//if which = 3 then return resolved string
-	bool valid = valid_number(ret, val);
-	if (which == 3) {
-		char* cstr = core->GetCString(ieStrRef(val));
-		PyObject* pystr = PyString_FromString(cstr);
-		free(cstr);
-		return pystr;
-	}
-	//if which = 1 then return number
-	//if which = -1 (omitted) then return the best format
-	if (valid || (which == 1)) {
-		return PyInt_FromLong( val );
-	}
-	if (which==2) {
-		val = core->TranslateStat(ret);
-		return PyInt_FromLong( val );
-	}
-	return PyString_FromString( ret );
-}
-
-PyDoc_STRVAR( GemRB_Table_FindValue__doc,
-"===== Table_FindValue =====\n\
-\n\
-**Prototype:** GemRB.FindTableValue (TableIndex, ColumnIndex, Value[, StartRow])\n\
-\n\
-**Metaclass Prototype:** FindValue (ColumnIndex, Value[, StartRow])\n\
-\n\
-**Description:** Returns the first row index of a field value in a 2DA \n\
-Table. If StartRowis omitted, the search starts from the beginning.\n\
-\n\
-**Parameters:**\n\
-  * TableIndex - integer, returned by a previous LoadTable command.\n\
-  * Column - index or name of the column in which to look for value.\n\
-  * Value - value to find in the table\n\
-  * StartRow - integer, starting row (offset)\n\
-\n\
-**Return value:** numeric, -1 if the value isn't to be found\n\
-\n\
-**See also:** [[guiscript:LoadTable]], [[guiscript:Table_GetValue]]"
-);
-
-static PyObject* GemRB_Table_FindValue(PyObject * /*self*/, PyObject* args)
-{
-	int ti, col;
-	int start = 0;
-	long Value;
-	char* colname = NULL;
-	char* strvalue = NULL;
-
-	if (!PyArg_ParseTuple( args, "iil|i", &ti, &col, &Value, &start )) {
-		PyErr_Clear(); //clearing the exception
->>>>>>> f079d4cb
 		col = -1;
 		if (!PyArg_ParseTuple( args, "Osl|i", &self, &colname, &Value, &start )) {
 			col = -2;
