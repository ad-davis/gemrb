/* GemRB - Infinity Engine Emulator
 * Copyright (C) 2003 The GemRB Project
 *
 * This program is free software; you can redistribute it and/or
 * modify it under the terms of the GNU General Public License
 * as published by the Free Software Foundation; either version 2
 * of the License, or (at your option) any later version.
 *
 * This program is distributed in the hope that it will be useful,
 * but WITHOUT ANY WARRANTY; without even the implied warranty of
 * MERCHANTABILITY or FITNESS FOR A PARTICULAR PURPOSE.  See the
 * GNU General Public License for more details.
 *
 * You should have received a copy of the GNU General Public License
 * along with this program; if not, write to the Free Software
 * Foundation, Inc., 51 Franklin Street, Fifth Floor, Boston, MA 02110-1301, USA.
 *
 *
 */

/*
 * The code/specifications used as reference for this code were by:
 *
 * Mike Melanson <melanson@pcisys.net>
 * Jens Granseuer <jensgr@gmx.net>
 */

#include "mve_player.h"
#include "MVEPlayer.h"
#include "gstmvedemux.h"
#include "mve.h"

<<<<<<< HEAD
#include "Interface.h"

#ifdef HAVE_UNISTD_H
#include <unistd.h>
#endif

=======
>>>>>>> b3834d57
/* mvevideodec8.cpp */
extern int ipvideo_decode_frame8 (const GstMveDemuxStream * s,
	const unsigned char *data, unsigned short len);
/* mvevideodec16.cpp */
extern int ipvideo_decode_frame16 (const GstMveDemuxStream * s,
	const unsigned char *data, unsigned short len);
/* mveaudiodec.cpp */
extern void ipaudio_uncompress (short *buffer,
	unsigned short buf_len, const unsigned char *data, unsigned char channels);

namespace GemRB {

/*
 * constructor: doesn't really do anything
 */
MVEPlayer::MVEPlayer(class MVEPlay *file) {
	buffer = NULL;
	host = file;
	done = false;

	audio_buffer = NULL;
	frame_wait = 0;
	timer_last_sec = 0;

	video_data = NULL;
	video_back_buf = NULL;

	video_frameskip = 0;
	video_skippedframes = 0;

	audio_stream = -1;

	playsound = core->GetAudioDrv()->CanPlay();

	buffersize = chunk_size = chunk_offset = timer_last_usec = 0;
	audio_num_channels = audio_sample_rate = audio_sample_size = 0;
	truecolour = video_rendered_frame = audio_compressed = false;
}

MVEPlayer::~MVEPlayer() {
	if (buffer) free(buffer);
	if (audio_buffer) free(audio_buffer);

	if (video_data) {
		if (video_data->code_map) free(video_data->code_map);
		free(video_data);
	}
	if (video_back_buf) free(video_back_buf);

	if (audio_stream != -1) host->freeAudioStream(audio_stream);

	if (video_skippedframes)
		print("Warning: Had to drop %d video frame(s).", video_skippedframes);
}

/*
 * high-level movie playback
 */

bool MVEPlayer::start_playback() {
	if (!verify_header()) return false;

	/*
	 * The first two chunks contain audio and video initialisation, hopefully.
	 */
	if (!process_chunk() || !process_chunk()) {
		print("Error: Failed to read initial movie chunks.");
		return false;
	}

	/* TODO: verify we have the needed information */

	return true;
}

bool MVEPlayer::next_frame() {
	if (timer_last_sec) timer_wait();

	video_rendered_frame = false;
	while (!video_rendered_frame) {
		if (done) return false;
		if (!process_chunk()) return false;
	}

	if (!timer_last_sec) timer_start();

	return true;
}

/*
 * parsing/demuxing
 */

bool MVEPlayer::request_data(unsigned int len) {
	if (!buffer) {
		buffer = (char*)malloc(len);
		buffersize = len;
	} else {
		if (len > buffersize) {
			buffer = (char*)realloc(buffer, len);
			buffersize = len;
		}
	}
	if (!host->fileRead(buffer, len)) return false;
	return true;
}

bool MVEPlayer::verify_header() {
	if (!request_data(MVE_PREAMBLE_SIZE)) return false;
	if (memcmp(buffer, MVE_PREAMBLE, MVE_PREAMBLE_SIZE) != 0) {
		print("Error: MVE preamble didn't match");
		return false;
	}
	return true;
}

bool MVEPlayer::process_chunk() {
	if (!request_data(4)) return false;
	chunk_offset = 0;
	chunk_size = GST_READ_UINT16_LE(buffer);
	unsigned int chunk_type = GST_READ_UINT16_LE(buffer + 2);
	(void)chunk_type; /* we don't care */

	while (chunk_offset < chunk_size) {
		chunk_offset += 4;
		if (!request_data(4)) return false;
		
		unsigned int segment_size = GST_READ_UINT16_LE(buffer);
		unsigned char segment_type = buffer[2];
		unsigned char segment_version = buffer[3];
		
		chunk_offset += segment_size;
		if (!process_segment(segment_size, segment_type, segment_version)) return false;
	}

	if (chunk_offset != chunk_size) {
		print("Error: Decoded past the end of an MVE chunk");
		return false;
	}

	return true;
}

bool MVEPlayer::process_segment(unsigned short len, unsigned char type, unsigned char version) {
	if (!request_data(len)) return false;

	switch (type) {
		case MVE_OC_END_OF_CHUNK:
			/* do nothing */
			break;
		case MVE_OC_CREATE_TIMER:
			segment_create_timer();
			break;
		case MVE_OC_AUDIO_BUFFERS:
			segment_audio_init(version);
			break;
		case MVE_OC_VIDEO_BUFFERS:
			segment_video_init(version);
			break;
		case MVE_OC_AUDIO_DATA:
		case MVE_OC_AUDIO_SILENCE:
			segment_audio_data(type == MVE_OC_AUDIO_SILENCE);
			break;
		case MVE_OC_VIDEO_MODE:
			segment_video_mode();
			break;
		case MVE_OC_PALETTE:
			segment_video_palette();
			break;
		case MVE_OC_PALETTE_COMPRESSED:
			segment_video_compressedpalette();
			break;
		case MVE_OC_CODE_MAP:
			segment_video_codemap(len);
			break;
		case MVE_OC_VIDEO_DATA:
			segment_video_data(len);
			break;
		case MVE_OC_END_OF_STREAM:
			done = true;
			break;
		case MVE_OC_PLAY_AUDIO:
			/* we don't care */
			break;
		case MVE_OC_PLAY_VIDEO:
			segment_video_play();
			break;
		case 0x13: case 0x14: case 0x15:
			/* ignore these */
			break;
		default:
			Log(WARNING, "MVEPlayer", "Skipping unknown segment type 0x%02x", type);
	}

	return true;
}

/*
 * timer handling
 */

static void get_current_time(long &sec, long &usec) {
#ifdef _WIN32
	DWORD time;
	time = GetTickCount();

	sec = time / 1000;
	usec = (time % 1000) * 1000;
#else
	struct timeval tv;
	gettimeofday(&tv, NULL);

	sec = tv.tv_sec;
	usec = tv.tv_usec;
#endif
}

void MVEPlayer::timer_start() {
	get_current_time(timer_last_sec, timer_last_usec);
}

void MVEPlayer::timer_wait() {
	long sec, usec;
	get_current_time(sec, usec);

	while (sec > timer_last_sec) {
		usec += 1000000;
		timer_last_sec++;
	}

	while (usec - timer_last_usec > (long)frame_wait) {
		usec -= frame_wait;
		video_frameskip++;
	}

	long to_sleep = frame_wait - (usec - timer_last_usec);
#ifdef _WIN32
	Sleep(to_sleep / 1000);
#else
	usleep(to_sleep);
#endif

	timer_start();
}

void MVEPlayer::segment_create_timer() {
	/* new frame every (timer_rate * timer_subdiv) microseconds */
	unsigned int timer_rate = GST_READ_UINT32_LE(buffer);
	unsigned short timer_subdiv = GST_READ_UINT16_LE(buffer + 4);

	frame_wait = timer_rate * timer_subdiv;
}

/*
 * video handling
 */

void MVEPlayer::segment_video_init(unsigned char version) {
	unsigned short width = GST_READ_UINT16_LE(buffer) << 3;
	unsigned short height = GST_READ_UINT16_LE(buffer + 2) << 3;
/* count is unused
	unsigned short count = 1;
	if (version > 0) count = GST_READ_UINT16_LE(buffer + 4);
*/
	unsigned short temp = 0;
	if (version > 1) temp = GST_READ_UINT16_LE(buffer + 6);
	truecolour = !!temp;
	host->movieFormat = (truecolour) ? Video::RGB555 : Video::RGBPAL8;

	// some files have multiple initialisations
	if (video_data) {
		if (video_data->code_map) free(video_data->code_map);
		free(video_data);
	}
	if (video_back_buf) free(video_back_buf);

	unsigned int size = width * height * (truecolour ? 2 : 1);
	video_back_buf = (guint16 *)malloc(size * 2);
	memset(video_back_buf, 0, size * 2);

	video_data = (GstMveDemuxStream *)malloc(sizeof(GstMveDemuxStream));
	video_data->code_map = NULL;
	video_data->width = width;
	video_data->height = height;
	video_data->back_buf1 = video_back_buf;
	video_data->back_buf2 = video_back_buf + size/2;
	video_data->max_block_offset = (height - 7) * width - 8;
}

void MVEPlayer::segment_video_mode() {
	host->movieSize.w = GST_READ_UINT16_LE(buffer);
	host->movieSize.h = GST_READ_UINT16_LE(buffer + 2);

	unsigned short flags = GST_READ_UINT16_LE(buffer + 4);
	(void)flags; /* unknown/unused */
}

void MVEPlayer::segment_video_palette() {
	unsigned short palette_start = GST_READ_UINT16_LE(buffer);
	unsigned short palette_count = GST_READ_UINT16_LE(buffer + 2);

	char *palette = buffer + 4;

	host->setPalette((unsigned char *)palette - (3 * palette_start), palette_start, palette_count);
}

//appears to be unused
void MVEPlayer::segment_video_compressedpalette() {
#if 0
	char *data = buffer;

	unsigned int i, j;
	for (i = 0; i < 32; ++i) {
		unsigned char mask = *data;
		data++;

		if (mask) {
			for (j = 0; j < 8; ++j) {
				unsigned char r, g, b;
				r = (*data) << 2;
				++data;
				g = (*data) << 2;
				++data;
				b = (*data) << 2;
				++data;
				/* TODO: set palette position (i * 8) + j */
			}
		}
	}
#endif
}

void MVEPlayer::segment_video_codemap(unsigned short size) {
	if (!video_data) return; /* return failure? */

	/* alas, a cornucopia of memory management! */
	if (video_data->code_map) free(video_data->code_map);
	video_data->code_map = (guint8*)malloc(size);
	memcpy(video_data->code_map, buffer, size);
}

void MVEPlayer::segment_video_data(unsigned short size) {
	/* check for valid code_map? */

	unsigned short cur_frame = GST_READ_UINT16_LE(buffer);
	unsigned short last_frame = GST_READ_UINT16_LE(buffer + 2);
	unsigned short x_offset = GST_READ_UINT16_LE(buffer + 4);
	unsigned short y_offset = GST_READ_UINT16_LE(buffer + 6);
	unsigned short x_size = GST_READ_UINT16_LE(buffer + 8);
	unsigned short y_size = GST_READ_UINT16_LE(buffer + 10);
	(void)cur_frame; (void)last_frame; (void)x_offset; (void)y_offset;
	(void)x_size; (void)y_size; /* unused? */
	unsigned short flags = GST_READ_UINT16_LE(buffer + 12);

	char *data = buffer + 14;

	if (flags & MVE_VIDEO_DELTA_FRAME) {
		guint16 *temp = video_data->back_buf1;
		video_data->back_buf1 = video_data->back_buf2;
		video_data->back_buf2 = temp;
	}

	/* might want to check result code.. */
	if (truecolour) ipvideo_decode_frame16(video_data, (const unsigned char *)data, size);
	else ipvideo_decode_frame8(video_data, (const unsigned char *)data, size);
}

void MVEPlayer::segment_video_play() {
	if (video_frameskip) {
		video_frameskip--;
		video_skippedframes++;
	} else {
		host->showFrame( (guint8 *) video_data->back_buf1, video_data->width, video_data->height);
	}

	video_rendered_frame = true;
}

/*
 * audio handling
 */

void MVEPlayer::segment_audio_init(unsigned char version) {
	if (!playsound) return;

	audio_stream = host->setAudioStream();
	if (audio_stream == -1) {
		print("Error: MVE player couldn't open audio. Will play silently.");
		playsound = false;
		return;
	}

	/* first 2 bytes unknown! */
	audio_sample_rate = GST_READ_UINT16_LE(buffer + 4);
	/* the docs say min_buffer_len is 16-bit for version 0, all other code just assumes 32-bit.. */
	unsigned int min_buffer_len = GST_READ_UINT32_LE(buffer + 6);

	unsigned short flags = GST_READ_UINT16_LE(buffer + 2);
	/* bit 0: 0 = mono, 1 = stereo */
	audio_num_channels = (flags & MVE_AUDIO_STEREO) + 1;
	/* bit 1: 0 = 8 bit, 1 = 16 bit */
	audio_sample_size = (((flags & MVE_AUDIO_16BIT) >> 1) + 1) * 8;
	/* bit 2: 0 = uncompressed, 1 = compressed */
	audio_compressed = ((version > 0) && (flags & MVE_AUDIO_COMPRESSED));

	min_buffer_len *= audio_num_channels;
	if (audio_sample_size == 16) min_buffer_len *= 2;
	if (audio_buffer) free(audio_buffer);
	audio_buffer = (short *)malloc(min_buffer_len);

/*	print("Movie audio: Sample rate %d, %d channels, %d bit, requested buffer size 0x%02x, %s",
		audio_sample_rate, audio_num_channels, audio_sample_size, min_buffer_len, audio_compressed ? "compressed" : "uncompressed");*/
}

void MVEPlayer::segment_audio_data(bool silent) {
	if (!playsound) return;

	unsigned short seq_index = GST_READ_UINT16_LE(buffer);
	(void)seq_index; /* we don't care */
	unsigned short stream_mask = GST_READ_UINT16_LE(buffer + 2);
	unsigned short audio_size = GST_READ_UINT16_LE(buffer + 4);
	char *data = buffer + 6;

	if (stream_mask & MVE_DEFAULT_AUDIO_STREAM) {
		if (silent) {
			memset(audio_buffer, 0, audio_size);
		} else {
			/* should we check size of audio_buffer? */
			if (audio_compressed)
				ipaudio_uncompress(audio_buffer, audio_size, (const unsigned char *)data, audio_num_channels);
			else
				memcpy(audio_buffer, data, audio_size);
		}
		host->queueBuffer(audio_stream, audio_sample_size, audio_num_channels, audio_buffer, audio_size, audio_sample_rate);
	} else {
		/* alternative audio stream, which we don't care about */
	}
}

}<|MERGE_RESOLUTION|>--- conflicted
+++ resolved
@@ -30,15 +30,8 @@
 #include "gstmvedemux.h"
 #include "mve.h"
 
-<<<<<<< HEAD
 #include "Interface.h"
 
-#ifdef HAVE_UNISTD_H
-#include <unistd.h>
-#endif
-
-=======
->>>>>>> b3834d57
 /* mvevideodec8.cpp */
 extern int ipvideo_decode_frame8 (const GstMveDemuxStream * s,
 	const unsigned char *data, unsigned short len);
