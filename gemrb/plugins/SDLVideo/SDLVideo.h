/* GemRB - Infinity Engine Emulator
 * Copyright (C) 2003 The GemRB Project
 *
 * This program is free software; you can redistribute it and/or
 * modify it under the terms of the GNU General Public License
 * as published by the Free Software Foundation; either version 2
 * of the License, or (at your option) any later version.
 *
 * This program is distributed in the hope that it will be useful,
 * but WITHOUT ANY WARRANTY; without even the implied warranty of
 * MERCHANTABILITY or FITNESS FOR A PARTICULAR PURPOSE. See the
 * GNU General Public License for more details.
 *
 * You should have received a copy of the GNU General Public License
 * along with this program; if not, write to the Free Software
 * Foundation, Inc., 51 Franklin Street, Fifth Floor, Boston, MA 02110-1301, USA.
 *
 *
 */

#ifndef SDLVIDEODRIVER_H
#define SDLVIDEODRIVER_H

#include "Video.h"

#include "GUI/EventMgr.h"
#include "win32def.h"

#include <vector>
#include <SDL.h>

typedef unsigned char
#ifdef __GNUC__
	__attribute__((aligned(4)))
#endif
	Pixel;

namespace GemRB {

inline int GetModState(int modstate)
{
	int value = 0;
	if (modstate&KMOD_SHIFT) value |= GEM_MOD_SHIFT;
	if (modstate&KMOD_CTRL) value |= GEM_MOD_CTRL;
	if (modstate&KMOD_ALT) value |= GEM_MOD_ALT;
	return value;
}

class SDLVideoDriver : public Video {
protected:
	SDL_Surface* disp;
	SDL_Surface* backBuf;
	SDL_Surface* extra;
	std::vector< Region> upd;//Regions of the Screen to Update in the next SwapBuffer operation.
	unsigned long lastTime;
	unsigned long lastMouseMoveTime;
	unsigned long lastMouseDownTime;

	String *subtitletext;
	ieDword subtitlestrref;
public:
	SDLVideoDriver(void);
	virtual ~SDLVideoDriver(void);
	int Init(void);
	virtual int PollEvents();

	virtual int CreateDisplay(int width, int height, int bpp, bool fullscreen, const char* title)=0;
	virtual bool SetFullscreenMode(bool set)=0;
	virtual int SwapBuffers(void);

	virtual bool ToggleGrabInput()=0;
	short GetWidth() { return ( disp ? disp->w : 0 ); }
	short GetHeight() { return ( disp ? disp->h : 0 ); }

	virtual void ShowSoftKeyboard()=0;
	virtual void HideSoftKeyboard()=0;
	
	void InitSpriteCover(SpriteCover* sc, int flags);
	void AddPolygonToSpriteCover(SpriteCover* sc, Wall_Polygon* poly);
	void DestroySpriteCover(SpriteCover* sc);

	void MouseMovement(int x, int y);
	void ClickMouse(unsigned int button);
	void MouseClickEvent(SDL_EventType type, Uint8 button);
	virtual Sprite2D* CreateSprite(int w, int h, int bpp, ieDword rMask,
		ieDword gMask, ieDword bMask, ieDword aMask, void* pixels,
		bool cK = false, int index = 0);
	virtual Sprite2D* CreateSprite8(int w, int h, void* pixels,
							Palette* palette, bool cK, int index);
	virtual Sprite2D* CreatePalettedSprite(int w, int h, int bpp, void* pixels,
								   Color* palette, bool cK = false, int index = 0);
<<<<<<< HEAD
	bool SupportsBAMSprites() { return true; }

	void BlitTile(const Sprite2D* spr, const Sprite2D* mask, int x, int y,
				  const Region* clip, unsigned int flags);
	void BlitSprite(const Sprite2D* spr, int x, int y, bool anchor = false,
					const Region* clip = NULL, Palette* palette = NULL);
	void BlitSprite(const Sprite2D* spr, const Region& src, const Region& dst, Palette* pal = NULL);
	void BlitGameSprite(const Sprite2D* spr, int x, int y, unsigned int flags, Color tint,
						SpriteCover* cover, Palette *palette = NULL,
						const Region* clip = NULL, bool anchor = false);
=======
	virtual bool SupportsBAMSprites() { return true; }
	virtual void BlitTile(const Sprite2D* spr, const Sprite2D* mask, int x, int y, const Region* clip, unsigned int flags);
	virtual void BlitSprite(const Sprite2D* spr, int x, int y, bool anchor = false,
					const Region* clip = NULL, Palette* palette = NULL);
	virtual void BlitGameSprite(const Sprite2D* spr, int x, int y,
		unsigned int flags, Color tint,
		SpriteCover* cover, Palette *palette = NULL,
		const Region* clip = NULL, bool anchor = false);
>>>>>>> 7b126e10

	virtual Sprite2D* GetScreenshot( Region r );
	/** This function Draws the Border of a Rectangle as described by the Region parameter. The Color used to draw the rectangle is passes via the Color parameter. */
	virtual void DrawRect(const Region& rgn, const Color& color, bool fill = true, bool clipped = false);
	void DrawRectSprite(const Region& rgn, const Color& color, const Sprite2D* sprite);
	/** This functions Draws a Circle */
	void SetPixel(short x, short y, const Color& color, bool clipped = true);
	/** Gets the pixel of the backbuffer surface */
	void GetPixel(short x, short y, Color& color);
	virtual void DrawCircle(short cx, short cy, unsigned short r, const Color& color, bool clipped = true);
	/** This functions Draws an Ellipse Segment */
	void DrawEllipseSegment(short cx, short cy, unsigned short xr, unsigned short yr, const Color& color,
		double anglefrom, double angleto, bool drawlines = true, bool clipped = true);
	/** This functions Draws an Ellipse */
	virtual void DrawEllipse(short cx, short cy, unsigned short xr, unsigned short yr,
		const Color& color, bool clipped = true);
	/** This function Draws a Polygon on the Screen */
	virtual void DrawPolyline(Gem_Polygon* poly, const Color& color, bool fill = false);
	virtual void DrawHLine(short x1, short y, short x2, const Color& color, bool clipped = false);
	virtual void DrawVLine(short x, short y1, short y2, const Color& color, bool clipped = false);
	virtual void DrawLine(short x1, short y1, short x2, short y2, const Color& color, bool clipped = false);
	/** Blits a Sprite filling the Region */
	void BlitTiled(Region rgn, const Sprite2D* img, bool anchor = false);

	/** Set Clip Rect */
	void SetClipRect(const Region* clip);
	/** Get Clip Rect */
	void GetClipRect(Region& clip);
	/** Convers a Screen Coordinate to a Game Coordinate */

	void ConvertToGame(short& x, short& y)
	{
		x += Viewport.x;
		y += Viewport.y;
	}

	void ConvertToScreen(short&x, short& y)
	{
		x -= Viewport.x;
		y -= Viewport.y;
	}

	void SetFadeColor(int r, int g, int b);
	void SetFadePercent(int percent);

	virtual void InitMovieScreen(int &w, int &h, bool yuv=false)=0;
	virtual void DestroyMovieScreen() = 0;
	virtual void showFrame(unsigned char* buf, unsigned int bufw,
							unsigned int bufh, unsigned int sx, unsigned int sy, unsigned int w,
							unsigned int h, unsigned int dstx, unsigned int dsty, int truecolor,
							unsigned char *palette, ieDword strRef)=0;
	void showYUVFrame(unsigned char** buf, unsigned int *strides,
							unsigned int bufw, unsigned int bufh,
							unsigned int w, unsigned int h,
							unsigned int dstx, unsigned int dsty,
							ieDword titleref)=0;
	int PollMovieEvents();

protected:
	void DrawMovieSubtitle(ieDword strRef);
	virtual bool SetSurfaceAlpha(SDL_Surface* surface, unsigned short alpha)=0;
	/* used to process the SDL events dequeued by PollEvents or an arbitraty event from another source.*/
	virtual int ProcessEvent(const SDL_Event & event);

public:
	// static functions for manipulating surfaces
	static void SetSurfacePalette(SDL_Surface* surf, SDL_Color* pal, int numcolors = 256);
	static void SetSurfacePixel(SDL_Surface* surf, short x, short y, const Color& color);
	static void GetSurfacePixel(SDL_Surface* surf, short x, short y, Color& c);

	// we need to beable to convert between Region and SDL_Rect
	static SDL_Rect RectFromRegion(const Region& rgn);
};

}

#endif<|MERGE_RESOLUTION|>--- conflicted
+++ resolved
@@ -89,27 +89,17 @@
 							Palette* palette, bool cK, int index);
 	virtual Sprite2D* CreatePalettedSprite(int w, int h, int bpp, void* pixels,
 								   Color* palette, bool cK = false, int index = 0);
-<<<<<<< HEAD
-	bool SupportsBAMSprites() { return true; }
 
-	void BlitTile(const Sprite2D* spr, const Sprite2D* mask, int x, int y,
-				  const Region* clip, unsigned int flags);
-	void BlitSprite(const Sprite2D* spr, int x, int y, bool anchor = false,
-					const Region* clip = NULL, Palette* palette = NULL);
-	void BlitSprite(const Sprite2D* spr, const Region& src, const Region& dst, Palette* pal = NULL);
-	void BlitGameSprite(const Sprite2D* spr, int x, int y, unsigned int flags, Color tint,
-						SpriteCover* cover, Palette *palette = NULL,
-						const Region* clip = NULL, bool anchor = false);
-=======
 	virtual bool SupportsBAMSprites() { return true; }
-	virtual void BlitTile(const Sprite2D* spr, const Sprite2D* mask, int x, int y, const Region* clip, unsigned int flags);
+
+	virtual void BlitTile(const Sprite2D* spr, const Sprite2D* mask, int x, int y,
+						  const Region* clip, unsigned int flags);
 	virtual void BlitSprite(const Sprite2D* spr, int x, int y, bool anchor = false,
-					const Region* clip = NULL, Palette* palette = NULL);
-	virtual void BlitGameSprite(const Sprite2D* spr, int x, int y,
-		unsigned int flags, Color tint,
-		SpriteCover* cover, Palette *palette = NULL,
-		const Region* clip = NULL, bool anchor = false);
->>>>>>> 7b126e10
+							const Region* clip = NULL, Palette* palette = NULL);
+	virtual void BlitSprite(const Sprite2D* spr, const Region& src, const Region& dst, Palette* pal = NULL);
+	virtual void BlitGameSprite(const Sprite2D* spr, int x, int y, unsigned int flags, Color tint,
+								SpriteCover* cover, Palette *palette = NULL,
+								const Region* clip = NULL, bool anchor = false);
 
 	virtual Sprite2D* GetScreenshot( Region r );
 	/** This function Draws the Border of a Rectangle as described by the Region parameter. The Color used to draw the rectangle is passes via the Color parameter. */
