--- conflicted
+++ resolved
@@ -2082,18 +2082,10 @@
 //returns the colour which should be applied onto the whole game area viewport
 //this is based on timestop, dream area, weather, daytime
 
-<<<<<<< HEAD
 static const Color DreamTint(0xf0,0xe0,0xd0,0x10);    //light brown scale
 static const Color NightTint(0x80,0x80,0xe0,0x40);    //dark, bluish
 static const Color DuskTint(0xe0,0x80,0x80,0x40);     //dark, reddish
-static const Color FogTint(0xff,0xff,0xff,0x40);      //whitish
 static const Color DarkTint(0x80,0x80,0xe0,0x10);     //slightly dark bluish
-=======
-static const Color DreamTint={0xf0,0xe0,0xd0,0x10};    //light brown scale
-static const Color NightTint={0x80,0x80,0xe0,0x40};    //dark, bluish
-static const Color DuskTint={0xe0,0x80,0x80,0x40};     //dark, reddish
-static const Color DarkTint={0x80,0x80,0xe0,0x10};     //slightly dark bluish
->>>>>>> 118f816a
 
 const Color *Game::GetGlobalTint() const
 {
