/* GemRB - Infinity Engine Emulator
 * Copyright (C) 2003 The GemRB Project
 *
 * This program is free software; you can redistribute it and/or
 * modify it under the terms of the GNU General Public License
 * as published by the Free Software Foundation; either version 2
 * of the License, or (at your option) any later version.

 * This program is distributed in the hope that it will be useful,
 * but WITHOUT ANY WARRANTY; without even the implied warranty of
 * MERCHANTABILITY or FITNESS FOR A PARTICULAR PURPOSE. See the
 * GNU General Public License for more details.

 * You should have received a copy of the GNU General Public License
 * along with this program; if not, write to the Free Software
 * Foundation, Inc., 51 Franklin Street, Fifth Floor, Boston, MA 02110-1301, USA.
 *
 *
 */

#include "SaveGameIterator.h"

#include "iless.h"
#include "strrefs.h"
#include "win32def.h"

#include "DisplayMessage.h"
#include "GameData.h" // For ResourceHolder
#include "ImageMgr.h"
#include "ImageWriter.h"
#include "Interface.h"
#include "PluginMgr.h"
#include "SaveGameMgr.h"
#include "Sprite2D.h"
#include "TableMgr.h"
#include "GUI/GameControl.h"
#include "Scriptable/Actor.h"
#include "System/FileStream.h"

#ifdef HAVE_UNISTD_H
#include <unistd.h>
#endif

#include <cassert>
#include <set>
#include <time.h>

namespace GemRB {

const TypeID SaveGame::ID = { "SaveGame" };

/** Extract date from save game ds into Date. */
static void ParseGameDate(DataStream *ds, char *Date)
{
	Date[0] = '\0';

	char Signature[8];
	ieDword GameTime;
	ds->Read(Signature, 8);
	ds->ReadDword(&GameTime);
	delete ds;
	if (memcmp(Signature,"GAME",4) ) {
		strcpy(Date, "ERROR");
		return;
	}

	int hours = ((int)GameTime)/300;
	int days = hours/24;
	hours -= days*24;
	char *a=NULL,*b=NULL,*c=NULL;

	// pst has a nice single string for everything 41277 (individual ones lack tokens)
	core->GetTokenDictionary()->SetAtCopy("GAMEDAYS", days);
	core->GetTokenDictionary()->SetAtCopy("HOUR", hours);
	int dayref = displaymsg->GetStringReference(STR_DAY);
	int daysref = displaymsg->GetStringReference(STR_DAYS);
	if (dayref == daysref) {
		strcat(Date, core->GetCString(41277));
		return;
	}

	if (days) {
		if (days==1) a = core->GetCString(dayref, 0);
		else a = core->GetCString(daysref, 0);
	}
	if (hours || !a) {
		if (a) b=core->GetCString(10699); // and
		if (hours==1) c = core->GetCString(displaymsg->GetStringReference(STR_HOUR), 0);
		else c = core->GetCString(displaymsg->GetStringReference(STR_HOURS), 0);
	}
	if (b) {
		strcat(Date, a);
		strcat(Date, " ");
		strcat(Date, b);
		strcat(Date, " ");
		if (c)
			strcat(Date, c);
	} else {
		if (a)
			strcat(Date, a);
		if (c)
			strcat(Date, c);
	}
	core->FreeString(a);
	core->FreeString(b);
	core->FreeString(c);
}

SaveGame::SaveGame(const char* path, const char* name, const char* prefix, const char* slotname, int pCount, int saveID)
{
	strlcpy( Prefix, prefix, sizeof( Prefix ) );
	strlcpy( Path, path, sizeof( Path ) );
	strlcpy( Name, name, sizeof( Name ) );
	strlcpy( SlotName, slotname, sizeof( SlotName ) );
	PortraitCount = pCount;
	SaveID = saveID;
	char nPath[_MAX_PATH];
	struct stat my_stat;
	PathJoinExt(nPath, Path, Prefix, "bmp");
	memset(&my_stat,0,sizeof(my_stat));
	if (stat(nPath, &my_stat)) {
		Log(ERROR, "SaveGameIterator", "Stat call failed, using dummy time!");
		strlcpy(Date, "Sun 31 Feb 00:00:01 2099", _MAX_PATH);
	} else {
		strftime(Date, _MAX_PATH, "%c", localtime((time_t*)&my_stat.st_mtime));
	}
	manager.AddSource(Path, Name, PLUGIN_RESOURCE_DIRECTORY);
	GameDate[0] = '\0';
}

SaveGame::~SaveGame()
{
}

Sprite2D* SaveGame::GetPortrait(int index) const
{
	if (index > PortraitCount) {
		return NULL;
	}
	char nPath[_MAX_PATH];
	sprintf( nPath, "PORTRT%d", index );
	ResourceHolder<ImageMgr> im(nPath, manager, true);
	if (!im)
		return NULL;
	return im->GetSprite2D();
}

Sprite2D* SaveGame::GetPreview() const
{
	ResourceHolder<ImageMgr> im(Prefix, manager, true);
	if (!im)
		return NULL;
	return im->GetSprite2D();
}

DataStream* SaveGame::GetGame() const
{
	return manager.GetResource(Prefix, IE_GAM_CLASS_ID, true);
}

DataStream* SaveGame::GetWmap(int idx) const
{
	return manager.GetResource(core->WorldMapName[idx], IE_WMP_CLASS_ID, true);
}

DataStream* SaveGame::GetSave() const
{
	return manager.GetResource(Prefix, IE_SAV_CLASS_ID, true);
}

const char* SaveGame::GetGameDate() const
{
	if (GameDate[0] == '\0')
		ParseGameDate(GetGame(), GameDate);
	return GameDate;
}

SaveGameIterator::SaveGameIterator(void)
{
}

SaveGameIterator::~SaveGameIterator(void)
{
}

/* mission pack save */
static const char* SaveDir()
{
	ieDword playmode = 0;
	core->GetDictionary()->Lookup( "SaveDir", playmode );
	if (playmode == 1) {
		return "mpsave";
	}
	return "save";
}

#define FormatQuickSavePath(destination, i) \
	 snprintf(destination,sizeof(destination),"%s%s%s%09d-%s", \
		core->SavePath,SaveDir(), SPathDelimiter,i,folder);

/*
 * Returns the first 0 bit position of an integer
 */
static int GetHole(int n)
{
	int mask = 1;
	int value = 0;
	while(n&mask) {
		mask<<=1;
		value++;
	}
	return value;
}

/*
 * Returns the age of a quickslot entry. Returns 0 if it isn't a quickslot
 */
static int IsQuickSaveSlot(const char* match, const char* slotname)
{
	char savegameName[_MAX_PATH];
	int savegameNumber = 0;
	int cnt = sscanf( slotname, SAVEGAME_DIRECTORY_MATCHER, &savegameNumber, savegameName );
	if (cnt != 2) {
		return 0;
	}
	if (stricmp(savegameName, match) )
	{
		return 0;
	}
	return savegameNumber;
}
/*
 * Return true if directory Path/slotname is a potential save game
 * slot, otherwise return false.
 */
static bool IsSaveGameSlot(const char* Path, const char* slotname)
{
	char savegameName[_MAX_PATH];
	int savegameNumber = 0;

	if (slotname[0] == '.')
		return false;

	int cnt = sscanf( slotname, SAVEGAME_DIRECTORY_MATCHER, &savegameNumber, savegameName );
	if (cnt != 2) {
		//The matcher didn't match: either this is not a valid dir
		//or the SAVEGAME_DIRECTORY_MATCHER needs updating.
		Log(ERROR, "SaveGameIterator", "Invalid savegame directory '%s' in %s.",
			slotname, Path);
		return false;
	}

	//The matcher got matched correctly.
	char dtmp[_MAX_PATH];
	PathJoin(dtmp, Path, slotname, NULL);

	char ftmp[_MAX_PATH];
	PathJoinExt(ftmp, dtmp, core->GameNameResRef, "bmp");

	if (access( ftmp, R_OK )) {
		Log(WARNING, "SaveGameIterator", "Ignoring slot %s because of no appropriate preview!", dtmp);
		return false;
	}

	PathJoinExt(ftmp, dtmp, core->WorldMapName[0], "wmp");
	if (access( ftmp, R_OK )) {
		Log(WARNING, "SaveGameIterator", "Ignoring slot %s because of no appropriate worldmap!", dtmp);
		return false;
	}

	/* we might need something here as well
	PathJoinExt(ftmp, dtmp, core->WorldMapName[1], "wmp");
	if (access( ftmp, R_OK )) {
		Log(WARNING, "SaveGameIterator", "Ignoring slot %s because of no appropriate worldmap!", dtmp);
		return false;
	}
	*/

	return true;
}

bool SaveGameIterator::RescanSaveGames()
{
	// delete old entries
	save_slots.clear();

	char Path[_MAX_PATH];
	PathJoin(Path, core->SavePath, SaveDir(), NULL);

	DirectoryIterator dir(Path);
	// create the save game directory at first access
	if (!dir) {
		if (!MakeDirectories(Path)) {
			Log(ERROR, "SaveGameIterator", "Unable to create save game directory '%s'", Path);
			return false;
		}
		dir.Rewind();
	}
	if (!dir) { //If we cannot open the Directory
		return false;
	}

	std::set<char*,iless> slots;
	dir.SetFlags(DirectoryIterator::Directories);
	do {
		const char *name = dir.GetName();
		if (IsSaveGameSlot( Path, name )) {
			slots.insert(strdup(name));
		}
	} while (++dir);

	for (std::set<char*,iless>::iterator i = slots.begin(); i != slots.end(); i++) {
		save_slots.push_back(BuildSaveGame(*i));
		free(*i);
	}

	return true;
}

const std::vector<Holder<SaveGame> >& SaveGameIterator::GetSaveGames()
{
	RescanSaveGames();

	return save_slots;
}

Holder<SaveGame> SaveGameIterator::GetSaveGame(const char *name)
{
	RescanSaveGames();

	for (std::vector<Holder<SaveGame> >::iterator i = save_slots.begin(); i != save_slots.end(); i++) {
		if (strcmp(name, (*i)->GetName()) == 0)
			return *i;
	}
	return NULL;
}

Holder<SaveGame> SaveGameIterator::BuildSaveGame(const char *slotname)
{
	if (!slotname) {
		return NULL;
	}

	int prtrt = 0;
	char Path[_MAX_PATH];
	//lets leave space for the filenames
	PathJoin(Path, core->SavePath, SaveDir(), slotname, NULL);

	char savegameName[_MAX_PATH]={0};
	int savegameNumber = 0;

	int cnt = sscanf( slotname, SAVEGAME_DIRECTORY_MATCHER, &savegameNumber, savegameName );
	//maximum pathlength == 240, without 8+3 filenames
	if ( (cnt != 2) || (strlen(Path)>240) ) {
		Log(WARNING, "SaveGame" "Invalid savegame directory '%s' in %s.", slotname, Path );
		return NULL;
	}

	DirectoryIterator dir(Path);
	if (!dir) {
		return NULL;
	}
	do {
		if (strnicmp( dir.GetName(), "PORTRT", 6 ) == 0)
			prtrt++;
	} while (++dir);

	SaveGame* sg = new SaveGame( Path, savegameName, core->GameNameResRef, slotname, prtrt, savegameNumber );
	return sg;
}

void SaveGameIterator::PruneQuickSave(const char *folder)
{
	char from[_MAX_PATH];
	char to[_MAX_PATH];

	//storing the quicksave ages in an array
	std::vector<int> myslots;
	for (charlist::iterator m = save_slots.begin();m!=save_slots.end();m++) {
		int tmp = IsQuickSaveSlot(folder, (*m)->GetSlotName() );
		if (tmp) {
			size_t pos = myslots.size();
			while(pos-- && myslots[pos]>tmp) ;
			myslots.insert(myslots.begin()+pos+1,tmp);
		}
	}
	//now we got an integer array in myslots
	size_t size = myslots.size();

	if (!size) {
		return;
	}

	int n=myslots[size-1];
	size_t hole = GetHole(n);
	size_t i;
	if (hole<size) {
		//prune second path
		FormatQuickSavePath(from, myslots[hole]);
		myslots.erase(myslots.begin()+hole);
		core->DelTree(from, false);
		rmdir(from);
	}
	//shift paths, always do this, because they are aging
	size = myslots.size();
	for(i=size;i--;) {
		FormatQuickSavePath(from, myslots[i]);
		FormatQuickSavePath(to, myslots[i]+1);
		int errnum = rename(from, to);
		if (errnum) {
			error("SaveGameIterator", "Rename error %d when pruning quicksaves!\n", errnum);
		}
	}
}

/** Save game to given directory */
static bool DoSaveGame(const char *Path)
{
	Game *game = core->GetGame();
	//saving areas to cache currently in memory
	unsigned int mc = (unsigned int) game->GetLoadedMapCount();
	while (mc--) {
		Map *map = game->GetMap(mc);
		if (core->SwapoutArea(map)) {
			return false;
		}
	}

	gamedata->SaveAllStores();

	//compress files in cache named: .STO and .ARE
	//no .CRE would be saved in cache
	if (core->CompressSave(Path)) {
		return false;
	}

	//Create .gam file from Game() object
	if (core->WriteGame(Path)) {
		return false;
	}

	//Create .wmp file from WorldMap() object
	if (core->WriteWorldMap(Path)) {
		return false;
	}

	PluginHolder<ImageWriter> im(PLUGIN_IMAGE_WRITER_BMP);
	if (!im) {
		Log(ERROR, "SaveGameIterator", "Couldn't create the BMPWriter!");
		return false;
	}

	//Create portraits
	for (int i = 0; i < game->GetPartySize( false ); i++) {
		Actor *actor = game->GetPC( i, false );
		Sprite2D* portrait = actor->CopyPortrait(true);

		if (portrait) {
			char FName[_MAX_PATH];
			snprintf( FName, sizeof(FName), "PORTRT%d", i );
			FileStream outfile;
			outfile.Create( Path, FName, IE_BMP_CLASS_ID );
			// NOTE: we save the true portrait size, even tho the preview buttons arent (always) the same
			// we do this because: 1. the GUI should be able to use whatever size it wants
			// and 2. its more appropriate to have a flag on the buttons to do the scaling/cropping
			im->PutImage( &outfile, portrait );
			Sprite2D::FreeSprite(portrait);
		}
	}

	// Create area preview
	// FIXME: the preview shoudl be passed in by the caller!
	/*
	Sprite2D* preview = NULL;
	FileStream outfile;
	outfile.Create( Path, core->GameNameResRef, IE_BMP_CLASS_ID );
	im->PutImage( &outfile, preview );
	*/

	return true;
}

static int CanSave()
{
	//some of these restrictions might not be needed
	Store * store = core->GetCurrentStore();
	if (store) {
		displaymsg->DisplayConstantString(STR_CANTSAVESTORE, DMC_BG2XPGREEN);
		return 1; //can't save while store is open
	}
	GameControl *gc = core->GetGameControl();
	if (!gc) {
		displaymsg->DisplayConstantString(STR_CANTSAVE, DMC_BG2XPGREEN);
		return -1; //no gamecontrol!!!
	}
	if (gc->GetDialogueFlags()&DF_IN_DIALOG) {
		displaymsg->DisplayConstantString(STR_CANTSAVEDIALOG, DMC_BG2XPGREEN);
		return 2; //can't save while in dialog
	}

	//TODO: can't save while in combat
	Game *game = core->GetGame();
	if (!game) {
		displaymsg->DisplayConstantString(STR_CANTSAVE, DMC_BG2XPGREEN);
		return -1;
	}
	if (game->CombatCounter) {
		displaymsg->DisplayConstantString(STR_CANTSAVECOMBAT, DMC_BG2XPGREEN);
		return 3;
	}

	Map *map = game->GetCurrentArea();
	if (!map) {		
		displaymsg->DisplayConstantString(STR_CANTSAVE, DMC_BG2XPGREEN);
		return -1;
	}

	if (map->AreaFlags&AF_NOSAVE) {
		//cannot save in area
		displaymsg->DisplayConstantString(STR_CANTSAVEMONS, DMC_BG2XPGREEN);
		return 4;
	}

	int i = game->GetPartySize(true);
	while(i--) {
		Actor *actor = game->GetPC(i, true);
		//TODO: can't save while (party) actors are in helpless states
		if (actor->GetStat(IE_STATE_ID) & STATE_NOSAVE) {
			//some actor is in nosave state
			displaymsg->DisplayConstantString(STR_CANTSAVENOCTRL, DMC_BG2XPGREEN);
			return 5;
		}
		if (actor->GetCurrentArea()!=map) {
			//scattered
			displaymsg->DisplayConstantString(STR_CANTSAVE, DMC_BG2XPGREEN);
			return 6;
		}
<<<<<<< HEAD
=======

>>>>>>> bf4f0515
		if (map->AnyEnemyNearPoint(actor->Pos)) {
			displaymsg->DisplayConstantString( STR_CANTSAVEMONS, DMC_BG2XPGREEN );
			return 7;
		}
<<<<<<< HEAD
=======

	}

	Point pc1 =  game->GetPC(0, true)->Pos;
	Actor **nearActors = map->GetAllActorsInRadius(pc1, GA_NO_DEAD|GA_NO_UNSCHEDULED, 15*4);
	i = 0;
	while (nearActors[i]) {
		Actor *actor = nearActors[i];
		if (actor->GetInternalFlag() & IF_NOINT) {
			// dialog about to start or similar
			displaymsg->DisplayConstantString(STR_CANTSAVEDIALOG2, DMC_BG2XPGREEN);
			return 8;
		}
		i++;
>>>>>>> bf4f0515
	}
	free(nearActors);

	//TODO: can't save while AOE spells are in effect -> CANTSAVE
	//TODO: can't save  during a rest, chapter information or movie -> CANTSAVEMOVIE

	return 0;
}

static bool CreateSavePath(char *Path, int index, const char *slotname) WARN_UNUSED;
static bool CreateSavePath(char *Path, int index, const char *slotname)
{
	PathJoin( Path, core->SavePath, SaveDir(), NULL );

	//if the path exists in different case, don't make it again
	if (!MakeDirectory(Path)) {
		Log(ERROR, "SaveGameIterator", "Unable to create save game directory '%s'", Path);
		return false;
	}
	//keep the first part we already determined existing

	char dir[_MAX_PATH];
	snprintf( dir, _MAX_PATH, "%09d-%s", index, slotname );
	PathJoin(Path, Path, dir, NULL);
	//this is required in case the old slot wasn't recognised but still there
	core->DelTree(Path, false);
	if (!MakeDirectory(Path)) {
		Log(ERROR, "SaveGameIterator", "Unable to create save game directory '%s'", Path);
		return false;
	}
	return true;
}

int SaveGameIterator::CreateSaveGame(int index, bool mqs)
{
	AutoTable tab("savegame");
	const char *slotname = NULL;
	int qsave = 0;

	if (tab) {
		slotname = tab->QueryField(index);
		qsave = atoi(tab->QueryField(index, 1));
	}

	if (mqs) {
		assert(qsave);
		PruneQuickSave(slotname);
	}

	if (int cansave = CanSave())
		return cansave;

	//if index is not an existing savegame, we create a unique slotname
	for (size_t i = 0; i < save_slots.size(); ++i) {
		Holder<SaveGame> save = save_slots[i];
		if (save->GetSaveID() == index) {
			DeleteSaveGame(save);
			break;
		}
	}
	char Path[_MAX_PATH];
	GameControl *gc = core->GetGameControl();

	if (!CreateSavePath(Path, index, slotname)) {
		displaymsg->DisplayConstantString(STR_CANTSAVE, DMC_BG2XPGREEN);
		if (gc) {
			gc->SetDisplayText(STR_CANTSAVE, 30);
		}
		return -1;
	}

	if (!DoSaveGame(Path)) {
		displaymsg->DisplayConstantString(STR_CANTSAVE, DMC_BG2XPGREEN);
		if (gc) {
			gc->SetDisplayText(STR_CANTSAVE, 30);
		}
		return -1;
	}

	// Save succesful / Quick-save succesful
	if (qsave) {
		displaymsg->DisplayConstantString(STR_QSAVESUCCEED, DMC_BG2XPGREEN);
		if (gc) {
			gc->SetDisplayText(STR_QSAVESUCCEED, 30);
		}
	} else {
		displaymsg->DisplayConstantString(STR_SAVESUCCEED, DMC_BG2XPGREEN);
		if (gc) {
			gc->SetDisplayText(STR_SAVESUCCEED, 30);
		}
	}
	return 0;
}

int SaveGameIterator::CreateSaveGame(Holder<SaveGame> save, const char *slotname)
{
	if (!slotname) {
		return -1;
	}

	if (int cansave = CanSave())
		return cansave;

	GameControl *gc = core->GetGameControl();
	int index;

	if (save) {
		index = save->GetSaveID();

		DeleteSaveGame(save);
		save.release();
	} else {
		//leave space for autosaves
		//probably the hardcoded slot names should be read by this object
		//in that case 7 == size of hardcoded slot names array (savegame.2da)
		index = 7;
		for (size_t i = 0; i < save_slots.size(); ++i) {
			Holder<SaveGame> save = save_slots[i];
			if (save->GetSaveID() >= index) {
				index = save->GetSaveID() + 1;
			}
		}
	}

	char Path[_MAX_PATH];
	if (!CreateSavePath(Path, index, slotname)) {
		displaymsg->DisplayConstantString(STR_CANTSAVE, DMC_BG2XPGREEN);
		if (gc) {
			gc->SetDisplayText(STR_CANTSAVE, 30);
		}
		return -1;
	}

	if (!DoSaveGame(Path)) {
		displaymsg->DisplayConstantString(STR_CANTSAVE, DMC_BG2XPGREEN);
		if (gc) {
			gc->SetDisplayText(STR_CANTSAVE, 30);
		}
		return -1;
	}

	// Save succesful
	displaymsg->DisplayConstantString(STR_SAVESUCCEED, DMC_BG2XPGREEN);
	if (gc) {
		gc->SetDisplayText(STR_SAVESUCCEED, 30);
	}
	return 0;
}

void SaveGameIterator::DeleteSaveGame(Holder<SaveGame> game)
{
	if (!game) {
		return;
	}

	core->DelTree( game->GetPath(), false ); //remove all files from folder
	rmdir( game->GetPath() );
}

}<|MERGE_RESOLUTION|>--- conflicted
+++ resolved
@@ -535,17 +535,10 @@
 			displaymsg->DisplayConstantString(STR_CANTSAVE, DMC_BG2XPGREEN);
 			return 6;
 		}
-<<<<<<< HEAD
-=======
-
->>>>>>> bf4f0515
 		if (map->AnyEnemyNearPoint(actor->Pos)) {
 			displaymsg->DisplayConstantString( STR_CANTSAVEMONS, DMC_BG2XPGREEN );
 			return 7;
 		}
-<<<<<<< HEAD
-=======
-
 	}
 
 	Point pc1 =  game->GetPC(0, true)->Pos;
@@ -559,7 +552,6 @@
 			return 8;
 		}
 		i++;
->>>>>>> bf4f0515
 	}
 	free(nearActors);
 
