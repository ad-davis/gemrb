/* GemRB - Infinity Engine Emulator
* Copyright (C) 2003-2005 The GemRB Project
*
* This program is free software; you can redistribute it and/or
* modify it under the terms of the GNU General Public License
* as published by the Free Software Foundation; either version 2
* of the License, or (at your option) any later version.

* This program is distributed in the hope that it will be useful,
* but WITHOUT ANY WARRANTY; without even the implied warranty of
* MERCHANTABILITY or FITNESS FOR A PARTICULAR PURPOSE. See the
* GNU General Public License for more details.

* You should have received a copy of the GNU General Public License
* along with this program; if not, write to the Free Software
* Foundation, Inc., 51 Franklin Street, Fifth Floor, Boston, MA 02110-1301, USA.
*
*
*/

#ifdef HAVE_CONFIG_H
#include <config.h>
#endif

#include "Interface.h"

#include "exports.h"
#include "globals.h"
#include "strrefs.h"
#include "win32def.h"
#include "ie_cursors.h"

#include "ActorMgr.h"
#include "AmbientMgr.h"
#include "AnimationMgr.h"
#include "ArchiveImporter.h"
#include "Audio.h"
#include "Calendar.h"
#include "DataFileMgr.h"
#include "DialogHandler.h"
#include "DialogMgr.h"
#include "DisplayMessage.h"
#include "EffectMgr.h"
#include "EffectQueue.h"
#include "Factory.h"
#include "Game.h"
#include "GameData.h"
#include "GlobalTimer.h"
#include "ImageMgr.h"
#include "ItemMgr.h"
#include "KeyMap.h"
#include "MapMgr.h"
#include "MoviePlayer.h"
#include "MusicMgr.h"
#include "Palette.h"
#include "PluginLoader.h"
#include "PluginMgr.h"
#include "ProjectileServer.h"
#include "SaveGameIterator.h"
#include "SaveGameMgr.h"
#include "ScriptEngine.h"
#include "ScriptedAnimation.h"
#include "SoundMgr.h"
#include "SpellMgr.h"
#include "StoreMgr.h"
#include "StringMgr.h"
#include "SymbolMgr.h"
#include "TileMap.h"
#include "Video.h"
#include "WindowMgr.h"
#include "WorldMapMgr.h"
#include "GameScript/GameScript.h"
#include "GUI/Button.h"
#include "GUI/Console.h"
#include "GUI/EventMgr.h"
#include "GUI/GameControl.h"
#include "GUI/Label.h"
#include "GUI/MapControl.h"
#include "GUI/Window.h"
#include "GUI/WorldMapControl.h"
#include "Scriptable/Container.h"
#include "System/FileStream.h"
#include "System/VFS.h"

#if defined(__HAIKU__)
#include <unistd.h>
#endif

#include <cstdlib>
#include <time.h>
#include <vector>

GEM_EXPORT Interface* core;

#ifdef WIN32
GEM_EXPORT HANDLE hConsole;
#endif

//use DialogF.tlk if the protagonist is female, that's why we leave space
static const char dialogtlk[] = "dialog.tlk\0";

static int MaximumAbility = 25;
static ieWordSigned *strmod = NULL;
static ieWordSigned *strmodex = NULL;
static ieWordSigned *intmod = NULL;
static ieWordSigned *dexmod = NULL;
static ieWordSigned *conmod = NULL;
static ieWordSigned *chrmod = NULL;
static ieWordSigned *lorebon = NULL;
static ieWordSigned *wisbon = NULL;
static int **reputationmod = NULL;
static ieVariable IWD2DeathVarFormat = "_DEAD%s";
static ieVariable DeathVarFormat = "SPRITE_IS_DEAD%s";

Interface::Interface(int iargc, char* iargv[])
{
	argc = iargc;
	argv = iargv;
#ifdef WIN32
	hConsole = GetStdHandle( STD_OUTPUT_HANDLE );
#endif
	textcolor( LIGHT_WHITE );
	print( "GemRB Core Version v%s Loading...\n", VERSION_GEMRB );

	// default to the correct endianswitch
	ieWord endiantest = 1;
	if (((char *)&endiantest)[1] == 1) {
		// big-endian
		DataStream::SetEndianSwitch(true);
	}

	unsigned int i;
	for(i=0;i<256;i++) {
		pl_uppercase[i]=(ieByte) toupper(i);
		pl_lowercase[i]=(ieByte) tolower(i);
	}

	projserv = NULL;
	VideoDriverName = "sdl";
	AudioDriverName = "openal";
	vars = NULL;
	tokens = NULL;
	lists = NULL;
	RtRows = NULL;
	sgiterator = NULL;
	game = NULL;
	calendar = NULL;
	keymap = NULL;
	worldmap = NULL;
	CurrentStore = NULL;
	CurrentContainer = NULL;
	UseContainer = false;
	InfoTextPalette = NULL;
	timer = NULL;
	displaymsg = NULL;
	evntmgr = NULL;
	console = NULL;
	slottypes = NULL;
	slotmatrix = NULL;

	ModalWindow = NULL;
	tooltip_x = 0;
	tooltip_y = 0;
	tooltip_currtextw = 0;
	tooltip_ctrl = NULL;
	plugin_flags = NULL;

	pal16 = NULL;
	pal32 = NULL;
	pal256 = NULL;

	GUIEnhancements = 0;

	CursorCount = 0;
	Cursors = NULL;

	mousescrollspd = 10;

	strncpy( GameType, "auto", sizeof( GameType )-1);
	ConsolePopped = false;
	CheatFlag = false;
	FogOfWar = 1;
	QuitFlag = QF_NORMAL;
	EventFlag = EF_CONTROL;
#ifndef WIN32
	CaseSensitive = true; //this is the default value, so CD1/CD2 will be resolved
#else
	CaseSensitive = false;
#endif
	SlowBIFs = false;
	SkipIntroVideos = false;
	DrawFPS = false;
	TouchScrollAreas = false;
	UseSoftKeyboard = false;
	KeepCache = false;
	NumFingInfo = 2;
	NumFingKboard = 3;
	NumFingScroll = 2;
	TooltipDelay = 100;
	IgnoreOriginalINI = 0;
	FullScreen = 0;
	GUIScriptsPath[0] = 0;
	GamePath[0] = 0;
	SavePath[0] = 0;
	GemRBPath[0] = 0;
	PluginsPath[0] = 0;
	CachePath[0] = 0;
	GemRBOverridePath[0] = 0;
	GameName[0] = 0;

	strncpy( GameOverridePath, "override", sizeof(GameOverridePath) );
	strncpy( GameSoundsPath, "sounds", sizeof(GameSoundsPath) );
	strncpy( GameScriptsPath, "scripts", sizeof(GameScriptsPath) );
	strncpy( GamePortraitsPath, "portraits", sizeof(GamePortraitsPath) );
	strncpy( GameCharactersPath, "characters", sizeof(GameCharactersPath) );
	strncpy( GameDataPath, "data", sizeof(GameDataPath) );
	strncpy( INIConfig, "baldur.ini", sizeof(INIConfig) );
	strncpy( ButtonFont, "STONESML", sizeof(ButtonFont) );
	strncpy( TooltipFont, "STONESML", sizeof(TooltipFont) );
	strncpy( MovieFont, "STONESML", sizeof(MovieFont) );
	strncpy( ScrollCursorBam, "CURSARW", sizeof(ScrollCursorBam) );
	strncpy( GlobalScript, "BALDUR", sizeof(GlobalScript) );
	strncpy( WorldMapName[0], "WORLDMAP", sizeof(ieResRef) );
	memset( WorldMapName[1], 0, sizeof(ieResRef) );
	strncpy( Palette16, "MPALETTE", sizeof(Palette16) );
	strncpy( Palette32, "PAL32", sizeof(Palette32) );
	strncpy( Palette256, "MPAL256", sizeof(Palette256) );
	strcpy( TooltipBackResRef, "\0" );
	for (int size = 0; size < MAX_CIRCLE_SIZE; size++) {
		strcpy( GroundCircleBam[size], "\0" );
		GroundCircleScale[size] = 0;
	}
	TooltipColor.r = 0;
	TooltipColor.g = 255;
	TooltipColor.b = 0;
	TooltipColor.a = 255;
	TooltipMargin = 10;

	TooltipBack = NULL;
	DraggedItem = NULL;
	DraggedPortrait = 0;
	DefSound = NULL;
	DSCount = -1;
	memset(GameFeatures, 0, sizeof( GameFeatures ));
	//GameFeatures = 0;
	//GameFeatures2 = 0;
	memset( WindowFrames, 0, sizeof( WindowFrames ));
	memset( GroundCircles, 0, sizeof( GroundCircles ));
	memset(FogSprites, 0, sizeof( FogSprites ));
	AreaAliasTable = NULL;
	ItemExclTable = NULL;
	ItemDialTable = NULL;
	ItemDial2Table = NULL;
	ItemTooltipTable = NULL;
	update_scripts = false;
	SpecialSpellsCount = -1;
	SpecialSpells = NULL;

	gamedata = new GameData();
}

#define FreeResourceVector(type, variable) \
{ \
	size_t i=variable.size(); \
	while(i--) { \
		if (variable[i]) { \
		delete variable[i]; \
		} \
	} \
	variable.clear(); \
}

//2da lists are ieDword lists allocated by malloc
static void Release2daList(void *poi)
{
	free( (ieDword *) poi);
}

static void ReleaseItemList(void *poi)
{
	delete ((ItemList *) poi);
}

static void FreeAbilityTables()
{
	if (strmod) {
		free(strmod);
	}
	strmod = NULL;
	if (strmodex) {
		free(strmodex);
	}
	strmodex = NULL;
	if (intmod) {
		free(intmod);
	}
	intmod = NULL;
	if (dexmod) {
		free(dexmod);
	}
	dexmod = NULL;
	if (conmod) {
		free(conmod);
	}
	conmod = NULL;
	if (chrmod) {
		free(chrmod);
	}
	chrmod = NULL;
	if (lorebon) {
		free(lorebon);
	}
	lorebon = NULL;
	if (wisbon) {
		free(wisbon);
	}
	wisbon = NULL;
}

void Interface::FreeResRefTable(ieResRef *&table, int &count)
{
	if (table) {
		free( table );
		count = -1;
	}
}

static void ReleaseItemTooltip(void *poi)
{
	free(poi);
}

Interface::~Interface(void)
{
	DragItem(NULL,NULL);
	delete AreaAliasTable;

	if (music) {
		music->HardEnd();
	}
	// stop any ambients which are still enqueued
	if (AudioDriver) {
		AmbientMgr *ambim = AudioDriver->GetAmbientMgr();
		if (ambim) ambim->deactivate();
	}
	//destroy the highest objects in the hierarchy first!
	delete game;
	delete calendar;
	delete worldmap;
	delete keymap;

	FreeAbilityTables();

	if (reputationmod) {
		for (unsigned int i=0; i<20; i++) {
			if (reputationmod[i]) {
				free(reputationmod[i]);
			}
		}
		free(reputationmod);
		reputationmod=NULL;
	}

	if (SpecialSpells) {
		free(SpecialSpells);
	}
	SurgeSpells.clear();

	PluginMgr::Get()->RunCleanup();

	ReleaseMemoryActor();
	EffectQueue_ReleaseMemory();
	CharAnimations::ReleaseMemory();

	FreeResRefTable(DefSound, DSCount);

	free( slottypes );
	free( slotmatrix );

	delete sgiterator;

	if (Cursors) {
		for (int i = 0; i < CursorCount; i++) {
			video->FreeSprite( Cursors[i] );
		}
		delete[] Cursors;
	}

	FreeResourceVector( Font, fonts );
	FreeResourceVector( Window, windows );

	size_t i;
	for (i = 0; i < musiclist.size(); i++) {
		free((void *)musiclist[i]);
	}

	DamageInfoMap.clear();

	ModalStates.clear();

	delete plugin_flags;

	delete projserv;

	delete console;

	delete pal256;
	delete pal32;
	delete pal16;

	delete timer;
	delete displaymsg;

	if (video) {

		for(i=0;i<sizeof(FogSprites)/sizeof(Sprite2D *);i++ ) {
			video->FreeSprite(FogSprites[i]);
		}

		for(i=0;i<4;i++) {
			video->FreeSprite(WindowFrames[i]);
		}

		for (int size = 0; size < MAX_CIRCLE_SIZE; size++) {
			for(i=0;i<6;i++) {
				video->FreeSprite(GroundCircles[size][i]);
			}
		}

		if (TooltipBack) {
			for(i=0;i<3;i++) {
				//freesprite checks for null pointer
				video->FreeSprite(TooltipBack[i]);
			}
			delete[] TooltipBack;
		}
		if (InfoTextPalette) {
			gamedata->FreePalette(InfoTextPalette);
		}

		video->SetDragCursor(NULL);
	}

	delete evntmgr;

	delete vars;
	delete tokens;
	if (lists) {
		lists->RemoveAll(Release2daList);
		delete lists;
	}

	if (RtRows) {
		RtRows->RemoveAll(ReleaseItemList);
		delete RtRows;
	}
	if (ItemExclTable) {
		ItemExclTable->RemoveAll(NULL);
		delete ItemExclTable;
	}
	if (ItemDialTable) {
		ItemDialTable->RemoveAll(NULL);
		delete ItemDialTable;
	}
	if (ItemDial2Table) {
		ItemDial2Table->RemoveAll(NULL);
		delete ItemDial2Table;
	}
	if (ItemTooltipTable) {
		ItemTooltipTable->RemoveAll(ReleaseItemTooltip);
		delete ItemTooltipTable;
	}

	Map::ReleaseMemory();
	Actor::ReleaseMemory();

	gamedata->ClearCaches();
	delete gamedata;
	gamedata = NULL;

	// Removing all stuff from Cache, except bifs
	if (!KeepCache) DelTree((const char *) CachePath, true);
}

void Interface::SetWindowFrame(int i, Sprite2D *Picture)
{
	video->FreeSprite(WindowFrames[i]);
	WindowFrames[i]=Picture;
}

GameControl* Interface::StartGameControl()
{
	//making sure that our window is the first one
	if (ConsolePopped) {
		PopupConsole();
	}
	DelAllWindows();//deleting ALL windows
	gamedata->DelTable(0xffffu); //dropping ALL tables
	Window* gamewin = new Window( 0xffff, 0, 0, (ieWord) Width, (ieWord) Height );
	gamewin->WindowPack[0]=0;
	GameControl* gc = new GameControl();
	gc->XPos = 0;
	gc->YPos = 0;
	gc->Width = (ieWord) Width;
	gc->Height = (ieWord) Height;
	gc->Owner = gamewin;
	gc->ControlID = 0x00000000;
	gc->ControlType = IE_GUI_GAMECONTROL;
	gamewin->AddControl( gc );
	AddWindow( gamewin );
	SetVisible( 0, WINDOW_VISIBLE );
	//setting the focus to the game control
	evntmgr->SetFocused(gamewin, gc);
	if (guiscript->LoadScript( "MessageWindow" )) {
		guiscript->RunFunction( "MessageWindow", "OnLoad" );
		gc->UnhideGUI();
	}

	return gc;
}

/* handle main loop events that might destroy or create windows
thus cannot be called from DrawWindows directly
these events are pending until conditions are right
*/
void Interface::HandleEvents()
{
	GameControl *gc = GetGameControl();
	if (gc && (!gc->Owner || !gc->Owner->Visible)) {
		gc=NULL;
	}

	if (EventFlag&EF_SELECTION) {
		EventFlag&=~EF_SELECTION;
		guiscript->RunFunction( "GUICommonWindows", "SelectionChanged", false);
	}

	if (EventFlag&EF_UPDATEANIM) {
		EventFlag&=~EF_UPDATEANIM;
		guiscript->RunFunction( "GUICommonWindows", "UpdateAnimation", false);
	}

	if (EventFlag&EF_PORTRAIT) {
		ieDword tmp = (ieDword) ~0;
		vars->Lookup( "PortraitWindow", tmp );
		if (tmp != (ieDword) ~0) {
			EventFlag&=~EF_PORTRAIT;
			guiscript->RunFunction( "GUICommonWindows", "UpdatePortraitWindow" );
		}
	}

	if (EventFlag&EF_ACTION) {
		ieDword tmp = (ieDword) ~0;
		vars->Lookup( "ActionsWindow", tmp );
		if (tmp != (ieDword) ~0) {
			EventFlag&=~EF_ACTION;
			guiscript->RunFunction( "GUICommonWindows", "UpdateActionsWindow" );
		}
	}

	if ((EventFlag&EF_CONTROL) && gc) {
		EventFlag&=~EF_CONTROL;
		guiscript->RunFunction( "MessageWindow", "UpdateControlStatus" );
		//this is the only value we can use here
		if (game->ControlStatus & CS_HIDEGUI)
			gc->HideGUI();
		else
			gc->UnhideGUI();
		return;
	}
	if ((EventFlag&EF_SHOWMAP) && gc) {
		ieDword tmp = (ieDword) ~0;
		vars->Lookup( "OtherWindow", tmp );
		if (tmp == (ieDword) ~0) {
			EventFlag &= ~EF_SHOWMAP;
			guiscript->RunFunction( "GUIMA", "ShowMap" );
		}
		return;
	}

	if (EventFlag&EF_SEQUENCER) {
		EventFlag&=~EF_SEQUENCER;
		guiscript->RunFunction( "GUIMG", "OpenSequencerWindow" );
		return;
	}

	if (EventFlag&EF_IDENTIFY) {
		EventFlag&=~EF_IDENTIFY;
		// FIXME: Implement this.
		guiscript->RunFunction( "GUICommonWindows", "OpenIdentifyWindow" );
		return;
	}
	if (EventFlag&EF_OPENSTORE) {
		EventFlag&=~EF_OPENSTORE;
		guiscript->RunFunction( "GUISTORE", "OpenStoreWindow" );
		return;
	}

	if (EventFlag&EF_EXPANSION) {
		EventFlag&=~EF_EXPANSION;
		guiscript->RunFunction( "MessageWindow", "GameExpansion", false );
		return;
	}

	if (EventFlag&EF_CREATEMAZE) {
		EventFlag&=~EF_CREATEMAZE;
		guiscript->RunFunction( "Maze", "CreateMaze", false );
		return;
	}

	if ((EventFlag&EF_RESETTARGET) && gc) {
		EventFlag&=~EF_RESETTARGET;
		EventFlag|=EF_TARGETMODE;
		gc->ResetTargetMode();
		return;
	}

	if ((EventFlag&EF_TARGETMODE) && gc) {
		EventFlag&=~EF_TARGETMODE;
		gc->UpdateTargetMode();
		return;
	}

	if (EventFlag&EF_TEXTSCREEN) {
		EventFlag&=~EF_TEXTSCREEN;
		video->SetMouseEnabled(true);
		guiscript->RunFunction( "TextScreen", "StartTextScreen" );
		return;
	}
}

/* handle main loop events that might destroy or create windows
thus cannot be called from DrawWindows directly
*/
void Interface::HandleFlags()
{
	//clear events because the context changed
	EventFlag = EF_CONTROL;

	if (QuitFlag&(QF_QUITGAME|QF_EXITGAME) ) {
		// when reaching this, quitflag should be 1 or 2
		// if Exitgame was set, we'll set Start.py too
		QuitGame (QuitFlag&QF_EXITGAME);
		QuitFlag &= ~(QF_QUITGAME|QF_EXITGAME);
	}

	if (QuitFlag&QF_LOADGAME) {
		QuitFlag &= ~QF_LOADGAME;
		LoadGame(LoadGameIndex.get(), VersionOverride );
		LoadGameIndex.release();
		//after loading a game, always check if the game needs to be upgraded
	}

	if (QuitFlag&QF_ENTERGAME) {
		QuitFlag &= ~QF_ENTERGAME;
		if (game) {
			EventFlag|=EF_EXPANSION;
			timer->Init();

			//rearrange party slots
			game->ConsolidateParty();
			GameControl* gc = StartGameControl();
			//switch map to protagonist
			Actor* actor = GetFirstSelectedPC(true);
			if (actor) {
				gc->ChangeMap(actor, true);
			}
		} else {
			printMessage("Core", "No game to enter...\n", LIGHT_RED);
			QuitFlag = QF_QUITGAME;
		}
	}

	if (QuitFlag&QF_CHANGESCRIPT) {
		QuitFlag &= ~QF_CHANGESCRIPT;
		guiscript->LoadScript( NextScript );
		guiscript->RunFunction( NextScript, "OnLoad" );
	}
}

static bool GenerateAbilityTables()
{
	FreeAbilityTables();

	//range is: 0 - maximumability
	int tablesize = MaximumAbility+1;
	strmod = (ieWordSigned *) malloc (tablesize * 4 * sizeof(ieWordSigned) );
	if (!strmod)
		return false;
	strmodex = (ieWordSigned *) malloc (101 * 4 * sizeof(ieWordSigned) );
	if (!strmodex)
		return false;
	intmod = (ieWordSigned *) malloc (tablesize * 5 * sizeof(ieWordSigned) );
	if (!intmod)
		return false;
	dexmod = (ieWordSigned *) malloc (tablesize * 3 * sizeof(ieWordSigned) );
	if (!dexmod)
		return false;
	conmod = (ieWordSigned *) malloc (tablesize * 5 * sizeof(ieWordSigned) );
	if (!conmod)
		return false;
	chrmod = (ieWordSigned *) malloc (tablesize * 1 * sizeof(ieWordSigned) );
	if (!chrmod)
		return false;
	lorebon = (ieWordSigned *) malloc (tablesize * 1 * sizeof(ieWordSigned) );
	if (!lorebon)
		return false;
	wisbon = (ieWordSigned *) malloc (tablesize * 1 * sizeof(ieWordSigned) );
	if (!wisbon)
		return false;
	return true;
}

bool Interface::ReadAbilityTable(const ieResRef tablename, ieWordSigned *mem, int columns, int rows)
{
	AutoTable tab(tablename);
	if (!tab) {
		return false;
	}
	//this is a hack for rows not starting at 0 in some cases
	int fix = 0;
	const char * tmp = tab->GetRowName(0);
	if (tmp && (tmp[0]!='0')) {
		fix = atoi(tmp);
		for (int i=0;i<fix;i++) {
			for (int j=0;j<columns;j++) {
				mem[rows*j+i]=(ieWordSigned) strtol(tab->QueryField(0,j),NULL,0 );
			}
		}
	}
	for (int j=0;j<columns;j++) {
		for( int i=0;i<rows-fix;i++) {
			mem[rows*j+i+fix] = (ieWordSigned) strtol(tab->QueryField(i,j),NULL,0 );
		}
	}
	return true;
}

bool Interface::ReadAbilityTables()
{
	bool ret = GenerateAbilityTables();
	if (!ret)
		return ret;
	ret = ReadAbilityTable("strmod", strmod, 4, MaximumAbility + 1);
	if (!ret)
		return ret;
	ret = ReadAbilityTable("strmodex", strmodex, 4, 101);
	//3rd ed doesn't have strmodex, but has a maximum of 40
	if (!ret && (MaximumAbility<=25) )
		return ret;
	ret = ReadAbilityTable("intmod", intmod, 5, MaximumAbility + 1);
	if (!ret)
		return ret;
	ret = ReadAbilityTable("hpconbon", conmod, 5, MaximumAbility + 1);
	if (!ret)
		return ret;
	if (!HasFeature(GF_3ED_RULES)) {
		//no lorebon in iwd2???
		ret = ReadAbilityTable("lorebon", lorebon, 1, MaximumAbility + 1);
		if (!ret)
			return ret;
		//no dexmod in iwd2???
		ret = ReadAbilityTable("dexmod", dexmod, 3, MaximumAbility + 1);
		if (!ret)
			return ret;
	}
	//this table is a single row (not a single column)
	ret = ReadAbilityTable("chrmodst", chrmod, MaximumAbility + 1, 1);
	if (!ret)
		return ret;
	if (HasFeature(GF_WISDOM_BONUS)) {
		ret = ReadAbilityTable("wisxpbon", wisbon, 1, MaximumAbility + 1);
		if (!ret)
			return ret;
	}
	return true;
}

bool Interface::ReadGameTimeTable()
{
	AutoTable table("gametime");
	if (!table) {
		return false;
	}

	Time.round_sec = atoi(table->QueryField("ROUND_SECONDS", "DURATION"));
	Time.turn_sec = atoi(table->QueryField("TURN_SECONDS", "DURATION"));
	Time.round_size = Time.round_sec * AI_UPDATE_TIME;
	Time.rounds_per_turn = Time.turn_sec / Time.round_sec;
	Time.attack_round_size = atoi(table->QueryField("ATTACK_ROUND", "DURATION"));

	return true;
}

bool Interface::ReadSpecialSpells()
{
	int i;
	bool result = true;

	AutoTable table("splspec");
	if (table) {
		SpecialSpellsCount = table->GetRowCount();
		SpecialSpells = (SpellDescType *) malloc( sizeof(SpellDescType) * SpecialSpellsCount);
		for (i=0;i<SpecialSpellsCount;i++) {
			strnlwrcpy(SpecialSpells[i].resref, table->GetRowName(i),8 );
			//if there are more flags, compose this value into a bitfield
			SpecialSpells[i].value = atoi(table->QueryField(i,0) );
		}
	} else {
		result = false;
	}

	table.load("wildmag");
	if (table) {
		SurgeSpell ss;
		for (i = 0; (unsigned)i < table->GetRowCount(); i++) {
			strncpy(ss.spell, table->QueryField(i, 0), 8);
			ss.message = strtol(table->QueryField(i, 1), NULL, 0);
			// comment ignored
			SurgeSpells.push_back(ss);
		}
	} else {
		result = false;
	}

	return result;
}

int Interface::GetSpecialSpell(ieResRef resref)
{
	for (int i=0;i<SpecialSpellsCount;i++) {
		if (!strnicmp(resref, SpecialSpells[i].resref, sizeof(ieResRef))) {
			return SpecialSpells[i].value;
		}
	}
	return 0;
}

//disable spells based on some circumstances
int Interface::CheckSpecialSpell(ieResRef resref, Actor *actor)
{
	int sp = GetSpecialSpell(resref);

	//the identify spell is always disabled on the menu
	if (sp&SP_IDENTIFY) {
		return 1;
	}

	//if actor is silenced, and spell cannot be cast in silence, disable it
	if (actor->GetStat(IE_STATE_ID) & STATE_SILENCED ) {
		if (!(sp&SP_SILENCE)) {
			return 1;
		}
	}

	return 0;
}

bool Interface::ReadAuxItemTables()
{
	int idx;
	bool flag = true;

	if (ItemExclTable) {
		ItemExclTable->RemoveAll(NULL);
	} else {
		ItemExclTable = new Variables();
		ItemExclTable->SetType(GEM_VARIABLES_INT);
	}

	AutoTable aa;

	//don't report error when the file doesn't exist
	if (aa.load("itemexcl")) {
		idx = aa->GetRowCount();
		while (idx--) {
			ieResRef key;

			strnlwrcpy(key,aa->GetRowName(idx),8);
			ieDword value = strtol(aa->QueryField(idx,0),NULL,0);
			ItemExclTable->SetAt(key, value);
		}
	}
	if (ItemDialTable) {
		ItemDialTable->RemoveAll(NULL);
	} else {
		ItemDialTable = new Variables();
		ItemDialTable->SetType(GEM_VARIABLES_INT);
	}
	if (ItemDial2Table) {
		ItemDial2Table->RemoveAll(NULL);
	} else {
		ItemDial2Table = new Variables();
		ItemDial2Table->SetType(GEM_VARIABLES_STRING);
	}

	//don't report error when the file doesn't exist
	if (aa.load("itemdial")) {
		idx = aa->GetRowCount();
		while (idx--) {
			ieResRef key, dlgres;

			strnlwrcpy(key,aa->GetRowName(idx),8);
			ieDword value = strtol(aa->QueryField(idx,0),NULL,0);
			ItemDialTable->SetAt(key, value);
			strnlwrcpy(dlgres,aa->QueryField(idx,1),8);
			ItemDial2Table->SetAtCopy(key, dlgres);
		}
	}

	if (ItemTooltipTable) {
		ItemTooltipTable->RemoveAll(ReleaseItemTooltip);
	} else {
		ItemTooltipTable = new Variables();
		ItemTooltipTable->SetType(GEM_VARIABLES_POINTER);
	}

	//don't report error when the file doesn't exist
	if (aa.load("tooltip")) {
		idx = aa->GetRowCount();
		while (idx--) {
			ieResRef key;
			int *tmppoi = (int *) malloc(sizeof(int)*3);

			strnlwrcpy(key,aa->GetRowName(idx),8);
			for (int i=0;i<3;i++) {
				tmppoi[i] = atoi(aa->QueryField(idx,i));
			}
			ItemTooltipTable->SetAt(key, (void*)tmppoi);
		}
	}
	return flag;
}

//Static
const char *Interface::GetDeathVarFormat()
{
	return DeathVarFormat;
}

int Interface::GetItemExcl(const ieResRef itemname) const
{
	ieDword value;

	if (ItemExclTable && ItemExclTable->Lookup(itemname, value)) {
		return (int) value;
	}
	return 0;
}

int Interface::GetItemTooltip(const ieResRef itemname, int header, int identified)
{
	int *value = NULL;

	if (ItemTooltipTable) {
		void* lookup = NULL;
		ItemTooltipTable->Lookup(itemname, lookup);
		value = (int*)lookup;
	}
	if (value && (value[header]>=0)) {
		return value[header];
	}
	Item *item = gamedata->GetItem(itemname);
	if (!item) {
		return -1;
	}
	int ret = identified?item->ItemNameIdentified:item->ItemName;
	gamedata->FreeItem(item, itemname, 0);
	return ret;
}

int Interface::GetItemDialStr(const ieResRef itemname) const
{
	ieDword value;

	if (ItemDialTable && ItemDialTable->Lookup(itemname, value)) {
		return (int) value;
	}
	return -1;
}

//second value is the item dialog resource returned by this method
int Interface::GetItemDialRes(const ieResRef itemname, ieResRef retval) const
{
	if (ItemDial2Table && ItemDial2Table->Lookup(itemname, retval, sizeof(ieResRef))) {
		return 1;
	}
	return 0;
}

bool Interface::ReadAreaAliasTable(const ieResRef tablename)
{
	if (AreaAliasTable) {
		AreaAliasTable->RemoveAll(NULL);
	} else {
		AreaAliasTable = new Variables();
		AreaAliasTable->SetType(GEM_VARIABLES_INT);
	}

	AutoTable aa(tablename);
	if (!aa) {
		//don't report error when the file doesn't exist
		return true;
	}

	int idx = aa->GetRowCount();
	while (idx--) {
		ieResRef key;

		strnlwrcpy(key,aa->GetRowName(idx),8);
		ieDword value = atoi(aa->QueryField(idx,0));
		AreaAliasTable->SetAt(key, value);
	}
	return true;
}

//this isn't const
int Interface::GetAreaAlias(const ieResRef areaname) const
{
	ieDword value;

	if (AreaAliasTable && AreaAliasTable->Lookup(areaname, value)) {
		return (int) value;
	}
	return -1;
}

bool Interface::ReadMusicTable(const ieResRef tablename, int col) {
	AutoTable tm(tablename);
	if (!tm)
		return false;

	for (unsigned int i = 0; i < tm->GetRowCount(); i++) {
		musiclist.push_back(strdup(tm->QueryField(i, col)));
	}

	return true;
}

bool Interface::ReadDamageTypeTable() {
	AutoTable tm("dmgtypes");
	if (!tm)
		return false;

	DamageInfoStruct di;
	for (ieDword i = 0; i < tm->GetRowCount(); i++) {
		di.strref = displaymsg->GetStringReference(atoi(tm->QueryField(i, 0)));
		di.resist_stat = TranslateStat(tm->QueryField(i, 1));
		di.value = strtol(tm->QueryField(i, 2), (char **) NULL, 16);
		di.iwd_mod_type = atoi(tm->QueryField(i, 3));
		DamageInfoMap.insert(std::make_pair <ieDword, DamageInfoStruct> ((ieDword)di.value, di));
	}

	return true;
}

bool Interface::ReadReputationModTable() {
	AutoTable tm("reputati");
	if (!tm)
		return false;

	reputationmod = (int **) calloc(21, sizeof(int *));
	int cols = tm->GetColumnCount();
	for (unsigned int i=0; i<20; i++) {
		reputationmod[i] = (int *) calloc(cols, sizeof(int));
		for (int j=0; j<cols; j++) {
			reputationmod[i][j] = atoi(tm->QueryField(i, j));
		}
	}

	return true;
}

bool Interface::ReadModalStates()
{
	AutoTable table("modal");
	if (!table)
		return false;

	ModalStatesStruct ms;
	for (unsigned short i = 0; i < table->GetRowCount(); i++) {
		strncpy(ms.spell, table->QueryField(i, 0), 8);
		strncpy(ms.action, table->QueryField(i, 1), 16);
		ms.entering_str = atoi(table->QueryField(i, 2));
		ms.leaving_str = atoi(table->QueryField(i, 3));
		ms.failed_str = atoi(table->QueryField(i, 4));
		ms.aoe_spell = atoi(table->QueryField(i, 5));
		ModalStates.push_back(ms);
	}

	return true;
}

//Not a constant anymore, we let the caller set the entry to zero
char *Interface::GetMusicPlaylist(int SongType) const {
	if (SongType < 0 || (unsigned int)SongType >= musiclist.size())
		return NULL;

	return musiclist[SongType];
}

static const Color white = {0xff,0xff,0xff,0xff};
static const Color black = {0x00,0x00,0x00,0xff};
static const Region bg( 0, 0, 100, 30 );

/** this is the main loop */
void Interface::Main()
{
	ieDword brightness = 10;
	ieDword contrast = 5;
	ieDword speed = 10;

	vars->Lookup("Full Screen", FullScreen);
	video->CreateDisplay( Width, Height, Bpp, FullScreen);
	video->SetDisplayTitle( GameName, GameType );
	vars->Lookup("Brightness Correction", brightness);
	vars->Lookup("Gamma Correction", contrast);
	vars->Lookup("Mouse Scroll Speed", speed);
	video->SetGamma(brightness, contrast);
	SetMouseScrollSpeed((int) speed);
	if (vars->Lookup("Tooltips", TooltipDelay)) {
		// the games store the slider position*10, not the actual delay
		TooltipDelay *= TOOLTIP_DELAY_FACTOR/10;
	}

	Font* fps = GetFont( ( unsigned int ) 0 );
	char fpsstring[40]={"???.??? fps"};
	unsigned long frame = 0, time, timebase;
	timebase = GetTickCount();
	double frames = 0.0;
	Palette* palette = CreatePalette( white, black );
	do {
		//don't change script when quitting is pending

		while (QuitFlag) {
			HandleFlags();
		}
		//eventflags are processed only when there is a game
		if (EventFlag && game) {
			HandleEvents();
		}
		HandleGUIBehaviour();

		GameLoop();
		DrawWindows(true);
		if (DrawFPS) {
			frame++;
			time = GetTickCount();
			if (time - timebase > 1000) {
				frames = ( frame * 1000.0 / ( time - timebase ) );
				timebase = time;
				frame = 0;
				sprintf( fpsstring, "%.3f fps", frames );
			}
			video->DrawRect( bg, black );
			fps->Print( bg,
				( unsigned char * ) fpsstring, palette,
				IE_FONT_ALIGN_LEFT | IE_FONT_ALIGN_MIDDLE, true );
		}
		if (TickHook)
			TickHook->call();
	} while (video->SwapBuffers() == GEM_OK);
	gamedata->FreePalette( palette );
}

int Interface::ReadResRefTable(const ieResRef tablename, ieResRef *&data)
{
	int count = 0;

	if (data) {
		free(data);
		data = NULL;
	}
	AutoTable tm(tablename);
	if (!tm) {
		printStatus( "ERROR", LIGHT_RED );
		print( "Cannot find %s.2da.\n",tablename );
		return 0;
	}
	count = tm->GetRowCount();
	data = (ieResRef *) calloc( count, sizeof(ieResRef) );
	for (int i = 0; i < count; i++) {
		strnlwrcpy( data[i], tm->QueryField( i, 0 ), 8 );
		//* marks an empty resource
		if (data[i][0]=='*') {
			data[i][0]=0;
		}
	}
	return count;
}

int Interface::LoadSprites()
{
	ieDword i;
	int size;
	if (!IsAvailable( IE_2DA_CLASS_ID )) {
		print( "No 2DA Importer Available.\nTermination in Progress...\n" );
		return GEM_ERROR;
	}

	//loading cursors
	AnimationFactory* anim;
	anim = (AnimationFactory*) gamedata->GetFactoryResource("cursors", IE_BAM_CLASS_ID);
	if (anim)
	{
		CursorCount = anim->GetCycleCount();
		Cursors = new Sprite2D * [CursorCount];
		for (int i = 0; i < CursorCount; i++) {
			Cursors[i] = anim->GetFrame( 0, (ieByte) i );
		}
	}
	printMessage( "Core", "Loading Cursors...", WHITE );

	// this is the last existing cursor type
	if (CursorCount<IE_CURSOR_WAY) {
		printStatus( "ERROR", LIGHT_RED );
		return GEM_ERROR;
	}
	video->SetCursor( Cursors[0], Cursors[1] );
	printStatus( "OK", LIGHT_GREEN );

	// Load fog-of-war bitmaps
	anim = (AnimationFactory*) gamedata->GetFactoryResource("fogowar", IE_BAM_CLASS_ID);
	printMessage( "Core", "Loading Fog-Of-War bitmaps...", WHITE );
	if (!anim || anim->GetCycleSize( 0 ) != 8) {
		// unknown type of fog anim
		printStatus( "ERROR", LIGHT_RED );
		return GEM_ERROR;
	}

	FogSprites[0] = NULL;
	FogSprites[1] = anim->GetFrame( 0, 0 );
	FogSprites[2] = anim->GetFrame( 1, 0 );
	FogSprites[3] = anim->GetFrame( 2, 0 );

	FogSprites[4] = video->MirrorSpriteVertical( FogSprites[1], false );

	FogSprites[5] = NULL;

	FogSprites[6] = video->MirrorSpriteVertical( FogSprites[3], false );

	FogSprites[7] = NULL;

	FogSprites[8] = video->MirrorSpriteHorizontal( FogSprites[2], false );

	FogSprites[9] = video->MirrorSpriteHorizontal( FogSprites[3], false );

	FogSprites[10] = NULL;
	FogSprites[11] = NULL;

	FogSprites[12] = video->MirrorSpriteHorizontal( FogSprites[6], false );

	FogSprites[16] = anim->GetFrame( 3, 0 );
	FogSprites[17] = anim->GetFrame( 4, 0 );
	FogSprites[18] = anim->GetFrame( 5, 0 );
	FogSprites[19] = anim->GetFrame( 6, 0 );

	FogSprites[20] = video->MirrorSpriteVertical( FogSprites[17], false );

	FogSprites[21] = NULL;

	FogSprites[23] = NULL;

	FogSprites[24] = video->MirrorSpriteHorizontal( FogSprites[18], false );

	FogSprites[25] = anim->GetFrame( 7, 0 );

	{
		Sprite2D *tmpsprite = video->MirrorSpriteVertical( FogSprites[25], false );
		FogSprites[22] = video->MirrorSpriteHorizontal( tmpsprite, false );
		video->FreeSprite( tmpsprite );
	}

	FogSprites[26] = NULL;
	FogSprites[27] = NULL;

	{
		Sprite2D *tmpsprite = video->MirrorSpriteVertical( FogSprites[19], false );
		FogSprites[28] = video->MirrorSpriteHorizontal( tmpsprite, false );
		video->FreeSprite( tmpsprite );
	}

	i = 0;
	vars->Lookup("3D Acceleration", i);
	if (i) {
		for(i=0;i<sizeof(FogSprites)/sizeof(Sprite2D *);i++ ) {
			if (FogSprites[i]) {
				Sprite2D* alphasprite = video->CreateAlpha( FogSprites[i] );
				video->FreeSprite ( FogSprites[i] );
				FogSprites[i] = alphasprite;
			}
		}
	}

	printStatus( "OK", LIGHT_GREEN );

	// Load ground circle bitmaps (PST only)
	//block required due to msvc6.0 incompatibility
	for (size = 0; size < MAX_CIRCLE_SIZE; size++) {
		if (GroundCircleBam[size][0]) {
			anim = (AnimationFactory*) gamedata->GetFactoryResource(GroundCircleBam[size], IE_BAM_CLASS_ID);
			if (!anim || anim->GetCycleCount() != 6) {
				// unknown type of circle anim
				printMessage( "Core", "Loading Ground circle bitmaps...", WHITE );
				printStatus( "ERROR", LIGHT_RED );
				return GEM_ERROR;
			}

			for (int i = 0; i < 6; i++) {
				Sprite2D* sprite = anim->GetFrame( 0, (ieByte) i );
				if (GroundCircleScale[size]) {
					GroundCircles[size][i] = video->SpriteScaleDown( sprite, GroundCircleScale[size] );
					video->FreeSprite( sprite );
				} else {
					GroundCircles[size][i] = sprite;
				}
			}
		}
	}

	printMessage( "Core", "Loading Ground circle bitmaps...", WHITE );
	printStatus( "OK", LIGHT_GREEN );

	printMessage( "Core", "Loading Fonts...\n", WHITE );
	AutoTable tab("fonts");
	if (!tab) {
		printStatus( "ERROR", LIGHT_RED );
		print( "Cannot find fonts.2da.\nTermination in Progress...\n" );
		return GEM_ERROR;
	} else {
		PluginHolder<AnimationMgr> bamint(IE_BAM_CLASS_ID);
		if (!bamint) {
			printStatus( "ERROR", LIGHT_RED );
			print( "No BAM Importer Available.\nTermination in Progress...\n" );
			return GEM_ERROR;
		}
		DataStream* str = NULL;

		int count = tab->GetRowCount();
		for (int i = 0; i < count; i++) {
			const char* ResRef = tab->QueryField( i, 0 );
			int needpalette = atoi( tab->QueryField( i, 1 ) );
			int first_char = atoi( tab->QueryField( i, 2 ) );
			str = gamedata->GetResource( ResRef, IE_BAM_CLASS_ID );
			if (!bamint->Open(str)) {
				continue;
			}
			Font* fnt = bamint->GetFont();
			if (!fnt) {
				continue;
			}
			strnlwrcpy( fnt->ResRef, ResRef, 8 );
			if (needpalette) {

				Color fore = {0xff, 0xff, 0xff, 0};
				Color back = {0x00, 0x00, 0x00, 0};
				if (!strnicmp( TooltipFont, ResRef, 8) ) {
					if (TooltipColor.a==0xff) {
						fore = TooltipColor;
					} else {
						fore = back;
						back = TooltipColor;
					}
				}
				Palette* pal = CreatePalette( fore, back );
				pal->CreateShadedAlphaChannel();
				fnt->SetPalette(pal);
				gamedata->FreePalette( pal );
			}
			fnt->SetFirstChar( (ieByte) first_char );
			fonts.push_back( fnt );
		}

		if (fonts.size() == 0) {
			printMessage( "Core", "No default font loaded! ", WHITE );
			printStatus( "ERROR", LIGHT_RED );
			return GEM_ERROR;
		}
		if (GetFont( ButtonFont ) == NULL) {
			printMessage("Core", "ButtonFont not loaded: %s ", WHITE,
				ButtonFont);
			printStatus( "WARNING", YELLOW );
		}
		if (GetFont( MovieFont ) == NULL) {
			printMessage("Core", "MovieFont not loaded: %s ", WHITE,
				MovieFont);
			printStatus( "WARNING", YELLOW );
		}
		if (GetFont( TooltipFont ) == NULL) {
			printMessage("Core", "TooltipFont not loaded: %s ", WHITE,
				TooltipFont);
			printStatus( "WARNING", YELLOW );
		}
	}
	printMessage( "Core", "Fonts Loaded...", WHITE );
	printStatus( "OK", LIGHT_GREEN );

	if (TooltipBackResRef[0]) {
		anim = (AnimationFactory*) gamedata->GetFactoryResource(TooltipBackResRef, IE_BAM_CLASS_ID);
		printMessage( "Core", "Initializing Tooltips...", WHITE );
		if (!anim) {
			printStatus( "ERROR", LIGHT_RED );
			return GEM_ERROR;
		}
		TooltipBack = new Sprite2D * [3];
		for (int i = 0; i < 3; i++) {
			TooltipBack[i] = anim->GetFrame( 0, (ieByte) i );
			TooltipBack[i]->XPos = 0;
			TooltipBack[i]->YPos = 0;
		}
		printStatus( "OK", LIGHT_GREEN );
	}

	return GEM_OK;
}

int Interface::Init()
{
	plugin_flags = new Variables();
	plugin_flags->SetType( GEM_VARIABLES_INT );

	printMessage( "Core", "Initializing the Event Manager...", WHITE );
	evntmgr = new EventMgr();

	printMessage( "Core", "Initializing Lists Dictionary...", WHITE );
	lists = new Variables();
	if (!lists) {
		printStatus( "ERROR", LIGHT_RED );
		return GEM_ERROR;
	}
	lists->SetType( GEM_VARIABLES_POINTER );

	printMessage( "Core", "Initializing Variables Dictionary...", WHITE );
	vars = new Variables();
	if (!vars) {
		printStatus( "ERROR", LIGHT_RED );
		return GEM_ERROR;
	}
	vars->SetType( GEM_VARIABLES_INT );
	vars->ParseKey(true);

	vars->SetAt( "Volume Ambients", 100 );
	vars->SetAt( "Volume Movie", 100 );
	vars->SetAt( "Volume Music", 100 );
	vars->SetAt( "Volume SFX", 100 );
	vars->SetAt( "Volume Voices", 100 );
	printStatus( "OK", LIGHT_GREEN );

	if (!LoadConfig()) {
		printMessage( "Core", "Could not load config file ", YELLOW);
		printStatus( "ERROR", LIGHT_RED );
		return GEM_ERROR;
	}
	printMessage( "Core", "Starting Plugin Manager...\n", WHITE );
	PluginMgr *plugin = PluginMgr::Get();
	LoadPlugins(PluginsPath);
	if (plugin && plugin->GetPluginCount()) {
		printMessage( "Core", "Plugin Loading Complete...", WHITE );
		printStatus( "OK", LIGHT_GREEN );
	} else {
		printMessage( "Core", "Plugin Loading Failed, check path...", YELLOW);
		printStatus( "ERROR", LIGHT_RED );
		return GEM_ERROR;
	}
	plugin->RunInitializers();

	time_t t;
	t = time( NULL );
	srand( ( unsigned int ) t );
#ifdef _DEBUG
	FileStreamPtrCount = 0;
#endif
	printMessage( "Core", "GemRB Core Initialization...\n", WHITE );
	printStatus( "OK", LIGHT_GREEN );
	printMessage( "Core", "Initializing Video Driver...", WHITE );
	video = ( Video * ) PluginMgr::Get()->GetDriver(&Video::ID, VideoDriverName.c_str());
	if (!video) {
		printStatus( "ERROR", LIGHT_RED );
		print( "No Video Driver Available.\nTermination in Progress...\n" );
		return GEM_ERROR;
	}
	if (video->Init() == GEM_ERROR) {
		printStatus( "ERROR", LIGHT_RED );
		print( "Cannot Initialize Video Driver.\nTermination in Progress...\n" );
		return GEM_ERROR;
	}
	Color defcolor={255,255,255,200};
	SetInfoTextColor(defcolor);
	printStatus( "OK", LIGHT_GREEN );

	{
		printMessage( "Core", "Initializing Search Path...", WHITE );
		if (!IsAvailable( PLUGIN_RESOURCE_DIRECTORY )) {
			print( "no DirectoryImporter! " );
			printStatus( "ERROR", LIGHT_RED );
			return GEM_ERROR;
		}

		char path[_MAX_PATH];

		PathJoin( path, CachePath, NULL);
		if (!gamedata->AddSource(path, "Cache", PLUGIN_RESOURCE_DIRECTORY)) {
			print( "The cache path couldn't be registered, please check! " );
			printStatus( "ERROR", LIGHT_RED );
			return GEM_ERROR;
		}

		PathJoin( path, GemRBOverridePath, "override", GameType, NULL);
		gamedata->AddSource(path, "GemRB Override", PLUGIN_RESOURCE_CACHEDDIRECTORY);

		size_t i;
		for (i = 0; i < ModPath.size(); ++i)
			gamedata->AddSource(ModPath[i].c_str(), "Mod paths", PLUGIN_RESOURCE_CACHEDDIRECTORY);

		PathJoin( path, GemRBOverridePath, "override", "shared", NULL);
		gamedata->AddSource(path, "shared GemRB Override", PLUGIN_RESOURCE_CACHEDDIRECTORY);

		PathJoin( path, GamePath, GameOverridePath, NULL);
		gamedata->AddSource(path, "Override", PLUGIN_RESOURCE_CACHEDDIRECTORY);

		//GAME sounds are intentionally not cached, in IWD there are directory structures,
		//that are not cacheable, also it is totally pointless (this fixed charsounds in IWD)
		PathJoin( path, GamePath, GameSoundsPath, NULL);
		gamedata->AddSource(path, "Sounds", PLUGIN_RESOURCE_DIRECTORY);

		PathJoin( path, GamePath, GameScriptsPath, NULL);
		gamedata->AddSource(path, "Scripts", PLUGIN_RESOURCE_CACHEDDIRECTORY);

		PathJoin( path, GamePath, GamePortraitsPath, NULL);
		gamedata->AddSource(path, "Portraits", PLUGIN_RESOURCE_CACHEDDIRECTORY);

		PathJoin( path, GamePath, GameDataPath, NULL);
		gamedata->AddSource(path, "Data", PLUGIN_RESOURCE_CACHEDDIRECTORY);

		//IWD2 movies are on the CD but not in the BIF
		char *description = strdup("CD1/data");
		for (i = 0; i < MAX_CD; i++) {
			for (size_t j=0;j<CD[i].size();j++) {
				description[2]='1'+i;				
				PathJoin( path, CD[i][j].c_str(), GameDataPath, NULL);
				gamedata->AddSource(path, description, PLUGIN_RESOURCE_CACHEDDIRECTORY);
			}
		}
		free(description);

		printStatus( "OK", LIGHT_GREEN );
	}

	{
		printMessage( "Core", "Initializing KEY Importer...", WHITE );
		char ChitinPath[_MAX_PATH];
		PathJoin( ChitinPath, GamePath, "chitin.key", NULL );
		if (!gamedata->AddSource(ChitinPath, "chitin.key", PLUGIN_RESOURCE_KEY)) {
			printStatus( "ERROR", LIGHT_RED );
			return GEM_ERROR;
		}
		printStatus( "OK", LIGHT_GREEN );
	}

	printMessage( "Core", "Initializing GUI Script Engine...", WHITE );
	guiscript = PluginHolder<ScriptEngine>(IE_GUI_SCRIPT_CLASS_ID);
	if (guiscript == NULL) {
		printStatus( "ERROR", LIGHT_RED );
		return GEM_ERROR;
	}
	if (!guiscript->Init()) {
		printStatus( "ERROR", LIGHT_RED );
		return GEM_ERROR;
	}
	printStatus( "OK", LIGHT_GREEN );
	strcpy( NextScript, "Start" );

	{
		// re-set the gemrb override path, since we now have the correct GameType if 'auto' was used
		char path[_MAX_PATH];
		PathJoin( path, GemRBOverridePath, "override", GameType, NULL);
		gamedata->AddSource(path, "GemRB Override", PLUGIN_RESOURCE_CACHEDDIRECTORY, RM_REPLACE_SAME_SOURCE);
	}

	printMessage( "Core", "Reading Game Options...\n", WHITE );
	if (!LoadGemRBINI()) {
		print( "Cannot Load INI\nTermination in Progress...\n" );
		return GEM_ERROR;
	}

	//loading baldur.ini
	if (!IgnoreOriginalINI) {
		char ini_path[_MAX_PATH];
		PathJoin( ini_path, GamePath, INIConfig, NULL );
		LoadINI( ini_path );
	}

	int i;
	for (i = 0; i < 8; i++) {
		if (INIConfig[i] == '.')
			break;
		GameNameResRef[i] = INIConfig[i];
	}
	GameNameResRef[i] = 0;

	printMessage( "Core", "Creating Projectile Server...\n", WHITE );
	projserv = new ProjectileServer();
	if (!projserv->GetHighestProjectileNumber()) {
		printStatus( "ERROR", LIGHT_RED );
		print( "No projectiles are available...\n" );
	}

	printMessage( "Core", "Checking for Dialogue Manager...", WHITE );
	if (!IsAvailable( IE_TLK_CLASS_ID )) {
		printStatus( "ERROR", LIGHT_RED );
		print( "No TLK Importer Available.\nTermination in Progress...\n" );
		return GEM_ERROR;
	}
	printStatus( "OK", LIGHT_GREEN );
	strings = PluginHolder<StringMgr>(IE_TLK_CLASS_ID);
	printMessage( "Core", "Loading Dialog.tlk file...", WHITE );
	char strpath[_MAX_PATH];
	PathJoin( strpath, GamePath, dialogtlk, NULL );
	FileStream* fs = FileStream::OpenFile(strpath);
	if (!fs) {
		printStatus( "ERROR", LIGHT_RED );
		print( "Cannot find Dialog.tlk.\nTermination in Progress...\n" );
		return GEM_ERROR;
	}
	printStatus( "OK", LIGHT_GREEN );
	strings->Open(fs);

	{
		printMessage( "Core", "Loading Palettes...\n", WHITE );
		ResourceHolder<ImageMgr> pal16im(Palette16);
		if (pal16im)
			pal16 = pal16im->GetImage();
		ResourceHolder<ImageMgr> pal32im(Palette32);
		if (pal32im)
			pal32 = pal32im->GetImage();
		ResourceHolder<ImageMgr> pal256im(Palette256);
		if (pal256im)
			pal256 = pal256im->GetImage();
		if (!pal16 || !pal32 || !pal256) {
			printStatus( "ERROR", LIGHT_RED );
			return GEM_ERROR;
		}
		printMessage( "Core", "Palettes Loaded\n", WHITE );
	}

	if (!IsAvailable( IE_BAM_CLASS_ID )) {
		printStatus( "ERROR", LIGHT_RED );
		print( "No BAM Importer Available.\nTermination in Progress...\n" );
		return GEM_ERROR;
	}

	printMessage( "Core", "Initializing stock sounds...\n", WHITE );
	DSCount = ReadResRefTable ("defsound", DefSound);
	if (DSCount == 0) {
		printStatus( "ERROR", LIGHT_RED );
		print( "Cannot find defsound.2da.\nTermination in Progress...\n" );
		return GEM_ERROR;
	}

	printStatus( "OK", LIGHT_GREEN );
	printMessage( "Core", "Broadcasting Event Manager...", WHITE );
	video->SetEventMgr( evntmgr );
	printStatus( "OK", LIGHT_GREEN );
	printMessage( "Core", "Initializing Window Manager...", WHITE );
	windowmgr = PluginHolder<WindowMgr>(IE_CHU_CLASS_ID);
	if (windowmgr == NULL) {
		printStatus( "ERROR", LIGHT_RED );
		return GEM_ERROR;
	}
	printStatus( "OK", LIGHT_GREEN );

	int ret = LoadSprites();
	if (ret) return ret;

	printMessage( "Core", "Setting up the Console...", WHITE );
	QuitFlag = QF_CHANGESCRIPT;
	console = new Console();
	console->XPos = 0;
	console->YPos = (ieWord) (Height - 25);
	console->Width = (ieWord) Width;
	console->Height = 25;
	if (fonts.size() > 0) {
		console->SetFont( fonts[0] );
	}

	Sprite2D *tmpsprite = GetCursorSprite();
	if (!tmpsprite) {
		printStatus( "ERROR", LIGHT_RED );
		return GEM_ERROR;
	}
	console->SetCursor (tmpsprite);
	printStatus( "OK", LIGHT_GREEN );

	printMessage( "Core", "Starting up the Sound Driver...", WHITE );
	AudioDriver = ( Audio * ) PluginMgr::Get()->GetDriver(&Audio::ID, AudioDriverName.c_str());
	if (AudioDriver == NULL) {
		printStatus( "ERROR", LIGHT_RED );
		return GEM_ERROR;
	}
	if (!AudioDriver->Init()) {
		printStatus( "ERROR", LIGHT_RED );
		return GEM_ERROR;
	}
	printStatus( "OK", LIGHT_GREEN );

	printMessage( "Core", "Allocating SaveGameIterator...", WHITE );
	sgiterator = new SaveGameIterator();
	if (sgiterator == NULL) {
		printStatus( "ERROR", LIGHT_RED );
		return GEM_ERROR;
	}
	printStatus( "OK", LIGHT_GREEN );

	//no need of strdup, variables do copy the key!
	vars->SetAt( "SkipIntroVideos", (unsigned long)SkipIntroVideos );
	vars->SetAt( "GUIEnhancements", (unsigned long)GUIEnhancements );
	vars->SetAt( "TouchScrollAreas", (unsigned long)TouchScrollAreas );

	printMessage( "Core", "Initializing Token Dictionary...", WHITE );
	tokens = new Variables();
	if (!tokens) {
		printStatus( "ERROR", LIGHT_RED );
		return GEM_ERROR;
	}
	tokens->SetType( GEM_VARIABLES_STRING );
	printStatus( "OK", LIGHT_GREEN );

	printMessage( "Core", "Initializing Music Manager...", WHITE );
	music = PluginHolder<MusicMgr>(IE_MUS_CLASS_ID);
	if (!music) {
		printStatus( "ERROR", LIGHT_RED );
		return GEM_ERROR;
	}
	printStatus( "OK", LIGHT_GREEN );

	printMessage("Core", "Loading music list...\n", WHITE );
	if (HasFeature( GF_HAS_SONGLIST )) {
		ret = ReadMusicTable("songlist", 1);
	} else {
		/*since bg1 and pst has no .2da for songlist,
		we must supply one in the gemrb/override folder.
		It should be: music.2da, first column is a .mus filename*/
		ret = ReadMusicTable("music", 0);
	}
	if (ret) {
		printStatus( "OK", LIGHT_GREEN );
	} else {
		printStatus( "NOT FOUND", YELLOW );
	}

	if (HasFeature( GF_RESDATA_INI )) {
		printMessage( "Core", "Loading resource data File...", WHITE );
		INIresdata = PluginHolder<DataFileMgr>(IE_INI_CLASS_ID);
		DataStream* ds = gamedata->GetResource("resdata", IE_INI_CLASS_ID);
		if (!INIresdata->Open(ds)) {
			printStatus( "ERROR", LIGHT_RED );
		} else {
			printStatus( "OK", LIGHT_GREEN );
		}
	}

	if (HasFeature( GF_HAS_PARTY_INI )) {
		printMessage( "Core", "Loading precreated teams setup...\n", WHITE );
		INIparty = PluginHolder<DataFileMgr>(IE_INI_CLASS_ID);
		char tINIparty[_MAX_PATH];
		PathJoin( tINIparty, GamePath, "Party.ini", NULL );
		FileStream* fs = FileStream::OpenFile( tINIparty );
		if (!INIparty->Open(fs)) {
			printStatus( "ERROR", LIGHT_RED );
		} else {
			printStatus( "OK", LIGHT_GREEN );
		}
	}

	if (HasFeature(GF_IWD2_DEATHVARFORMAT)) {
		memcpy(DeathVarFormat, IWD2DeathVarFormat, sizeof(ieVariable));
	}

	if (HasFeature( GF_HAS_BEASTS_INI )) {
		printMessage( "Core", "Loading beasts definition File...\n", WHITE );
		INIbeasts = PluginHolder<DataFileMgr>(IE_INI_CLASS_ID);
		char tINIbeasts[_MAX_PATH];
		PathJoin( tINIbeasts, GamePath, "beast.ini", NULL );
		// FIXME: crashes if file does not open
		FileStream* fs = FileStream::OpenFile( tINIbeasts );
		if (!INIbeasts->Open(fs)) {
			printStatus( "ERROR", LIGHT_RED );
		} else {
			printStatus( "OK", LIGHT_GREEN );
		}

		printMessage( "Core", "Loading quests definition File...\n", WHITE );
		INIquests = PluginHolder<DataFileMgr>(IE_INI_CLASS_ID);
		char tINIquests[_MAX_PATH];
		PathJoin( tINIquests, GamePath, "quests.ini", NULL );
		// FIXME: crashes if file does not open
		FileStream* fs2 = FileStream::OpenFile( tINIquests );
		if (!INIquests->Open(fs2)) {
			printStatus( "ERROR", LIGHT_RED );
		} else {
			printStatus( "OK", LIGHT_GREEN );
		}
	}
	game = NULL;
	calendar = NULL;
	keymap = NULL;

	timer = new GlobalTimer();
	printMessage( "Core", "Bringing up the Global Timer...", WHITE );
	if (!timer) {
		printStatus( "ERROR", LIGHT_RED );
		return GEM_ERROR;
	}
	printStatus( "OK", LIGHT_GREEN );

	ret = Init_EffectQueue();
	printMessage( "Core", "Initializing effects...", WHITE );
	if (!ret) {
		printStatus( "ERROR", LIGHT_RED );
		return GEM_ERROR;
	}
	printStatus( "OK", LIGHT_GREEN );

	ret = InitItemTypes();
	printMessage( "Core", "Initializing Inventory Management...", WHITE );
	if (!ret) {
		printStatus( "ERROR", LIGHT_RED );
		return GEM_ERROR;
	}
	printStatus( "OK", LIGHT_GREEN );

	displaymsg = new DisplayMessage();
	printMessage( "Core", "Initializing string constants...", WHITE );
	if (!displaymsg) {
		printStatus( "ERROR", LIGHT_RED );
		return GEM_ERROR;
	}
	printStatus( "OK", LIGHT_GREEN );

	ret = ReadRandomItems();
	printMessage( "Core", "Initializing random treasure...", WHITE );
	if (ret) {
		printStatus( "OK", LIGHT_GREEN );
	}
	else {
		printStatus( "ERROR", LIGHT_RED );
	}

	ret = ReadAbilityTables();
	printMessage( "Core", "Initializing ability tables...", WHITE );
	if (!ret) {
		printStatus( "ERROR", LIGHT_RED );
		return GEM_ERROR;
	}
	printStatus( "OK", LIGHT_GREEN );

	ret = ReadReputationModTable();
	printMessage( "Core", "Reading reputation mod table...", WHITE);
	if (ret) {
		printStatus( "OK", LIGHT_GREEN );
	} else {
		printStatus( "NOT FOUND", LIGHT_RED );
	}

	if ( gamedata->Exists("WMAPLAY", IE_2DA_CLASS_ID) ) {
		ret = ReadAreaAliasTable( "WMAPLAY" );
		printMessage( "Core", "Initializing area aliases...", WHITE );
		if (ret) {
			printStatus( "OK", LIGHT_GREEN );
		}
		else {
			printStatus( "NOT FOUND", YELLOW );
		}
	}

	ret = ReadGameTimeTable();
	printMessage( "Core", "Reading game time table...", WHITE);
	if (!ret) {
		printStatus( "ERROR", LIGHT_RED );
		return GEM_ERROR;
	}
	printStatus( "OK", LIGHT_GREEN );

	ret = ReadSpecialSpells();
	printMessage( "Core", "Reading special spells table...", WHITE);
	if (ret) {
		printStatus( "OK", LIGHT_GREEN );
	} else {
		printStatus( "NOT FOUND", YELLOW );
	}

	ret = ReadAuxItemTables();
	printMessage( "Core", "Reading item tables...", WHITE);
	if (!ret) {
		printStatus( "ERROR", LIGHT_RED );
		return GEM_ERROR;
	}
	printStatus( "OK", LIGHT_GREEN );

	ret = ReadDamageTypeTable();
	printMessage( "Core", "Reading damage type table...", WHITE);
	if (!ret) {
		printStatus( "ERROR", LIGHT_RED );
	} else {
		printStatus( "OK", LIGHT_GREEN );
	}

	ret = ReadModalStates();
	printMessage( "Core", "Reading modal states table...", WHITE);
	if (!ret) {
		printStatus( "ERROR", LIGHT_RED );
		return GEM_ERROR;
	} else {
		printStatus( "OK", LIGHT_GREEN );
	}

	printMessage( "Core", "Reading game script tables...", WHITE);
	InitializeIEScript();
	printStatus( "OK", LIGHT_GREEN );

	printMessage( "Core", "Initializing keymap tables...", WHITE);
	keymap = new KeyMap();
	ret = keymap->InitializeKeyMap("keymap.ini", "keymap");
	if (!ret) {
		printStatus( "ERROR", LIGHT_RED );
	} else {
		printStatus( "OK", LIGHT_GREEN );
	}
	printMessage( "Core", "Core Initialization Complete!\n", WHITE );

	return GEM_OK;
}

bool Interface::IsAvailable(SClass_ID filetype) const
{
	return PluginMgr::Get()->IsAvailable( filetype );
}

WorldMap *Interface::GetWorldMap(const char *map)
{
	int index = worldmap->FindAndSetCurrentMap(map?map:game->CurrentArea);
	return worldmap->GetWorldMap(index);
}

ProjectileServer* Interface::GetProjectileServer() const
{
	return projserv;
}

Video* Interface::GetVideoDriver() const
{
	return video.get();
}

Audio* Interface::GetAudioDrv(void) const {
	return AudioDriver.get();
}

const char* Interface::TypeExt(SClass_ID type) const
{
	switch (type) {
		case IE_2DA_CLASS_ID:
			return "2da";

		case IE_ACM_CLASS_ID:
			return "acm";

		case IE_ARE_CLASS_ID:
			return "are";

		case IE_BAM_CLASS_ID:
			return "bam";

		case IE_BCS_CLASS_ID:
			return "bcs";

		case IE_BS_CLASS_ID:
			return "bs";

		case IE_BIF_CLASS_ID:
			return "bif";

		case IE_BIO_CLASS_ID:
			if (HasFeature(GF_BIOGRAPHY_RES)) {
				return "res";
			}
			return "bio";

		case IE_BMP_CLASS_ID:
			return "bmp";

		case IE_PNG_CLASS_ID:
			return "png";

		case IE_CHR_CLASS_ID:
			return "chr";

		case IE_CHU_CLASS_ID:
			return "chu";

		case IE_CRE_CLASS_ID:
			return "cre";

		case IE_DLG_CLASS_ID:
			return "dlg";

		case IE_EFF_CLASS_ID:
			return "eff";

		case IE_GAM_CLASS_ID:
			return "gam";

		case IE_IDS_CLASS_ID:
			return "ids";

		case IE_INI_CLASS_ID:
			return "ini";

		case IE_ITM_CLASS_ID:
			return "itm";

		case IE_MOS_CLASS_ID:
			return "mos";

		case IE_MUS_CLASS_ID:
			return "mus";

		case IE_MVE_CLASS_ID:
			return "mve";

		case IE_OGG_CLASS_ID:
			return "ogg";

		case IE_PLT_CLASS_ID:
			return "plt";

		case IE_PRO_CLASS_ID:
			return "pro";

		case IE_SAV_CLASS_ID:
			return "sav";

		case IE_SPL_CLASS_ID:
			return "spl";

		case IE_SRC_CLASS_ID:
			return "src";

		case IE_STO_CLASS_ID:
			return "sto";

		case IE_TIS_CLASS_ID:
			return "tis";

		case IE_TLK_CLASS_ID:
			return "tlk";

		case IE_TOH_CLASS_ID:
			return "toh";

		case IE_TOT_CLASS_ID:
			return "tot";

		case IE_VAR_CLASS_ID:
			return "var";

		case IE_VVC_CLASS_ID:
			return "vvc";

		case IE_WAV_CLASS_ID:
			return "wav";

		case IE_WED_CLASS_ID:
			return "wed";

		case IE_WFX_CLASS_ID:
			return "wfx";

		case IE_WMP_CLASS_ID:
			return "wmp";
	}
	return NULL;
}

void Interface::FreeString(char *&str) const
{
	if (str) {
		strings->FreeString(str);
	}
	str = NULL;
}

ieStrRef Interface::UpdateString(ieStrRef strref, const char *text) const
{
	return strings->UpdateString( strref, text );
}

char* Interface::GetString(ieStrRef strref, ieDword options) const
{
	ieDword flags = 0;

	if (!(options & IE_STR_STRREFOFF)) {
		vars->Lookup( "Strref On", flags );
	}
	return strings->GetString( strref, flags | options );
}

void Interface::SetFeature(int flag, int position)
{
	if (flag) {
		GameFeatures[position>>5] |= 1<<(position&31);
	} else {
		GameFeatures[position>>5] &= ~(1<<(position&31) );
	}
}

ieDword Interface::HasFeature(int position) const
{
	return GameFeatures[position>>5] & (1<<(position&31));
}

/** Search directories and load a config file */
bool Interface::LoadConfig(void)
{
#ifndef WIN32
	char path[_MAX_PATH];
	char name[_MAX_PATH];

	// Find directory where user stores GemRB configurations (~/.gemrb).
	// FIXME: Create it if it does not exist
	// Use current dir if $HOME is not defined (or bomb out??)

	char* s = getenv( "HOME" );
	if (s) {
		strcpy( UserDir, s );
		strcat( UserDir, "/."PACKAGE"/" );
	} else {
		strcpy( UserDir, "./" );
	}

	// Find basename of this program. It does the same as basename (3),
	// but that's probably missing on some archs
	s = strrchr( argv[0], PathDelimiter );
	if (s) {
		s++;
	} else {
		s = argv[0];
	}

	strcpy( name, s );
	//if (!name[0])		// FIXME: could this happen?
	//	strcpy (name, PACKAGE); // ugly hack

	// If we were called as $0 -c <filename>, load config from filename
	if (argc > 2 && ! strcmp("-c", argv[1])) {
		if (LoadConfig( argv[2] )) {
			return true;
		} else {
			// Explicitly specified cfg file HAS to be present
			return false;
		}
	}

	// FIXME: temporary hack, to be deleted??
	if (LoadConfig( "GemRB.cfg" )) {
		return true;
	}

	PathJoinExt( path, UserDir, name, "cfg" );

	if (LoadConfig( path )) {
		return true;
	}

#ifdef SYSCONFDIR
	PathJoinExt( path, SYSCONFDIR, name, "cfg" );

	if (LoadConfig( path )) {
		return true;
	}
#endif

	// Don't try with default binary name if we have tried it already
	if (!strcmp( name, PACKAGE )) {
		return false;
	}

	PathJoinExt( path, UserDir, PACKAGE, "cfg" );

	if (LoadConfig( path )) {
		return true;
	}

#ifdef SYSCONFDIR
	PathJoinExt( path, SYSCONFDIR, PACKAGE, "cfg" );

	if (LoadConfig( path )) {
		return true;
	}
#endif

	return false;
#else // WIN32
	// If we were called as $0 -c <filename>, load config from filename
	if (argc > 2 && ! strcmp("-c", argv[1])) {
		return LoadConfig( argv[2] );
		// Explicitly specified cfg file HAS to be present
	}
	strcpy( UserDir, ".\\" );
	return LoadConfig( "GemRB.cfg" );
#endif// WIN32
}

bool Interface::LoadConfig(const char* filename)
{
	size_t i;

	printMessage("Config","Trying to open ", WHITE);
	textcolor(LIGHT_WHITE);
	print("%s ", filename);
	FileStream* config = FileStream::OpenFile(filename);
	if (config == NULL) {
		printStatus("NOT FOUND", YELLOW);
		return false;
	}

	//once GemRB own format is working well, this might be set to 0
	SaveAsOriginal = 1;

	int lineno = 0;
	while (config->Remains()) {
		char line[1024];
		char *name, *nameend, *value, *valueend;

		if (config->ReadLine(line, _MAX_PATH) == -1) {
			break;
		}
		lineno++;

		// skip leading blanks from name
		name = line;
		name += strspn( line, " \t\r\n" );

		// ignore empty or comment lines
		if (*name == '\0' || *name == '#') {
			continue;
		}

		value = strchr( name, '=' );
		if (!value || value == name) {
			print( "Invalid line %d\n", lineno );
			continue;
		}

		// trim trailing blanks from name
		nameend = value;
		while (nameend > name && strchr( "= \t", *nameend )) {
			*nameend-- = '\0';
		}

		value++;
		// skip leading blanks
		value += strspn( value, " \t");

		// trim trailing blanks from value
		valueend = value + strlen( value ) - 1;
		while (valueend >= value && strchr( " \t\r\n", *valueend )) {
			*valueend-- = '\0';
		}

		if (false) {
#define CONFIG_INT(str, var) \
		} else if (stricmp(name, str) == 0) { \
			var ( atoi(value) )
		CONFIG_INT("Bpp", Bpp = );
		CONFIG_INT("CaseSensitive", CaseSensitive = );
		CONFIG_INT("DoubleClickDelay", evntmgr->SetDCDelay);
		CONFIG_INT("DrawFPS", DrawFPS = );
		CONFIG_INT("EnableCheatKeys", EnableCheatKeys);
		CONFIG_INT("EndianSwitch", DataStream::SetEndianSwitch);
		CONFIG_INT("FogOfWar", FogOfWar = );
		CONFIG_INT("FullScreen", FullScreen = );
		CONFIG_INT("GUIEnhancements", GUIEnhancements = );
<<<<<<< HEAD
		CONFIG_INT("TouchScrollAreas", TouchScrollAreas = );
		CONFIG_INT("GameOnCD", GameOnCD = );
=======
		CONFIG_INT("SlowBIFs", SlowBIFs = );
>>>>>>> f1c40a28
		CONFIG_INT("Height", Height = );
		CONFIG_INT("KeepCache", KeepCache = );
		CONFIG_INT("MultipleQuickSaves", MultipleQuickSaves = );
		CONFIG_INT("RepeatKeyDelay", evntmgr->SetRKDelay);
		CONFIG_INT("SaveAsOriginal", SaveAsOriginal = );
		CONFIG_INT("ScriptDebugMode", SetScriptDebugMode);
		CONFIG_INT("SkipIntroVideos", SkipIntroVideos = );
		CONFIG_INT("TooltipDelay", TooltipDelay = );
		CONFIG_INT("Width", Width = );
		CONFIG_INT("IgnoreOriginalINI", IgnoreOriginalINI = );
		CONFIG_INT("UseSoftKeyboard", UseSoftKeyboard = );
		CONFIG_INT("NumFingScroll", NumFingScroll = );
		CONFIG_INT("NumFingKboard", NumFingKboard = );
		CONFIG_INT("NumFingInfo", NumFingInfo = );
#undef CONFIG_INT
#define CONFIG_STRING(str, var) \
		} else if (stricmp(name, str) == 0) { \
			strncpy(var, value, sizeof(var))
		CONFIG_STRING("GameCharactersPath", GameCharactersPath);
		CONFIG_STRING("GameDataPath", GameDataPath);
		CONFIG_STRING("GameName", GameName);
		CONFIG_STRING("GameOverridePath", GameOverridePath);
		CONFIG_STRING("GamePortraitsPath", GamePortraitsPath);
		CONFIG_STRING("GameScriptsPath", GameScriptsPath);
		CONFIG_STRING("GameSoundsPath", GameSoundsPath);
		CONFIG_STRING("GameType", GameType);
#undef CONFIG_STRING
#define CONFIG_STRING(str, var) \
		} else if (stricmp(name, str) == 0) { \
			var = value
		CONFIG_STRING("AudioDriver", AudioDriverName);
		CONFIG_STRING("VideoDriver", VideoDriverName);
#undef CONFIG_STRING
#define CONFIG_PATH(str, var) \
		} else if (stricmp(name, str) == 0) { \
			strncpy(var, value, sizeof(var));
		CONFIG_PATH("CachePath", CachePath);
		CONFIG_PATH("GUIScriptsPath", GUIScriptsPath);
		CONFIG_PATH("GamePath", GamePath);
		CONFIG_PATH("GemRBOverridePath", GemRBOverridePath);
		CONFIG_PATH("GemRBPath", GemRBPath);
		CONFIG_PATH("PluginsPath", PluginsPath);
		CONFIG_PATH("SavePath", SavePath);
#undef CONFIG_PATH
		} else if (stricmp( name, "ModPath" ) == 0) {
			for (char *path = strtok(value,SPathListSeparator);
					path;
					path = strtok(NULL,SPathListSeparator)) {
				ModPath.push_back(path);
			}
		} else if (stricmp( name, "SkipPlugin" ) == 0) {
			plugin_flags->SetAt( value, PLF_SKIP );
		} else if (stricmp( name, "DelayPlugin" ) == 0) {
			plugin_flags->SetAt( value, PLF_DELAY );
		} else {
			for(i=0;i<MAX_CD;i++) {
				char keyname[] = { 'C', 'D', '1'+i, '\0' };
				if (stricmp(name, keyname) == 0) {
					for(char *path = strtok(value, SPathListSeparator);
							path;
							path = strtok(NULL,SPathListSeparator)) {
						CD[i].push_back(path);
					}
				}
			}
		}
	}
	delete config;

	// WARNING: Don't move ResolveFilePath into the loop
	// Otherwise, it won't obey CaseSensitive set at the end
	// of the config file.

	if (stricmp( GameType, "tob" ) == 0) {
		strncpy( GameType, "bg2", sizeof(GameType) );
	}

#ifdef DATADIR
	if (!GemRBPath[0]) {
		strcpy( GemRBPath, DATADIR );
	}
#endif
	ResolveFilePath(GemRBPath);

	if (!GemRBOverridePath[0]) {
		strcpy( GemRBOverridePath, GemRBPath );
	} else {
		ResolveFilePath(GemRBOverridePath);
	}

	if (!PluginsPath[0]) {
#ifdef PLUGINDIR
		strcpy( PluginsPath, PLUGINDIR );
#else
		PathJoin( PluginsPath, GemRBPath, "plugins", NULL );
#endif
	} else {
		ResolveFilePath( PluginsPath );
	}

	if (!GUIScriptsPath[0]) {
		strcpy( GUIScriptsPath, GemRBPath );
	} else {
		ResolveFilePath( GUIScriptsPath );
	}

	if (!GameName[0]) {
		strcpy( GameName, GEMRB_STRING );
	}

	ResolveFilePath( GamePath );

	if (!SavePath[0]) {
		// FIXME: maybe should use UserDir instead of GamePath
		strcpy( SavePath, GamePath );
	} else {
		ResolveFilePath( SavePath );
	}

	if (! CachePath[0]) {
		PathJoin( CachePath, UserDir, "Cache", NULL );
	} else {
		ResolveFilePath(CachePath);
	}

	for (i = 0; i < MAX_CD; ++i) {
		if (!CD[i].size()) {
			char cd[] = { 'C', 'D', '1'+i, '\0' };
			char name[_MAX_PATH];

			PathJoin(name, GamePath, cd, NULL);
			CD[i].push_back(name);
		} else {
			size_t cnt = CD[i].size();
			while(cnt--) {
				ResolveFilePath( CD[i][cnt] );
			}
		}
	}

	for (i = 0; i < ModPath.size(); ++i) {
		ResolveFilePath(ModPath[i]);
	}

	FixPath( GUIScriptsPath, true );
	FixPath( PluginsPath, true );
	FixPath( GemRBPath, true );
	FixPath( GemRBOverridePath, true );

	if (GamePath[0]) {
		FixPath( GamePath, true );
	}

	//FixPath( SavePath, false );
	//MakeDirectory(SavePath);
	FixPath( SavePath, true );

	FixPath( CachePath, false );
	if (!MakeDirectory(CachePath)) {
		error("Core", "Unable to create cache directory '%s'", CachePath);
	}

	printStatus( "OK", LIGHT_GREEN );

	// Missing GameType is a common users' error
	if (!GameType[0]) {
		printMessage("Config","GameType was not set in your config file.\n", LIGHT_RED);
		return false;
	}

	if ( StupidityDetector( CachePath )) {
		printMessage("Core", "Cache path %s doesn't exist, not a folder or contains alien files!\n", LIGHT_RED, CachePath );
		return false;
	}
	if (!KeepCache) DelTree((const char *) CachePath, false);

	return true;
}

static const char *game_flags[GF_COUNT+1]={
		"HasKaputz",          //0 GF_HAS_KAPUTZ
		"AllStringsTagged",   //1 GF_ALL_STRINGS_TAGGED
		"HasSongList",        //2 GF_HAS_SONGLIST
		"TeamMovement",       //3 GF_TEAM_MOVEMENT
		"UpperButtonText",    //4 GF_UPPER_BUTTON_TEXT
		"LowerLabelText",     //5 GF_LOWER_LABEL_TEXT
		"HasPartyIni",        //6 GF_HAS_PARTY_INI
		"SoundFolders",       //7 GF_SOUNDFOLDERS
		"IgnoreButtonFrames", //8 GF_IGNORE_BUTTON_FRAMES
		"OneByteAnimationID", //9 GF_ONE_BYTE_ANIMID
		"HasDPLAYER",         //10GF_HAS_DPLAYER
		"HasEXPTABLE",        //11GF_HAS_EXPTABLE
		"HasBeastsIni",       //12GF_HAS_BEASTS_INI
		"HasDescIcon",        //13GF_HAS_DESC_ICON
		"HasPickSound",       //14GF_HAS_PICK_SOUND
		"IWDMapDimensions",   //15GF_IWD_MAP_DIMENSIONS
		"AutomapIni",         //16GF_AUTOMAP_INI
		"SmallFog",           //17GF_SMALL_FOG
		"ReverseDoor",        //18GF_REVERSE_DOOR
		"ProtagonistTalks",   //19GF_PROTAGONIST_TALKS
		"HasSpellList",       //20GF_HAS_SPELLLIST
		"IWD2ScriptName",     //21GF_IWD2_SCRIPTNAME
		"DialogueScrolls",    //22GF_DIALOGUE_SCROLLS
		"KnowWorld",          //23GF_KNOW_WORLD
		"ReverseToHit",       //24GF_REVERSE_TOHIT
		"SaveForHalfDamage",  //25GF_SAVE_FOR_HALF
		"CharNameIsGabber",   //26GF_CHARNAMEISGABBER
		"MagicBit",           //27GF_MAGICBIT
		"CheckAbilities",     //28GF_CHECK_ABILITIES
		"ChallengeRating",    //29GF_CHALLENGERATING
		"SpellBookIconHack",  //30GF_SPELLBOOKICONHACK
		"EnhancedEffects",    //31GF_ENHANCED_EFFECTS
		"DeathOnZeroStat",    //32GF_DEATH_ON_ZERO_STAT
		"SpawnIni",           //33GF_SPAWN_INI
		"IWD2DeathVarFormat", //34GF_IWD2_DEATHVARFORMAT
		"HasResDataIni",      //35GF_RESDATA_INI
		"OverrideCursorPos",  //36GF_OVERRIDE_CURSORPOS
		"BreakableWeapons",   //37GF_BREAKABLE_WEAPONS
		"3EdRules",           //38GF_3ED_RULES
		"LevelslotPerClass",  //39GF_LEVELSLOT_PER_CLASS
		"SelectiveMagicRes",  //40GF_SELECTIVE_MAGIC_RES
		"HasHideInShadows",   //41GF_HAS_HIDE_IN_SHADOWS
		"AreaVisitedVar",     //42GF_AREA_VISITED_VAR
		"ProperBackstab",     //43GF_PROPER_BACKSTAB
		"OnScreenText",       //44GF_ONSCREEN_TEXT
		"HasSpecificDamageBonus", //45GF_SPECIFIC_DMG_BONUS
		"StrrefSaveGame",     //46GF_STRREF_SAVEGAME
		"HasWisdomBonusTable",//47GF_WISDOM_BONUS
		"BiographyIsRes",     //48GF_BIOGRAPHY_RES
		"NoBiography",        //49GF_NO_BIOGRAPHY
		"StealIsAttack",      //50GF_STEAL_IS_ATTACK
		"CutsceneAreascripts",//51GF_CUTSCENE_AREASCRIPTS
		"FlexibleWorldmap",   //52GF_FLEXIBLE_WMAP
		"AutoSearchHidden",   //53GF_AUTOSEARCH_HIDDEN
		"PSTStateFlags",      //54GF_PST_STATE_FLAGS
		"NoDropCanMove",      //55GF_NO_DROP_CAN_MOVE
		"JournalHasSections", //56GF_JOURNAL_HAS_SECTIONS
		"CastingSounds",      //57GF_CASTING_SOUNDS
		"EnhancedCastingSounds", //58GF_CASTING_SOUNDS2
		"ForceAreaScript",    //59GF_FORCE_AREA_SCRIPT
		"AreaOverride",       //60GF_AREA_OVERRIDE
		"NoNewVariables",     //61GF_NO_NEW_VARIABLES
		NULL                  //for our own safety, this marks the end of the pole
};

/** Loads gemrb.ini */
bool Interface::LoadGemRBINI()
{
	DataStream* inifile = gamedata->GetResource( "gemrb", IE_INI_CLASS_ID );
	if (! inifile) {
		printStatus( "ERROR", LIGHT_RED );
		return false;
	}

	printMessage("Core", "Loading game type-specific GemRB setup...\n%s", WHITE,
		inifile->originalfile);

	if (!IsAvailable( IE_INI_CLASS_ID )) {
		printStatus( "ERROR", LIGHT_RED );
		print( "[Core]: No INI Importer Available.\n" );
		return false;
	}
	PluginHolder<DataFileMgr> ini(IE_INI_CLASS_ID);
	ini->Open(inifile);

	printStatus( "OK", LIGHT_GREEN );

	const char *s;

	// Resrefs are already initialized in Interface::Interface()
	s = ini->GetKeyAsString( "resources", "CursorBAM", NULL );
	if (s)
		strnlwrcpy( CursorBam, s, 8 ); //console cursor

	s = ini->GetKeyAsString( "resources", "ScrollCursorBAM", NULL );
	if (s)
		strnlwrcpy( ScrollCursorBam, s, 8 );

	s = ini->GetKeyAsString( "resources", "ButtonFont", NULL );
	if (s)
		strnlwrcpy( ButtonFont, s, 8 );

	s = ini->GetKeyAsString( "resources", "TooltipFont", NULL );
	if (s)
		strnlwrcpy( TooltipFont, s, 8 );

	s = ini->GetKeyAsString( "resources", "MovieFont", NULL );
	if (s)
		strnlwrcpy( MovieFont, s, 8 );

	s = ini->GetKeyAsString( "resources", "TooltipBack", NULL );
	if (s)
		strnlwrcpy( TooltipBackResRef, s, 8 );

	s = ini->GetKeyAsString( "resources", "TooltipColor", NULL );
	if (s) {
		if (s[0] == '#') {
			unsigned long c = strtoul (s + 1, NULL, 16);
			// FIXME: check errno
			TooltipColor.r = (unsigned char) (c >> 24);
			TooltipColor.g = (unsigned char) (c >> 16);
			TooltipColor.b = (unsigned char) (c >> 8);
			TooltipColor.a = (unsigned char) (c);
		}
	}

	//which stat determines the fist weapon (defaults to class)
	Actor::SetFistStat(ini->GetKeyAsInt( "resources", "FistStat", IE_CLASS));

	TooltipMargin = ini->GetKeyAsInt( "resources", "TooltipMargin", TooltipMargin );

	// The format of GroundCircle can be:
	// GroundCircleBAM1 = wmpickl/3
	// to denote that the bitmap should be scaled down 3x
	for (int size = 0; size < MAX_CIRCLE_SIZE; size++) {
		char name[30];
		sprintf( name, "GroundCircleBAM%d", size+1 );
		s = ini->GetKeyAsString( "resources", name, NULL );
		if (s) {
			const char *pos = strchr( s, '/' );
			if (pos) {
				GroundCircleScale[size] = atoi( pos+1 );
				strncpy( GroundCircleBam[size], s, pos - s );
				GroundCircleBam[size][pos - s] = '\0';
			} else {
				strcpy( GroundCircleBam[size], s );
			}
		}
	}

	s = ini->GetKeyAsString( "resources", "NoteString", NULL );
	TextArea::SetNoteString(s);

	s = ini->GetKeyAsString( "resources", "INIConfig", NULL );
	if (s)
		strcpy( INIConfig, s );

	s = ini->GetKeyAsString( "resources", "Palette16", NULL );
	if (s)
		strcpy( Palette16, s );

	s = ini->GetKeyAsString( "resources", "Palette32", NULL );
	if (s)
		strcpy( Palette32, s );

	s = ini->GetKeyAsString( "resources", "Palette256", NULL );
	if (s)
		strcpy( Palette256, s );

	unsigned int i = (unsigned int) ini->GetKeyAsInt ("charset", "CharCount", 0);
	if (i>99) i=99;
	while(i--) {
		char key[10];
		snprintf(key,9,"Letter%d", i+1);
		s = ini->GetKeyAsString( "charset", key, NULL );
		if (s) {
			const char *s2 = strchr(s,',');
			if (s2) {
				unsigned char upper = atoi(s);
				unsigned char lower = atoi(s2+1);
				pl_uppercase[lower] = upper;
				pl_lowercase[upper] = lower;
			}
		}
	}

	MaximumAbility = ini->GetKeyAsInt ("resources", "MaximumAbility", 25 );

	RedrawTile = ini->GetKeyAsInt( "resources", "RedrawTile", 0 )!=0;

	for (i=0;i<GF_COUNT;i++) {
		if (!game_flags[i]) {
			error("Core", "Fix the game flags!\n");
		}
		SetFeature( ini->GetKeyAsInt( "resources", game_flags[i], 0 ), i );
		//printMessage("Option", "", GREEN);
		//print("%s = %s\n", game_flags[i], HasFeature(i)?"yes":"no");
	}

	ForceStereo = ini->GetKeyAsInt( "resources", "ForceStereo", 0 );

	return true;
}

Palette* Interface::CreatePalette(const Color &color, const Color &back)
{
	Palette* pal = new Palette();
	pal->front = color;
	pal->back = back;
	pal->col[0].r = 0;
	pal->col[0].g = 0xff;
	pal->col[0].b = 0;
	pal->col[0].a = 0;
	for (int i = 1; i < 256; i++) {
		pal->col[i].r = back.r +
			( unsigned char ) ( ( ( color.r - back.r ) * ( i ) ) / 255 );
		pal->col[i].g = back.g +
			( unsigned char ) ( ( ( color.g - back.g ) * ( i ) ) / 255 );
		pal->col[i].b = back.b +
			( unsigned char ) ( ( ( color.b - back.b ) * ( i ) ) / 255 );
		pal->col[i].a = back.a +
			( unsigned char ) ( ( ( color.a - back.a ) * ( i ) ) / 255 );
	}
	return pal;
}

/** No descriptions */
Color* Interface::GetPalette(unsigned index, int colors, Color *pal) const
{
	Image *img;
	if (colors == 32) {
		img = pal32;
	} else if (colors <= 32) {
		img = pal16;
	} else if (colors == 256) {
		img = pal256;
	} else {
		return pal;
	}
	if (index >= img->GetHeight()) {
		index = 0;
	}
	for (int i = 0; i < colors; i++) {
		pal[i] = img->GetPixel(i, index);
	}
	return pal;
}
/** Returns a preloaded Font */
Font* Interface::GetFont(const char *ResRef) const
{
	for (unsigned int i = 0; i < fonts.size(); i++) {
		if (strnicmp( fonts[i]->ResRef, ResRef, 8 ) == 0) {
			return fonts[i];
		}
	}
	return NULL;
}

Font* Interface::GetFont(unsigned int index) const
{
	if (index >= fonts.size()) {
		return NULL;
	}
	return fonts[index];
}

Font* Interface::GetButtonFont() const
{
	return GetFont( ButtonFont );
}

/** Returns the Event Manager */
EventMgr* Interface::GetEventMgr() const
{
	return evntmgr;
}

/** Returns the Window Manager */
WindowMgr* Interface::GetWindowMgr() const
{
	return windowmgr.get();
}

/** Get GUI Script Manager */
ScriptEngine* Interface::GetGUIScriptEngine() const
{
	return guiscript.get();
}

static EffectRef fx_summon_disable_ref = { "AvatarRemovalModifier", -1 };

//NOTE: if there were more summoned creatures, it will return only the last
Actor *Interface::SummonCreature(const ieResRef resource, const ieResRef vvcres, Scriptable *Owner, Actor *target, const Point &position, int eamod, int level, Effect *fx, bool sexmod)
{
	//maximum number of monsters summoned
	int cnt=10;
	Actor * ab = NULL;

	//TODO:
	//decrease the number of summoned creatures with the number of already summoned creatures here
	//the summoned creatures have a special IE_SPECIFIC

	while(cnt--) {
		ab = gamedata->GetCreature(resource);
		if (!ab) {
			return NULL;
		}

		if (Owner && Owner->Type==ST_ACTOR) {
			ab->LastSummoner = Owner->GetGlobalID();
		}
		//Always use Base stats for the recently summoned creature

		int enemyally;

		if (eamod==EAM_SOURCEALLY || eamod==EAM_SOURCEENEMY) {
			if (Owner && Owner->Type==ST_ACTOR) {
				enemyally = ((Actor *) Owner)->GetStat(IE_EA)>EA_GOODCUTOFF;
			} else {
				enemyally = true;
			}
		} else {
			if (target) {
				enemyally = target->GetBase(IE_EA)>EA_GOODCUTOFF;
			} else {
				enemyally = true;
			}
		}

		switch (eamod) {
		case EAM_SOURCEALLY:
		case EAM_ALLY:
			if (enemyally) {
				ab->SetBase(IE_EA, EA_ENEMY); //is this the summoned EA?
			} else {
				ab->SetBase(IE_EA, EA_CONTROLLED); //is this the summoned EA?
			}
			break;
		case EAM_SOURCEENEMY:
		case EAM_ENEMY:
			if (enemyally) {
				ab->SetBase(IE_EA, EA_CONTROLLED); //is this the summoned EA?
			} else {
				ab->SetBase(IE_EA, EA_ENEMY); //is this the summoned EA?
			}
			break;
		case EAM_NEUTRAL:
			ab->SetBase(IE_EA, EA_NEUTRAL);
			break;
		default:
			break;
		}

		// mark the summon, but only if they don't have a special sex already
		if (sexmod && ab->BaseStats[IE_SEX] < SEX_EXTRA) {
			ab->SetBase(IE_SEX, SEX_SUMMON);
		}

		Map *map;
		if (target) {
			map = target->GetCurrentArea();
		} else if (Owner) {
			map = Owner->GetCurrentArea();
		} else {
			map = game->GetCurrentArea();
		}
		map->AddActor(ab);
		ab->SetPosition(position, true, 0);
		ab->RefreshEffects(NULL);

		if (vvcres[0]) {
			ScriptedAnimation* vvc = gamedata->GetScriptedAnimation(vvcres, false);
			if (vvc) {
				//This is the final position of the summoned creature
				//not the original target point
				vvc->XPos=ab->Pos.x;
				vvc->YPos=ab->Pos.y;
				//force vvc to play only once
				vvc->PlayOnce();
				map->AddVVCell( vvc );

				//set up the summon disable effect
				Effect *newfx = EffectQueue::CreateEffect(fx_summon_disable_ref, 0, 1, FX_DURATION_ABSOLUTE);
				if (newfx) {
					newfx->Duration = vvc->GetSequenceDuration(AI_UPDATE_TIME)*9/10 + core->GetGame()->GameTime;
					ApplyEffect(newfx, ab, ab);
				}
			}
		}

		//remove the xp value of friendly summons
		if (ab->BaseStats[IE_EA]<EA_GOODCUTOFF) {
			ab->SetBase(IE_XPVALUE, 0);
		}
		if (fx) {
			ApplyEffect(fx, ab, Owner);
		}

		//this check should happen after the fact
		level -= ab->GetBase(IE_XP);
		if(level<0 || ab->GetBase(IE_XP) == 0) {
			break;
		}

	}
	return ab;
}

void Interface::RedrawControls(const char *varname, unsigned int value)
{
	for (unsigned int i = 0; i < windows.size(); i++) {
		Window *win = windows[i];
		if (win != NULL && win->Visible!=WINDOW_INVALID) {
			win->RedrawControls(varname, value);
		}
	}
}

void Interface::RedrawAll()
{
	for (unsigned int i = 0; i < windows.size(); i++) {
		Window *win = windows[i];
		if (win != NULL && win->Visible!=WINDOW_INVALID) {
			win->Invalidate();
		}
	}
}

/** Loads a WindowPack (CHUI file) in the Window Manager */
bool Interface::LoadWindowPack(const char* name)
{
	DataStream* stream = gamedata->GetResource( name, IE_CHU_CLASS_ID );
	if (stream == NULL) {
		printMessage("Interface", "Error: Cannot find %s.chu\n", LIGHT_RED, name );
		return false;
	}
	if (!GetWindowMgr()->Open(stream)) {
		printMessage("Interface", "Error: Cannot Load %s.chu\n", LIGHT_RED, name );
		return false;
	}

	strncpy( WindowPack, name, sizeof( WindowPack ) );
	WindowPack[sizeof( WindowPack ) - 1] = '\0';

	return true;
}

/** Loads a Window in the Window Manager */
int Interface::LoadWindow(unsigned short WindowID)
{
	unsigned int i;

	for (i = 0; i < windows.size(); i++) {
		Window *win = windows[i];
		if (win == NULL)
			continue;
		if (win->Visible==WINDOW_INVALID) {
			continue;
		}
		if (win->WindowID == WindowID &&
			!strnicmp( WindowPack, win->WindowPack, sizeof(WindowPack) )) {
			SetOnTop( i );
			win->Invalidate();
			return i;
		}
	}
	Window* win = windowmgr->GetWindow( WindowID );
	if (win == NULL) {
		return -1;
	}
	memcpy( win->WindowPack, WindowPack, sizeof(WindowPack) );

	int slot = -1;
	for (i = 0; i < windows.size(); i++) {
		if (windows[i] == NULL) {
			slot = i;
			break;
		}
	}
	if (slot == -1) {
		windows.push_back( win );
		slot = ( int ) windows.size() - 1;
	} else {
		windows[slot] = win;
	}
	win->Invalidate();
	return slot;
}
// FIXME: it's a clone of LoadWindow
/** Creates a Window in the Window Manager */
int Interface::CreateWindow(unsigned short WindowID, int XPos, int YPos, unsigned int Width, unsigned int Height, char* Background)
{
	unsigned int i;

	for (i = 0; i < windows.size(); i++) {
		if (windows[i] == NULL)
			continue;
		if (windows[i]->WindowID == WindowID && !stricmp( WindowPack,
			windows[i]->WindowPack )) {
			SetOnTop( i );
			windows[i]->Invalidate();
			return i;
		}
	}

	Window* win = new Window( WindowID, (ieWord) XPos, (ieWord) YPos, (ieWord) Width, (ieWord) Height );
	if (Background[0]) {
		ResourceHolder<ImageMgr> mos(Background);
		if (mos != NULL) {
			win->SetBackGround( mos->GetSprite2D(), true );
		}
	}

	strcpy( win->WindowPack, WindowPack );

	int slot = -1;
	for (i = 0; i < windows.size(); i++) {
		if (windows[i] == NULL) {
			slot = i;
			break;
		}
	}
	if (slot == -1) {
		windows.push_back( win );
		slot = ( int ) windows.size() - 1;
	} else {
		windows[slot] = win;
	}
	win->Invalidate();
	return slot;
}

/** Sets a Window on the Top */
void Interface::SetOnTop(int Index)
{
	std::vector<int>::iterator t;
	for(t = topwin.begin(); t != topwin.end(); ++t) {
		if((*t) == Index) {
			topwin.erase(t);
			break;
		}
	}
	if(topwin.size() != 0)
		topwin.insert(topwin.begin(), Index);
	else
		topwin.push_back(Index);
}
/** Add a window to the Window List */
void Interface::AddWindow(Window * win)
{
	int slot = -1;
	for(unsigned int i = 0; i < windows.size(); i++) {
		Window *w = windows[i];

		if(w==NULL) {
			slot = i;
			break;
		}
	}
	if(slot == -1) {
		windows.push_back(win);
		slot=(int)windows.size()-1;
	}
	else
		windows[slot] = win;
	win->Invalidate();
}

/** Get a Control on a Window */
int Interface::GetControl(unsigned short WindowIndex, unsigned long ControlID) const
{
	if (WindowIndex >= windows.size()) {
		return -1;
	}
	Window* win = windows[WindowIndex];
	if (win == NULL) {
		return -1;
	}
	int i = 0;
	while (true) {
		Control* ctrl = win->GetControl( (unsigned short) i );
		if (ctrl == NULL)
			return -1;
		if (ctrl->ControlID == ControlID)
			return i;
		i++;
	}
}
/** Adjust the Scrolling factor of a control (worldmap atm) */
int Interface::AdjustScrolling(unsigned short WindowIndex,
		unsigned short ControlIndex, short x, short y)
{
	if (WindowIndex >= windows.size()) {
		return -1;
	}
	Window* win = windows[WindowIndex];
	if (win == NULL) {
		return -1;
	}
	Control* ctrl = win->GetControl( ControlIndex );
	if (ctrl == NULL) {
		return -1;
	}
	switch(ctrl->ControlType) {
		case IE_GUI_WORLDMAP:
			((WorldMapControl *) ctrl)->AdjustScrolling(x,y);
			break;
		default: //doesn't work for these
			return -1;
	}
	return 0;
}

/** Set the Tooltip text of a Control */
int Interface::SetTooltip(unsigned short WindowIndex,
		unsigned short ControlIndex, const char* string, int Function)
{
	if (WindowIndex >= windows.size()) {
		return -1;
	}
	Window* win = windows[WindowIndex];
	if (win == NULL) {
		return -1;
	}
	Control* ctrl = win->GetControl( ControlIndex );
	if (ctrl == NULL) {
		return -1;
	}

	if (Function) {
		win->FunctionBar = true;
		evntmgr->SetFunctionBar(win);
		ctrl->SetFunctionNumber(Function-1);
	}
	return ctrl->SetTooltip( string );
}

void Interface::DisplayTooltip(int x, int y, Control *ctrl)
{
	if (tooltip_ctrl && tooltip_ctrl == ctrl && tooltip_x == x && tooltip_y == y)
		return;
	tooltip_x = x;
	tooltip_y = y;
	tooltip_currtextw = 0;
	tooltip_ctrl = ctrl;
}

int Interface::GetVisible(unsigned short WindowIndex) const
{
	if (WindowIndex >= windows.size()) {
		return -1;
	}
	Window* win = windows[WindowIndex];
	if (win == NULL) {
		return -1;
	}
	return win->Visible;
}
/** Set a Window Visible Flag */
int Interface::SetVisible(unsigned short WindowIndex, int visible)
{
	if (WindowIndex >= windows.size()) {
		return -1;
	}
	Window* win = windows[WindowIndex];
	if (win == NULL) {
		return -1;
	}
	if (visible!=WINDOW_FRONT) {
		win->Visible = (char) visible;
	}
	switch (visible) {
		case WINDOW_GRAYED:
			win->Invalidate();
			//here is a fallthrough
		case WINDOW_INVISIBLE:
			//hiding the viewport if the gamecontrol window was made invisible
			if (win->WindowID==65535) {
				video->SetViewport( 0,0,0,0 );
			}
			evntmgr->DelWindow( win );
			break;

		case WINDOW_VISIBLE:
			if (win->WindowID==65535) {
				video->SetViewport( win->XPos, win->YPos, win->Width, win->Height);
			}
			//here is a fallthrough
		case WINDOW_FRONT:
			if (win->Visible==WINDOW_VISIBLE) {
				evntmgr->AddWindow( win );
				if (win->FunctionBar) {
					evntmgr->SetFunctionBar( win );
				}
			}
			win->Invalidate();
			SetOnTop( WindowIndex );
			break;
	}
	return 0;
}


/** Set the Status of a Control in a Window */
int Interface::SetControlStatus(unsigned short WindowIndex,
		unsigned short ControlIndex, unsigned long Status)
{
	//don't set the status of an already invalidated window
	Window* win = GetWindow(WindowIndex);
	if (win == NULL) {
		return -1;
	}
	Control* ctrl = win->GetControl( ControlIndex );
	if (ctrl == NULL) {
		return -1;
	}
	if (Status&IE_GUI_CONTROL_FOCUSED) {
		evntmgr->SetFocused( win, ctrl);
	}
	if (ctrl->ControlType != ((Status >> 24) & 0xff) ) {
		return -2;
	}
	switch (ctrl->ControlType) {
		case IE_GUI_BUTTON:
			//Button
			{
				Button* btn = ( Button* ) ctrl;
				btn->SetState( ( unsigned char ) ( Status & 0x7f ) );
			}
			break;
		default:
			ctrl->Value = Status & 0x7f;
			break;
	}
	return 0;
}

/** Show a Window in Modal Mode */
int Interface::ShowModal(unsigned short WindowIndex, int Shadow)
{
	if (WindowIndex >= windows.size()) {
		printMessage( "Core", "Window not found", LIGHT_RED );
		return -1;
	}
	Window* win = windows[WindowIndex];
	if (win == NULL) {
		printMessage( "Core", "Window already freed", LIGHT_RED );
		return -1;
	}
	win->Visible = WINDOW_FRONT;
	//don't destroy the other window handlers
	//evntmgr->Clear();
	SetOnTop( WindowIndex );
	evntmgr->AddWindow( win );
	evntmgr->SetFocused( win, NULL );

	ModalWindow = NULL;
	DrawWindows();
	win->Invalidate();

	Color gray = {
		0, 0, 0, 128
	};
	Color black = {
		0, 0, 0, 255
	};

	Region r( 0, 0, Width, Height );

	if (Shadow == MODAL_SHADOW_GRAY) {
		video->DrawRect( r, gray );
	} else if (Shadow == MODAL_SHADOW_BLACK) {
		video->DrawRect( r, black );
	}

	ModalWindow = win;
	return 0;
}

bool Interface::IsFreezed()
{
	return !update_scripts;
}

void Interface::GameLoop(void)
{
	update_scripts = false;
	GameControl *gc = GetGameControl();
	if (gc) {
		update_scripts = !(gc->GetDialogueFlags() & DF_FREEZE_SCRIPTS);
	}

	bool do_update = GSUpdate(update_scripts);

	//i'm not sure if this should be here

	//in multi player (if we ever get to it), only the server must call this
	if (do_update) {
		if ( game->selected.size() > 0 ) {
			gc->ChangeMap(GetFirstSelectedPC(true), false);
		}
		// the game object will run the area scripts as well
		game->UpdateScripts();
	}
}

/** handles hardcoded gui behaviour */
void Interface::HandleGUIBehaviour(void)
{
	GameControl *gc = GetGameControl();
	if (gc) {
		//this variable is used all over in the following hacks
		int flg = gc->GetDialogueFlags();

		//the following part is a series of hardcoded gui behaviour

		//initiating dialog
		if (flg & DF_IN_DIALOG) {
			// -3 noaction
			// -2 close
			// -1 open
			// choose option
			ieDword var = (ieDword) -3;
			vars->Lookup("DialogChoose", var);
			if ((int) var == -2) {
				// TODO: this seems to never be called? (EndDialog is called from elsewhere instead)
				gc->dialoghandler->EndDialog();
			} else if ( (int)var !=-3) {
				if ( (int) var == -1) {
					guiscript->RunFunction( "GUIWORLD", "DialogStarted" );
				}
				gc->dialoghandler->DialogChoose(var);
				if (!(gc->GetDialogueFlags() & (DF_OPENCONTINUEWINDOW | DF_OPENENDWINDOW)))
					guiscript->RunFunction( "GUIWORLD", "NextDialogState" );

				// the last node of a dialog can have a new-dialog action! don't interfere in that case
				ieDword newvar = 0; vars->Lookup("DialogChoose", newvar);
				if (var == (ieDword) -1 || newvar != (ieDword) -1) {
					vars->SetAt("DialogChoose", (ieDword) -3);
				}
			}
			if (flg & DF_OPENCONTINUEWINDOW) {
				guiscript->RunFunction( "GUIWORLD", "OpenContinueMessageWindow" );
				gc->SetDialogueFlags(DF_OPENCONTINUEWINDOW|DF_OPENENDWINDOW, BM_NAND);
			} else if (flg & DF_OPENENDWINDOW) {
				guiscript->RunFunction( "GUIWORLD", "OpenEndMessageWindow" );
				gc->SetDialogueFlags(DF_OPENCONTINUEWINDOW|DF_OPENENDWINDOW, BM_NAND);
			}
		}

		//handling container
		if (CurrentContainer && UseContainer) {
			if (!(flg & DF_IN_CONTAINER) ) {
				gc->SetDialogueFlags(DF_IN_CONTAINER, BM_OR);
				guiscript->RunFunction( "CommonWindow", "OpenContainerWindow" );
			}
		} else {
			if (flg & DF_IN_CONTAINER) {
				gc->SetDialogueFlags(DF_IN_CONTAINER, BM_NAND);
				guiscript->RunFunction( "CommonWindow", "CloseContainerWindow" );
			}
		}
		//end of gui hacks
	}
}

void Interface::DrawWindows(bool allow_delete)
{
	//here comes the REAL drawing of windows
	if (ModalWindow) {
		ModalWindow->DrawWindow();
		return;
	}
	size_t i = topwin.size();
	while(i--) {
		unsigned int t = topwin[i];

		if ( t >=windows.size() )
			continue;

		//visible ==1 or 2 will be drawn
		Window* win = windows[t];
		if (win != NULL) {
			if (win->Visible == WINDOW_INVALID) {
				if (allow_delete) {
					topwin.erase(topwin.begin()+i);
					evntmgr->DelWindow( win );
					delete win;
					windows[t]=NULL;
				}
			} else if (win->Visible) {
				win->DrawWindow();
			}
		}
	}
}

void Interface::DrawTooltip ()
{
	if (! tooltip_ctrl || !tooltip_ctrl->Tooltip)
		return;

	Font* fnt = GetFont( TooltipFont );
	char *tooltip_text = tooltip_ctrl->Tooltip;

	int w1 = 0;
	int w2 = 0;
	int strw = fnt->CalcStringWidth( tooltip_text ) + 8;
	int w = strw;
	int h = fnt->maxHeight;

	if (TooltipBack) {
		// animate BG tooltips
		// TODO: make tooltip animation an option instead
		// of following hard-coded check!
		if (TooltipMargin == 5) {
			// TODO: make speed an option
			int tooltip_anim_speed = 15;
			if (tooltip_currtextw < strw) {
				tooltip_currtextw += tooltip_anim_speed;
			}
			if (tooltip_currtextw > strw) {
				tooltip_currtextw = strw;
			}
			w = tooltip_currtextw;
		}

		h = TooltipBack[0]->Height;
		w1 = TooltipBack[1]->Width;
		w2 = TooltipBack[2]->Width;
		w += TooltipMargin*2;
		strw += TooltipMargin*2;
		//multiline in case of too much text
		if (w>TooltipBack[0]->Width)
			strw=w=TooltipBack[0]->Width;
		else if (strw>TooltipBack[0]->Width)
			strw=TooltipBack[0]->Width;
	}

	int strx = tooltip_x - strw / 2;
	int y = tooltip_y - h / 2;
	// Ensure placement within the screen
	if (strx < 0) strx = 0;
	else if (strx + strw + w1 + w2 > Width)
		strx = Width - strw - w1 - w2;
	if (y < 0) y = 0;
	else if (y + h > Height)
		y = Height - h;

	int x = strx + ((strw - w) / 2);

	// FIXME: take back[0] from center, not from left end
	Region r2 = Region( x, y, w, h );
	if (TooltipBack) {
		video->BlitSprite( TooltipBack[0], x + TooltipMargin, y, true, &r2 );
		video->BlitSprite( TooltipBack[1], x, y, true );
		video->BlitSprite( TooltipBack[2], x + w, y, true );
	}

	if (TooltipBack) {
		r2.x+=TooltipMargin;
		strx+=TooltipMargin;
	}
	Region textr = Region( strx, y, strw, h );
	fnt->Print( r2, textr, (ieByte *) tooltip_text, NULL,
		IE_FONT_ALIGN_CENTER | IE_FONT_ALIGN_MIDDLE, true );
}

//interface for higher level functions, if the window was
//marked for deletion it is not returned
Window* Interface::GetWindow(unsigned short WindowIndex) const
{
	if (WindowIndex < windows.size()) {
		Window *win = windows[WindowIndex];
		if (win && (win->Visible!=WINDOW_INVALID) ) {
			return win;
		}
	}
	return NULL;
}

// this function will determine if wnd is a valid window pointer
// by checking if its WindowID is the same as the reference
bool Interface::IsValidWindow(unsigned short WindowID, Window *wnd) const
{
	size_t WindowIndex = windows.size();
	while (WindowIndex--) {
		if (windows[WindowIndex] == wnd) {
			return wnd->WindowID == WindowID;
		}
	}
	return false;
}

//this function won't delete the window, just mark it for deletion
//it will be deleted in the next DrawWindows cycle
//regardless, the window deleted is inaccessible for gui scripts and
//other high level functions from now
int Interface::DelWindow(unsigned short WindowIndex)
{
	if (WindowIndex >= windows.size()) {
		return -1;
	}
	Window* win = windows[WindowIndex];
	if ((win == NULL) || (win->Visible==WINDOW_INVALID) ) {
		printMessage( "Core", "Window deleted again", LIGHT_RED );
		return -1;
	}
	if (win == ModalWindow) {
		ModalWindow = NULL;
		RedrawAll(); //marking windows for redraw
	}
	evntmgr->DelWindow( win );
	win->release();
	//re-capturing new (old) modal window if any
	size_t tw = topwin.size();
	for(size_t i=0;i<tw;i++) {
		Window *tmp = windows[topwin[i]];
		if (tmp->Visible==WINDOW_FRONT) {
			ModalWindow = tmp;
			break;
		}
	}
	return 0;
}

void Interface::DelAllWindows()
{
	vars->SetAt("MessageWindow", (ieDword) ~0);
	vars->SetAt("OptionsWindow", (ieDword) ~0);
	vars->SetAt("PortraitWindow", (ieDword) ~0);
	vars->SetAt("ActionsWindow", (ieDword) ~0);
	vars->SetAt("TopWindow", (ieDword) ~0);
	vars->SetAt("OtherWindow", (ieDword) ~0);
	vars->SetAt("FloatWindow", (ieDword) ~0);
	for(unsigned int WindowIndex=0; WindowIndex<windows.size();WindowIndex++) {
		Window* win = windows[WindowIndex];
		delete win;
	}
	windows.clear();
	topwin.clear();
	evntmgr->Clear();
	ModalWindow = NULL;
}

/** Popup the Console */
void Interface::PopupConsole()
{
	ConsolePopped = !ConsolePopped;
	RedrawAll();
	console->Changed = true;
}

/** Draws the Console */
void Interface::DrawConsole()
{
	console->Draw( 0, 0 );
}

/** Get the Sound Manager */
SaveGameIterator* Interface::GetSaveGameIterator() const
{
	return sgiterator;
}
/** Sends a termination signal to the Video Driver */
bool Interface::Quit(void)
{
	return video->Quit();
}
/** Returns the variables dictionary */
Variables* Interface::GetDictionary() const
{
	return vars;
}
/** Returns the token dictionary */
Variables* Interface::GetTokenDictionary() const
{
	return tokens;
}
/** Get the Music Manager */
MusicMgr* Interface::GetMusicMgr() const
{
	return music.get();
}
/** Loads an IDS Table, returns -1 on error or the Symbol Table Index on success */
int Interface::LoadSymbol(const char* ResRef)
{
	int ind = GetSymbolIndex( ResRef );
	if (ind != -1) {
		return ind;
	}
	DataStream* str = gamedata->GetResource( ResRef, IE_IDS_CLASS_ID );
	if (!str) {
		return -1;
	}
	PluginHolder<SymbolMgr> sm(IE_IDS_CLASS_ID);
	if (!sm) {
		delete str;
		return -1;
	}
	if (!sm->Open(str)) {
		return -1;
	}
	Symbol s;
	strncpy( s.ResRef, ResRef, 8 );
	s.sm = sm;
	ind = -1;
	for (size_t i = 0; i < symbols.size(); i++) {
		if (!symbols[i].sm) {
			ind = ( int ) i;
			break;
		}
	}
	if (ind != -1) {
		symbols[ind] = s;
		return ind;
	}
	symbols.push_back( s );
	return ( int ) symbols.size() - 1;
}
/** Gets the index of a loaded Symbol Table, returns -1 on error */
int Interface::GetSymbolIndex(const char* ResRef) const
{
	for (size_t i = 0; i < symbols.size(); i++) {
		if (!symbols[i].sm)
			continue;
		if (strnicmp( symbols[i].ResRef, ResRef, 8 ) == 0)
			return ( int ) i;
	}
	return -1;
}
/** Gets a Loaded Symbol Table by its index, returns NULL on error */
Holder<SymbolMgr> Interface::GetSymbol(unsigned int index) const
{
	if (index >= symbols.size()) {
		return Holder<SymbolMgr>();
	}
	if (!symbols[index].sm) {
		return Holder<SymbolMgr>();
	}
	return symbols[index].sm;
}
/** Frees a Loaded Symbol Table, returns false on error, true on success */
bool Interface::DelSymbol(unsigned int index)
{
	if (index >= symbols.size()) {
		return false;
	}
	if (!symbols[index].sm) {
		return false;
	}
	symbols[index].sm.release();
	return true;
}
/** Plays a Movie */
int Interface::PlayMovie(const char* ResRef)
{
	ResourceHolder<MoviePlayer> mp(ResRef);
	if (!mp) {
		return -1;
	}

	ieDword subtitles = 0;
	Font *SubtitleFont = NULL;
	Palette *palette = NULL;
	ieDword *frames = NULL;
	ieDword *strrefs = NULL;
	int cnt = 0;
	int offset = 0;

	//one of these two should exist (they both mean the same thing)
	vars->Lookup("Display Movie Subtitles", subtitles);
	if (subtitles) {
		//HoW flag
		cnt=-3;
		offset = 3;
	} else {
		//ToB flag
		vars->Lookup("Display Subtitles", subtitles);
	}
	AutoTable sttable;
	if (subtitles && sttable.load(ResRef)) {
		cnt += sttable->GetRowCount();
		if (cnt>0) {
			frames = (ieDword *) malloc(cnt * sizeof(ieDword) );
			strrefs = (ieDword *) malloc(cnt * sizeof(ieDword) );
		} else {
			cnt = 0;
		}
		if (frames && strrefs) {
			for (int i=0;i<cnt;i++) {
				frames[i] = atoi (sttable->QueryField(i+offset, 0) );
				strrefs[i] = atoi (sttable->QueryField(i+offset, 1) );
			}
		}
		int r = atoi(sttable->QueryField("red", "frame"));
		int g = atoi(sttable->QueryField("green", "frame"));
		int b = atoi(sttable->QueryField("blue", "frame"));
		SubtitleFont = GetFont (MovieFont); //will change
		if (r || g || b) {
			if (SubtitleFont) {
				Color fore = {(unsigned char) r,(unsigned char) g,(unsigned char) b, 0x00};
				Color back = {0x00, 0x00, 0x00, 0x00};
				palette = CreatePalette( fore, back );
			}
		}
	}

	//shutting down music and ambients before movie
	if (music)
		music->HardEnd();
	AmbientMgr *ambim = AudioDriver->GetAmbientMgr();
	if (ambim) ambim->deactivate();
	video->SetMovieFont(SubtitleFont, palette );
	mp->CallBackAtFrames(cnt, frames, strrefs);
	mp->Play();
	gamedata->FreePalette( palette );
	if (frames)
		free(frames);
	if (strrefs)
		free(strrefs);
	//restarting music
	if (music)
		music->Start();
	if (ambim) ambim->activate();
	//this will fix redraw all windows as they looked like
	//before the movie
	RedrawAll();

	//Setting the movie name to 1
	vars->SetAt( ResRef, 1 );
	return 0;
}

int Interface::Roll(int dice, int size, int add) const
{
	if (dice < 1) {
		return add;
	}
	if (size < 1) {
		return add;
	}
	if (dice > 100) {
		return add + dice * size / 2;
	}
	for (int i = 0; i < dice; i++) {
		add += rand() % size + 1;
	}
	return add;
}

static char bmp_suffix[6]="M.BMP";
static char png_suffix[6]="M.PNG";

int Interface::GetPortraits(TextArea* ta, bool smallorlarge)
{
	int count = 0;
	char Path[_MAX_PATH];

	if (smallorlarge) {
		bmp_suffix[0]='S';
		png_suffix[0]='S';
	} else {
		bmp_suffix[0]='M';
		png_suffix[0]='M';
	}
	PathJoin( Path, GamePath, GamePortraitsPath, NULL );
	DirectoryIterator dir(Path);
	if (!dir) {
		return -1;
	}
	print( "Looking in %s\n", Path );
	do {
		char *name = dir.GetName();
		if (name[0] == '.')
			continue;
		if (dir.IsDirectory())
			continue;
		strupr(name);
		char *pos = strstr(name,bmp_suffix);
		if (!pos && IsAvailable(IE_PNG_CLASS_ID) ) {
			pos = strstr(name,png_suffix);
		}
		if (!pos) continue;
		pos[1]=0;
		count++;
		ta->AppendText( name, -1 );
	} while (++dir);
	return count;
}

int Interface::GetCharSounds(TextArea* ta)
{
	bool hasfolders;
	int count = 0;
	char Path[_MAX_PATH];

	PathJoin( Path, GamePath, GameSoundsPath, NULL );
	hasfolders = ( HasFeature( GF_SOUNDFOLDERS ) != 0 );
	DirectoryIterator dir(Path);
	if (!dir) {
		return -1;
	}
	print( "Looking in %s\n", Path );
	do {
		char *name = dir.GetName();
		if (name[0] == '.')
			continue;
		if (hasfolders == !dir.IsDirectory())
			continue;
		if (!hasfolders) {
			strupr(name);
			char *pos = strstr(name,"A.WAV");
			if (!pos) continue;
			*pos=0;
		}
		count++;
		ta->AppendText( name, -1 );
	} while (++dir);
	return count;
}

int Interface::GetCharacters(TextArea* ta)
{
	int count = 0;
	char Path[_MAX_PATH];

	PathJoin( Path, GamePath, GameCharactersPath, NULL );
	DirectoryIterator dir(Path);
	if (!dir) {
		return -1;
	}
	print( "Looking in %s\n", Path );
	do {
		char *name = dir.GetName();
		if (name[0] == '.')
			continue;
		if (dir.IsDirectory())
			continue;
		strupr(name);
		char *pos = strstr(name,".CHR");
		if (!pos) continue;
		*pos=0;
		count++;
		ta->AppendText( name, -1 );
	} while (++dir);
	return count;
}

bool Interface::LoadINI(const char* filename)
{
	FileStream* config = FileStream::OpenFile(filename);
	if (config == NULL) {
		return false;
	}
	char name[65], value[_MAX_PATH + 3];
	while (config->Remains()) {
		char line[_MAX_PATH];

		if (config->ReadLine(line, _MAX_PATH) == -1)
			break;

		if ((line[0] == '#') ||
			( line[0] == '[' ) ||
			( line[0] == '\r' ) ||
			( line[0] == '\n' ) ||
			( line[0] == ';' )) {
			continue;
		}

		name[0] = 0;
		value[0] = 0;

		//the * element is not counted
		if (sscanf( line, "%[^=]=%[^\r\n]", name, value )!=2)
			continue;
		if (( value[0] >= '0' ) && ( value[0] <= '9' )) {
			vars->SetAt( name, atoi( value ) );
		}
	}
	delete config;
	return true;
}

/** Enables/Disables the Cut Scene Mode */
void Interface::SetCutSceneMode(bool active)
{
	GameControl *gc = GetGameControl();

	if (gc) {
		// don't mess with controls/etc if we're already in a cutscene
		if (active == (bool)(gc->GetScreenFlags()&SF_CUTSCENE))
			return;

		gc->SetCutSceneMode( active );
	}
	if (game) {
		if (active) {
			game->ControlStatus |= CS_HIDEGUI;
		} else {
			game->ControlStatus &= ~CS_HIDEGUI;
		}
		SetEventFlag(EF_CONTROL);
	}
	video->SetMouseEnabled(!active);
}

/** returns true if in dialogue or cutscene */
bool Interface::InCutSceneMode() const
{
	GameControl *gc = GetGameControl();
	if (!gc || (gc->GetDialogueFlags()&DF_IN_DIALOG) || (gc->GetScreenFlags()&SF_DISABLEMOUSE) ) {
		return true;
	}
	return false;
}

/** Updates the Game Script Engine State */
bool Interface::GSUpdate(bool update_scripts)
{
	if(update_scripts) {
		return timer->Update();
	}
	else {
		timer->Freeze();
		return false;
	}
}

void Interface::QuitGame(int BackToMain)
{
	SetCutSceneMode(false);
	if (timer) {
		//clear cutscenes
		//clear fade/screenshake effects
		timer->Init();
		timer->SetFadeFromColor(0);
	}

	DelAllWindows(); //delete all windows, including GameControl

	//shutting down ingame music
	//(do it before deleting the game)
	if (music) {
		music->HardEnd();
	}
	// stop any ambients which are still enqueued
	if (AudioDriver) {
		AmbientMgr *ambim = AudioDriver->GetAmbientMgr();
		if (ambim) ambim->deactivate();
	}
	//delete game, worldmap
	if (game) {
		delete game;
		game=NULL;
	}
	if (worldmap) {
		delete worldmap;
		worldmap=NULL;
	}
	if (BackToMain) {
		strcpy(NextScript, "Start");
		QuitFlag |= QF_CHANGESCRIPT;
	}
	GSUpdate(true);
}

void Interface::SetupLoadGame(Holder<SaveGame> sg, int ver_override)
{
	LoadGameIndex = sg;
	VersionOverride = ver_override;
	QuitFlag |= QF_LOADGAME;
}

void Interface::LoadGame(SaveGame *sg, int ver_override)
{
	// This function has rather painful error handling,
	// as it should swap all the objects or none at all
	// and the loading can fail for various reasons

	// Yes, it uses goto. Other ways seemed too awkward for me.

	gamedata->SaveAllStores();
	strings->CloseAux();
	tokens->RemoveAll(NULL); //clearing the token dictionary

	if(calendar) delete calendar;
	calendar = new Calendar;

	DataStream* gam_str = NULL;
	DataStream* sav_str = NULL;
	DataStream* wmp_str1 = NULL;
	DataStream* wmp_str2 = NULL;

	Game* new_game = NULL;
	WorldMapArray* new_worldmap = NULL;

	LoadProgress(10);
	if (!KeepCache) DelTree((const char *) CachePath, true);
	LoadProgress(15);

	if (sg == NULL) {
		//Load the Default Game
		gam_str = gamedata->GetResource( GameNameResRef, IE_GAM_CLASS_ID );
		sav_str = NULL;
		wmp_str1 = gamedata->GetResource( WorldMapName[0], IE_WMP_CLASS_ID );
		if (WorldMapName[1][0]) {
			wmp_str2 = gamedata->GetResource( WorldMapName[1], IE_WMP_CLASS_ID );
		}
	} else {
		gam_str = sg->GetGame();
		sav_str = sg->GetSave();
		wmp_str1 = sg->GetWmap(0);
		if (WorldMapName[1][0]) {
			wmp_str2 = sg->GetWmap(1);
			if (!wmp_str2) {
				//upgrade an IWD game to HOW
				wmp_str2 = gamedata->GetResource( WorldMapName[1], IE_WMP_CLASS_ID );
			}
		}
	}

	// These are here because of the goto
	PluginHolder<SaveGameMgr> gam_mgr(IE_GAM_CLASS_ID);
	PluginHolder<WorldMapMgr> wmp_mgr(IE_WMP_CLASS_ID);

	if (!gam_str || !(wmp_str1 || wmp_str2) )
		goto cleanup;

	// Load GAM file
	if (!gam_mgr)
		goto cleanup;

	if (!gam_mgr->Open(gam_str))
		goto cleanup;

	new_game = gam_mgr->LoadGame(new Game(), ver_override);
	if (!new_game)
		goto cleanup;

	gam_str = NULL;

	// Load WMP (WorldMap) file
	if (!wmp_mgr)
		goto cleanup;

	if (!wmp_mgr->Open(wmp_str1, wmp_str2))
		goto cleanup;

	new_worldmap = wmp_mgr->GetWorldMapArray( );

	wmp_str1 = NULL;
	wmp_str2 = NULL;

	LoadProgress(20);
	// Unpack SAV (archive) file to Cache dir
	if (sav_str) {
		PluginHolder<ArchiveImporter> ai(IE_SAV_CLASS_ID);
		if (ai) {
			if (ai->DecompressSaveGame(sav_str) != GEM_OK) {
				goto cleanup;
			}
		}
		delete sav_str;
		sav_str = NULL;
	}

	// Let's assume that now is everything loaded OK and swap the objects

	delete game;
	delete worldmap;

	game = new_game;
	worldmap = new_worldmap;

	strings->OpenAux();
	LoadProgress(70);
	return;
cleanup:
	// Something went wrong, so try to clean after itself

	delete new_game;
	delete new_worldmap;

	delete gam_str;
	delete wmp_str1;
	delete wmp_str2;
	delete sav_str;
}

/* swapping out old resources */
void Interface::UpdateMasterScript()
{
	if (game) {
		game->SetScript( GlobalScript, 0 );
	}

	PluginHolder<WorldMapMgr> wmp_mgr(IE_WMP_CLASS_ID);
	if (! wmp_mgr)
		return;

	if (worldmap) {
		DataStream *wmp_str1 = gamedata->GetResource( WorldMapName[0], IE_WMP_CLASS_ID );
		DataStream *wmp_str2 = gamedata->GetResource( WorldMapName[1], IE_WMP_CLASS_ID );

		if (!wmp_mgr->Open(wmp_str1, wmp_str2)) {
			delete wmp_str1;
			delete wmp_str2;
		}

		delete worldmap;
		worldmap = wmp_mgr->GetWorldMapArray();
	}
}

bool Interface::HideGCWindow()
{
	Window *window = GetWindow( 0 );
	// in the beginning, there's no window at all
	if (! window)
		return false;

	Control* gc = window->GetControl(0);
	if (gc->ControlType!=IE_GUI_GAMECONTROL) {
		return false;
	}
	SetVisible(0, WINDOW_INVISIBLE);
	return true;
}

void Interface::UnhideGCWindow()
{
	Window *window = GetWindow( 0 );
	if (!window)
		return;
	Control* gc = window->GetControl(0);
	if (gc->ControlType!=IE_GUI_GAMECONTROL)
		return;
	SetVisible(0, WINDOW_VISIBLE);
}

GameControl *Interface::GetGameControl() const
{
	Window *window = GetWindow( 0 );
	// in the beginning, there's no window at all
	if (! window)
		return NULL;

	Control* gc = window->GetControl(0);
	if (gc == NULL) {
		return NULL;
	}
	if (gc->ControlType!=IE_GUI_GAMECONTROL) {
		return NULL;
	}
	return (GameControl *) gc;
}

bool Interface::InitItemTypes()
{
	if (slotmatrix) {
		free(slotmatrix);
	}
	AutoTable it("itemtype");
	ItemTypes = 0;
	if (it) {
		ItemTypes = it->GetRowCount(); //number of itemtypes
		if (ItemTypes<0) {
			ItemTypes = 0;
		}
		int InvSlotTypes = it->GetColumnCount();
		if (InvSlotTypes > 32) { //bit count limit
			InvSlotTypes = 32;
		}
		//make sure unsigned int is 32 bits
		slotmatrix = (ieDword *) malloc(ItemTypes * sizeof(ieDword) );
		for (int i=0;i<ItemTypes;i++) {
			unsigned int value = 0;
			unsigned int k = 1;
			for (int j=0;j<InvSlotTypes;j++) {
				if (strtol(it->QueryField(i,j),NULL,0) ) {
					value |= k;
				}
				k <<= 1;
			}
			//we let any items in the inventory
			slotmatrix[i] = (ieDword) value | SLOT_INVENTORY;
		}
	}

	//slottype describes the inventory structure
	Inventory::Init(HasFeature(GF_MAGICBIT));
	AutoTable st("slottype");
	if (slottypes) {
		free(slottypes);
		slottypes = NULL;
	}
	SlotTypes = 0;
	if (st) {
		SlotTypes = st->GetRowCount();
		//make sure unsigned int is 32 bits
		slottypes = (SlotType *) malloc(SlotTypes * sizeof(SlotType) );
		memset(slottypes, -1, SlotTypes * sizeof(SlotType) );
		for (unsigned int row = 0; row < SlotTypes; row++) {
			bool alias;
			unsigned int i = (ieDword) strtol(st->GetRowName(row),NULL,0 );
			if (i>=SlotTypes) continue;
			if (slottypes[i].sloteffects!=0xffffffffu) {
				slottypes[row].slot = i;
				i=row;
				alias = true;
			} else {
				slottypes[row].slot = i;
				alias = false;
			}
			slottypes[i].slottype = (ieDword) strtol(st->QueryField(row,0),NULL,0 );
			slottypes[i].slotid = (ieDword) strtol(st->QueryField(row,1),NULL,0 );
			strnlwrcpy( slottypes[i].slotresref, st->QueryField(row,2), 8 );
			slottypes[i].slottip = (ieDword) strtol(st->QueryField(row,3),NULL,0 );
			slottypes[i].slotflags = (ieDword) strtol(st->QueryField(row,5),NULL,0 );
			//don't fill sloteffects for aliased slots (pst)
			if (alias) {
				continue;
			}
			slottypes[i].sloteffects = (ieDword) strtol(st->QueryField(row,4),NULL,0 );
			//setting special slots
			if (slottypes[i].slottype&SLOT_ITEM) {
				if (slottypes[i].slottype&SLOT_INVENTORY) {
					Inventory::SetInventorySlot(i);
				} else {
					Inventory::SetQuickSlot(i);
				}
			}
			switch (slottypes[i].sloteffects) {
				//fist slot, not saved, default weapon
			case SLOT_EFFECT_FIST: Inventory::SetFistSlot(i); break;
				//magic weapon slot, overrides all weapons
			case SLOT_EFFECT_MAGIC: Inventory::SetMagicSlot(i); break;
				//weapon slot, Equipping marker is relative to it
			case SLOT_EFFECT_MELEE: Inventory::SetWeaponSlot(i); break;
				//ranged slot
			case SLOT_EFFECT_MISSILE: Inventory::SetRangedSlot(i); break;
				//right hand
			case SLOT_EFFECT_LEFT: Inventory::SetShieldSlot(i); break;
				//head (for averting critical hit)
			case SLOT_EFFECT_HEAD: Inventory::SetHeadSlot(i); break;
			default:;
			}
		}
	}
	return (it && st);
}

ieDword Interface::FindSlot(unsigned int idx) const
{
	ieDword i;

	for (i=0;i<SlotTypes;i++) {
		if (idx==slottypes[i].slot) {
			break;
		}
	}
	return i;
}

ieDword Interface::QuerySlot(unsigned int idx) const
{
	if (idx>=SlotTypes) {
		return 0;
	}
	return slottypes[idx].slot;
}

ieDword Interface::QuerySlotType(unsigned int idx) const
{
	if (idx>=SlotTypes) {
		return 0;
	}
	return slottypes[idx].slottype;
}

ieDword Interface::QuerySlotID(unsigned int idx) const
{
	if (idx>=SlotTypes) {
		return 0;
	}
	return slottypes[idx].slotid;
}

ieDword Interface::QuerySlottip(unsigned int idx) const
{
	if (idx>=SlotTypes) {
		return 0;
	}
	return slottypes[idx].slottip;
}

ieDword Interface::QuerySlotEffects(unsigned int idx) const
{
	if (idx>=SlotTypes) {
		return 0;
	}
	return slottypes[idx].sloteffects;
}

ieDword Interface::QuerySlotFlags(unsigned int idx) const
{
	if (idx>=SlotTypes) {
		return 0;
	}
	return slottypes[idx].slotflags;
}

const char *Interface::QuerySlotResRef(unsigned int idx) const
{
	if (idx>=SlotTypes) {
		return "";
	}
	return slottypes[idx].slotresref;
}

// checks the itemtype vs. slottype, and also checks the usability flags
// vs. Actor's stats (alignment, class, race, kit etc.)
int Interface::CanUseItemType(int slottype, Item *item, Actor *actor, bool feedback, bool equipped) const
{
	//inventory is a special case, we allow any items to enter it
	if ( slottype==-1 ) {
		return SLOT_INVENTORY;
	}
	//if we look for ALL slot types, then SLOT_SHIELD shouldn't interfere
	//with twohandedness
	//As long as this is an Item, use the ITEM constant
	//switch for IE_INV_ITEM_* if it is a CREItem
	if (item->Flags&IE_ITEM_TWO_HANDED) {
		//if the item is twohanded and there are more slots, drop the shield slot
		if (slottype&~SLOT_SHIELD) {
			slottype&=~SLOT_SHIELD;
		}
		if (slottype&SLOT_SHIELD) {
			//cannot equip twohanded in offhand
			if (feedback) displaymsg->DisplayConstantString(STR_NOT_IN_OFFHAND, DMC_WHITE);
			return 0;
		}
	}

	if ( (unsigned int) item->ItemType>=(unsigned int) ItemTypes) {
		//invalid itemtype
		if (feedback) displaymsg->DisplayConstantString(STR_WRONGITEMTYPE, DMC_WHITE);
		return 0;
	}

	//if actor is supplied, check its usability fields
	if (actor) {
		//constant strings
		int idx = actor->Unusable(item);
		if (idx) {
			if (feedback) displaymsg->DisplayConstantString(idx, DMC_WHITE);
			return 0;
		}
		//custom strings
		ieStrRef str = actor->Disabled(item->Name, item->ItemType);
		if (str && !equipped) {
			if (feedback) displaymsg->DisplayString(str, DMC_WHITE, 0);
			return 0;
		}
	}

	//if any bit is true, the answer counts as true
	int ret = (slotmatrix[item->ItemType]&slottype);

	if (!ret) {
		if (feedback) displaymsg->DisplayConstantString(STR_WRONGITEMTYPE, DMC_WHITE);
		return 0;
	}

	//this warning comes only when feedback is enabled
	if (feedback) {
		//this was, but that disabled equipping of amber earrings in PST
		//if (slotmatrix[item->ItemType]&(SLOT_QUIVER|SLOT_WEAPON|SLOT_ITEM)) {
		if (ret&(SLOT_QUIVER|SLOT_WEAPON|SLOT_ITEM)) {
			//don't ruin the return variable, it contains the usable slot bits
			int flg = 0;
			if (ret&SLOT_QUIVER) {
				if (item->GetWeaponHeader(true)) flg = 1;
			}

			if (ret&SLOT_WEAPON) {
				//melee
				if (item->GetWeaponHeader(false)) flg = 1;
				//ranged
				if (item->GetWeaponHeader(true)) flg = 1;
			}

			if (ret&SLOT_ITEM) {
				if (item->GetEquipmentHeaderNumber(0)!=0xffff) flg = 1;
			}

			if (!flg) {
				displaymsg->DisplayConstantString(STR_UNUSABLEITEM, DMC_WHITE);
				return 0;
			}
		}
	}

	return ret;
}

Label *Interface::GetMessageLabel() const
{
	ieDword WinIndex = (ieDword) -1;
	ieDword TAIndex = (ieDword) -1;

	vars->Lookup( "OtherWindow", WinIndex );
	if (( WinIndex != (ieDword) -1 ) &&
		( vars->Lookup( "MessageLabel", TAIndex ) )) {
		Window* win = GetWindow( (unsigned short) WinIndex );
		if (win) {
			Control *ctrl = win->GetControl( (unsigned short) TAIndex );
			if (ctrl && ctrl->ControlType==IE_GUI_LABEL)
				return (Label *) ctrl;
		}
	}
	return NULL;
}

TextArea *Interface::GetMessageTextArea() const
{
	ieDword WinIndex = (ieDword) -1;
	ieDword TAIndex = (ieDword) -1;

	vars->Lookup( "MessageWindow", WinIndex );
	if (( WinIndex != (ieDword) -1 ) &&
		( vars->Lookup( "MessageTextArea", TAIndex ) )) {
		Window* win = GetWindow( (unsigned short) WinIndex );
		if (win) {
			Control *ctrl = win->GetControl( (unsigned short) TAIndex );
			if (ctrl && ctrl->ControlType==IE_GUI_TEXTAREA)
				return (TextArea *) ctrl;
		}
	}
	return NULL;
}

static const char *saved_extensions[]={".are",".sto",0};
static const char *saved_extensions_last[]={".tot",".toh",0};

//returns the priority of the file to be saved
//2 - save
//1 - save last
//0 - don't save
int Interface::SavedExtension(const char *filename)
{
	const char *str=strchr(filename,'.');
	if (!str) return 0;
	int i=0;
	while(saved_extensions[i]) {
		if (!stricmp(saved_extensions[i], str) ) return 2;
		i++;
	}
	i=0;
	while(saved_extensions_last[i]) {
		if (!stricmp(saved_extensions_last[i], str) ) return 1;
		i++;
	}
	return 0;
}

static const char *protected_extensions[]={".exe",".dll",".so",0};

//returns true if file should be saved
bool Interface::ProtectedExtension(const char *filename)
{
	const char *str=strchr(filename,'.');
	if (!str) return false;
	int i=0;
	while(protected_extensions[i]) {
		if (!stricmp(protected_extensions[i], str) ) return true;
		i++;
	}
	return false;
}

void Interface::RemoveFromCache(const ieResRef resref, SClass_ID ClassID)
{
	char filename[_MAX_PATH];

	PathJoinExt(filename, CachePath, resref, TypeExt(ClassID));
	unlink ( filename);
}

//this function checks if the path is eligible as a cache
//if it contains a directory, or suspicious file extensions
//we bail out, because the cache will be purged regularly.
bool Interface::StupidityDetector(const char* Pt)
{
	char Path[_MAX_PATH];
	strcpy( Path, Pt );
	DirectoryIterator dir(Path);
	if (!dir) {
		print("\n**cannot open**\n");
		return true;
	}
	do {
		const char *name = dir.GetName();
		if (dir.IsDirectory()) {
			if (name[0] == '.') {
				if (name[1] == '\0')
					continue;
				if (name[1] == '.' && name[2] == '\0')
					continue;
			}
			print("\n**contains another dir**\n");
			return true; //a directory in there???
		}
		if (ProtectedExtension(name) ) {
			print("\n**contains alien files**\n");
			return true; //an executable file in there???
		}
	} while (++dir);
	//ok, we got a good conscience
	return false;
}

void Interface::DelTree(const char* Pt, bool onlysave)
{
	char Path[_MAX_PATH];

	if (!Pt[0]) return; //Don't delete the root filesystem :)
	strcpy( Path, Pt );
	DirectoryIterator dir(Path);
	if (!dir) {
		return;
	}
	do {
		char *name = dir.GetName();
		if (dir.IsDirectory())
			continue;
		if (name[0] == '.')
			continue;
		if (!onlysave || SavedExtension(name) ) {
			char dtmp[_MAX_PATH];
			dir.GetFullPath(dtmp);
			unlink( dtmp );
		}
	} while (++dir);
}

void Interface::LoadProgress(int percent)
{
	vars->SetAt("Progress", percent);
	RedrawControls("Progress", percent);
	RedrawAll();
	DrawWindows();
	video->SwapBuffers();
}

void Interface::ReleaseDraggedItem()
{
	DraggedItem=NULL; //shouldn't free this
	video->SetDragCursor (NULL);
}

void Interface::DragItem(CREItem *item, const ieResRef Picture)
{
	//We should drop the dragged item and pick this up,
	//we shouldn't have a valid DraggedItem at this point.
	//Anyway, if there is still a dragged item, it will be destroyed.
	if (DraggedItem) {
		printMessage("Core","Forgot to call ReleaseDraggedItem when leaving inventory (item destroyed)!\n",YELLOW);
		delete DraggedItem;
	}
	DraggedItem = item;
	if (video) {
		Sprite2D* DraggedCursor = NULL;
		if (item) {
			DraggedCursor = gamedata->GetBAMSprite( Picture, 0, 0 );
		}
		video->SetDragCursor (DraggedCursor);
	}
}

void Interface::SetDraggedPortrait(int dp, int idx)
{
	if (idx<0) idx=14;
	DraggedPortrait = dp;
	if (dp) {
		//hmm this might work?
		Cursors[idx]->acquire();
		video->SetDragCursor(Cursors[idx]);
	} else {
		video->SetDragCursor(NULL);
	}
}

bool Interface::ReadItemTable(const ieResRef TableName, const char * Prefix)
{
	ieResRef ItemName;
	int i,j;

	AutoTable tab(TableName);
	if (!tab) {
		return false;
	}
	i=tab->GetRowCount();
	for(j=0;j<i;j++) {
		if (Prefix) {
			snprintf(ItemName,sizeof(ItemName),"%s%02d",Prefix, j+1);
		} else {
			strnlwrcpy(ItemName,tab->GetRowName(j), 8);
		}
		//Variable elements are free'd, so we have to use malloc
		//well, not anymore, we can use ReleaseFunction
		int l=tab->GetColumnCount(j);
		if (l<1) continue;
		int cl = atoi(tab->GetColumnName(0));
		ItemList *itemlist = new ItemList(l, cl);
		for(int k=0;k<l;k++) {
			strnlwrcpy(itemlist->ResRefs[k],tab->QueryField(j,k), 8);
		}
		RtRows->SetAt(ItemName, (void*)itemlist);
	}
	return true;
}

bool Interface::ReadRandomItems()
{
	ieResRef RtResRef;
	int i;

	ieDword difflev=0; //rt norm or rt fury
	vars->Lookup("Nightmare Mode", difflev);
	if (RtRows) {
		RtRows->RemoveAll(ReleaseItemList);
	}
	else {
		RtRows=new Variables(10, 17); //block size, hash table size
		if (!RtRows) {
			return false;
		}
		RtRows->SetType( GEM_VARIABLES_POINTER );
	}
	AutoTable tab("randitem");
	if (!tab) {
		return false;
	}
	if (difflev>=tab->GetColumnCount()) {
		difflev = tab->GetColumnCount()-1;
	}

	//the gold item
	strnlwrcpy( GoldResRef, tab->QueryField((unsigned int) 0,(unsigned int) 0), 8);
	if ( GoldResRef[0]=='*' ) {
		return false;
	}
	strnlwrcpy( RtResRef, tab->QueryField( 1, difflev ), 8);
	i=atoi( RtResRef );
	if (i<1) {
		ReadItemTable( RtResRef, 0 ); //reading the table itself
		return true;
	}
	if (i>5) {
		i=5;
	}
	while(i--) {
		strnlwrcpy( RtResRef, tab->QueryField(2+i,difflev), 8);
		ReadItemTable( RtResRef,tab->GetRowName(2+i) );
	}
	return true;
}

CREItem *Interface::ReadItem(DataStream *str)
{
	CREItem *itm = new CREItem();
	if (ReadItem(str, itm)) return itm;
	delete itm;
	return NULL;
}

CREItem *Interface::ReadItem(DataStream *str, CREItem *itm)
{
	str->ReadResRef( itm->ItemResRef );
	str->ReadWord( &itm->Expired );
	str->ReadWord( &itm->Usages[0] );
	str->ReadWord( &itm->Usages[1] );
	str->ReadWord( &itm->Usages[2] );
	str->ReadDword( &itm->Flags );
	if (ResolveRandomItem(itm) ) {
		return itm;
	}
	return NULL;
}

#define MAX_LOOP 10

//This function generates random items based on the randitem.2da file
//there could be a loop, but we don't want to freeze, so there is a limit
bool Interface::ResolveRandomItem(CREItem *itm)
{
	if (!RtRows) return true;
	for(int loop=0;loop<MAX_LOOP;loop++) {
		int i,j,k;
		char *endptr;
		ieResRef NewItem;

		void* lookup;
		if ( !RtRows->Lookup( itm->ItemResRef, lookup ) ) {
			if (!gamedata->Exists(itm->ItemResRef, IE_ITM_CLASS_ID)) {
				printMessage("Interface", "Nonexistent random item (bad table entry) detected: %s\n", LIGHT_RED, itm->ItemResRef);
				return false;
			}
			return true;
		}
		ItemList *itemlist = (ItemList*)lookup;
		if (itemlist->WeightOdds) {
			//instead of 1d19 we calculate with 2d10 (which also has 19 possible values)
			i=Roll(2,(itemlist->Count+1)/2,-2);
		} else {
			i=Roll(1,itemlist->Count,-1);
		}
		strnlwrcpy( NewItem, itemlist->ResRefs[i], 8);
		char *p=(char *) strchr(NewItem,'*');
		if (p) {
			*p=0; //doing this so endptr is ok
			k=strtol(p+1,NULL,10);
		} else {
			k=1;
		}
		j=strtol(NewItem,&endptr,10);
		if (j<1) {
			j=1;
		}
		if (*endptr) {
			strnlwrcpy(itm->ItemResRef, NewItem, 8);
		} else {
			strnlwrcpy(itm->ItemResRef, GoldResRef, 8);
		}
		if ( !memcmp( itm->ItemResRef,"no_drop",8 ) ) {
			itm->ItemResRef[0]=0;
		}
		if (!itm->ItemResRef[0]) {
			return false;
		}
		itm->Usages[0]=(ieWord) Roll(j,k,0);
	}
	printMessage("Interface", "Loop detected while generating random item:%s\n", LIGHT_RED,
		itm->ItemResRef);
	return false;
}

//now that we store spell name in spl, i guess, we shouldn't pass 'ieResRef name'
//these functions are needed because Win32 doesn't allow freeing memory from
//another dll. So we allocate all commonly used memories from core
ITMExtHeader *Interface::GetITMExt(int count)
{
	return new ITMExtHeader[count];
}

SPLExtHeader *Interface::GetSPLExt(int count)
{
	return new SPLExtHeader[count];
}

Effect *Interface::GetEffect(ieDword opcode)
{
	if (opcode==0xffffffff) {
		return NULL;
	}
	Effect *fx = new Effect();
	if (!fx) {
		return NULL;
	}
	memset(fx,0,sizeof(Effect));
	fx->Opcode=opcode;
	return fx;
}

Effect *Interface::GetFeatures(int count)
{
	return new Effect[count];
}

WorldMapArray *Interface::NewWorldMapArray(int count)
{
	return new WorldMapArray(count);
}

Container *Interface::GetCurrentContainer()
{
	return CurrentContainer;
}

int Interface::CloseCurrentContainer()
{
	UseContainer = false;
	if ( !CurrentContainer) {
		return -1;
	}
	//remove empty ground piles on closeup
	CurrentContainer->GetCurrentArea()->TMap->CleanupContainer(CurrentContainer);
	CurrentContainer = NULL;
	return 0;
}

void Interface::SetCurrentContainer(Actor *actor, Container *arg, bool flag)
{
	//abort action if the first selected PC isn't the original actor
	if (actor!=GetFirstSelectedPC(false)) {
		CurrentContainer = NULL;
		return;
	}
	CurrentContainer = arg;
	UseContainer = flag;
}

Store *Interface::GetCurrentStore()
{
	return CurrentStore;
}

void Interface::CloseCurrentStore()
{
	gamedata->SaveStore(CurrentStore);
	CurrentStore = NULL;
}

Store *Interface::SetCurrentStore(const ieResRef resname, ieDword owner)
{
	if (CurrentStore) {
		if (!strnicmp(CurrentStore->Name, resname, 8)) {
			return CurrentStore;
		}

		//not simply delete the old store, but save it
		CloseCurrentStore();
	}

	CurrentStore = gamedata->GetStore(resname);
	if (CurrentStore == NULL) {
		return NULL;
	}
	if (owner) {
		CurrentStore->SetOwnerID(owner);
	}
	return CurrentStore;
}

void Interface::SetMouseScrollSpeed(int speed) {
	mousescrollspd = (speed+1)*2;
}

int Interface::GetMouseScrollSpeed() {
	return mousescrollspd;
}

ieStrRef Interface::GetRumour(const ieResRef dlgref)
{
	PluginHolder<DialogMgr> dm(IE_DLG_CLASS_ID);
	dm->Open(gamedata->GetResource(dlgref, IE_DLG_CLASS_ID));
	Dialog *dlg = dm->GetDialog();

	if (!dlg) {
		printMessage("Interface", "Cannot load dialog: %s\n", LIGHT_RED, dlgref);
		return (ieStrRef) -1;
	}
	Scriptable *pc=game->GetPC( game->GetSelectedPCSingle(), false );

	ieStrRef ret = (ieStrRef) -1;
	int i = dlg->FindRandomState( pc );
	if (i>=0 ) {
		ret = dlg->GetState( i )->StrRef;
	}
	delete dlg;
	return ret;
}

//plays stock sound listed in defsound.2da
void Interface::PlaySound(int index)
{
	if (index<=DSCount) {
		AudioDriver->Play(DefSound[index]);
	}
}

Actor *Interface::GetFirstSelectedPC(bool forced)
{
	Actor *ret = NULL;
	int slot = 0;
	int partySize = game->GetPartySize( false );
	if (!partySize) return NULL;
	for (int i = 0; i < partySize; i++) {
		Actor* actor = game->GetPC( i,false );
		if (actor->IsSelected()) {
			if (actor->InParty<slot || !ret) {
				ret = actor;
				slot = actor->InParty;
			}
		}
	}

	if (forced && !ret) {
		return game->FindPC((unsigned int) 0);
	}
	return ret;
}

Actor *Interface::GetFirstSelectedActor()
{
	if (game->selected.size()) {
		return game->selected[0];
	}
	return NULL;
}

//this is used only for the console
Sprite2D *Interface::GetCursorSprite()
{
	Sprite2D *spr = gamedata->GetBAMSprite(CursorBam, 0, 0);
	if (spr)
	{
		if(HasFeature(GF_OVERRIDE_CURSORPOS))
		{
			spr->XPos=1;
			spr->YPos=spr->Height-1;
		}
	}
	return spr;
}

Sprite2D *Interface::GetScrollCursorSprite(int frameNum, int spriteNum)
{
	return gamedata->GetBAMSprite(ScrollCursorBam, frameNum, spriteNum);
}

/* we should return -1 if it isn't gold, otherwise return the gold value */
int Interface::CanMoveItem(const CREItem *item) const
{
	//This is an inventory slot, switch to IE_ITEM_* if you use Item
	if (!HasFeature(GF_NO_DROP_CAN_MOVE) ) {
		if (item->Flags & IE_INV_ITEM_UNDROPPABLE)
			return 0;
	}
	//not gold, we allow only one single coin ResRef, this is good
	//for all of the original games
	if (strnicmp(item->ItemResRef, GoldResRef, 8 ) )
		return -1;
	//gold, returns the gold value (stack size)
	return item->Usages[0];
}

// dealing with applying effects
void Interface::ApplySpell(const ieResRef resname, Actor *actor, Scriptable *caster, int level)
{
	Spell *spell = gamedata->GetSpell(resname);
	if (!spell) {
		return;
	}

	int header = spell->GetHeaderIndexFromLevel(level);
	EffectQueue *fxqueue = spell->GetEffectBlock(caster, actor->Pos, header, level);

	ApplyEffectQueue(fxqueue, actor, caster, actor->Pos);
	delete fxqueue;
}

void Interface::ApplySpellPoint(const ieResRef resname, Map* area, const Point &pos, Scriptable *caster, int level)
{
	Spell *spell = gamedata->GetSpell(resname);
	if (!spell) {
		return;
	}
	int header = spell->GetHeaderIndexFromLevel(level);
	Projectile *pro = spell->GetProjectile(caster, header, level, pos);
	pro->SetCaster(caster->GetGlobalID(), level);
	area->AddProjectile(pro, caster->Pos, pos);
}

//-1 means the effect was reflected back to the caster
//0 means the effect was resisted and should be removed
//1 means the effect was applied
int Interface::ApplyEffect(Effect *effect, Actor *actor, Scriptable *caster)
{
	if (!effect) {
		return 0;
	}

	EffectQueue *fxqueue = new EffectQueue();
	//AddEffect now copies the fx data, please delete your effect reference
	//if you created it. (Don't delete cached references)
	fxqueue->AddEffect( effect );
	int res = ApplyEffectQueue(fxqueue, actor, caster);
	delete fxqueue;
	return res;
}

int Interface::ApplyEffectQueue(EffectQueue *fxqueue, Actor *actor, Scriptable *caster)
{
	Point p;
	p.empty(); //the effect should have all its coordinates already set
	return ApplyEffectQueue(fxqueue, actor, caster, p);
}

int Interface::ApplyEffectQueue(EffectQueue *fxqueue, Actor *actor, Scriptable *caster, Point p)
{
	int res = fxqueue->CheckImmunity ( actor );
	if (res) {
		if (res == -1 ) {
			//bounced back at a nonliving caster
			if (caster->Type!=ST_ACTOR) {
				return 0;
			}
			actor = (Actor *) caster;
		}
		fxqueue->SetOwner( caster );

		if (fxqueue->AddAllEffects( actor, p)==FX_NOT_APPLIED) {
			res=0;
		}
	}
	return res;
}

Effect *Interface::GetEffect(const ieResRef resname, int level, const Point &p)
{
	//Don't free this reference, it is cached!
	Effect *effect = gamedata->GetEffect(resname);
	if (!effect) {
		return NULL;
	}
	if (!level) {
		level = 1;
	}
	effect->Power = level;
	effect->PosX=p.x;
	effect->PosY=p.y;
	return effect;
}

// dealing with saved games
int Interface::SwapoutArea(Map *map)
{
	PluginHolder<MapMgr> mm(IE_ARE_CLASS_ID);
	if (mm == NULL) {
		return -1;
	}
	int size = mm->GetStoredFileSize (map);
	if (size > 0) {
		//created streams are always autofree (close file on destruct)
		//this one will be destructed when we return from here
		FileStream str;

		str.Create( map->GetScriptName(), IE_ARE_CLASS_ID );
		int ret = mm->PutArea (&str, map);
		if (ret <0) {
			printMessage("Core", "Area removed: %s\n", YELLOW,
				map->GetScriptName());
			RemoveFromCache(map->GetScriptName(), IE_ARE_CLASS_ID);
		}
	} else {
		printMessage("Core", "Area removed: %s\n", YELLOW,
			map->GetScriptName());
		RemoveFromCache(map->GetScriptName(), IE_ARE_CLASS_ID);
	}
	//make sure the stream isn't connected to sm, or it will be double freed
	return 0;
}

int Interface::WriteCharacter(const char *name, Actor *actor)
{
	char Path[_MAX_PATH];

	PathJoin( Path, GamePath, GameCharactersPath, NULL );
	if (!actor) {
		return -1;
	}
	PluginHolder<ActorMgr> gm(IE_CRE_CLASS_ID);
	if (gm == NULL) {
		return -1;
	}

	//str is freed
	{
		FileStream str;

		if (!str.Create( Path, name, IE_CHR_CLASS_ID ))
			return -1;

		int ret = gm->PutActor(&str, actor, true);
		if (ret <0) {
			printMessage("Core", "Character cannot be saved: %s\n", YELLOW, name);
			return -1;
		}
	}

	//write the BIO string
	if (!HasFeature(GF_NO_BIOGRAPHY)) {
		FileStream str;

		str.Create( Path, name, IE_BIO_CLASS_ID );
		//never write the string reference into this string
		char *tmp = GetString(actor->GetVerbalConstant(VB_BIO),IE_STR_STRREFOFF);
		str.Write (tmp, strlen(tmp));
		free(tmp);
	}
	return 0;
}

int Interface::WriteGame(const char *folder)
{
	PluginHolder<SaveGameMgr> gm(IE_GAM_CLASS_ID);
	if (gm == NULL) {
		return -1;
	}

	int size = gm->GetStoredFileSize (game);
	if (size > 0) {
		//created streams are always autofree (close file on destruct)
		//this one will be destructed when we return from here
		FileStream str;

		str.Create( folder, GameNameResRef, IE_GAM_CLASS_ID );
		int ret = gm->PutGame (&str, game);
		if (ret <0) {
			printMessage("Core", "Game cannot be saved: %s\n", YELLOW, folder);
			return -1;
		}
	} else {
		printMessage("Core", "Internal error, game cannot be saved: %s\n", YELLOW, folder);
		return -1;
	}
	return 0;
}

int Interface::WriteWorldMap(const char *folder)
{
	PluginHolder<WorldMapMgr> wmm(IE_WMP_CLASS_ID);
	if (wmm == NULL) {
		return -1;
	}

	if (WorldMapName[1][0]) {
		worldmap->SetSingle(false);
	}

	int size1 = wmm->GetStoredFileSize (worldmap, 0);
	int size2 = 1; //just a dummy value

	//if size is 0 for the first worldmap, then there is a problem
	if (!worldmap->IsSingle() && (size1>0) ) {
		size2=wmm->GetStoredFileSize (worldmap, 1);
	}

	int ret = 0;
	if ((size1 < 0) || (size2<0) ) {
		ret=-1;
	} else {
		//created streams are always autofree (close file on destruct)
		//this one will be destructed when we return from here
		FileStream str1;
		FileStream str2;

		str1.Create( folder, WorldMapName[0], IE_WMP_CLASS_ID );
		if (!worldmap->IsSingle()) {
			str2.Create( folder, WorldMapName[1], IE_WMP_CLASS_ID );
		}
		ret = wmm->PutWorldMap (&str1, &str2, worldmap);
	}
	if (ret <0) {
		printMessage("Core", "Internal error, worldmap cannot be saved: %s\n", YELLOW, folder);
		return -1;
	}
	return 0;
}

int Interface::CompressSave(const char *folder)
{
	FileStream str;

	str.Create( folder, GameNameResRef, IE_SAV_CLASS_ID );
	DirectoryIterator dir(CachePath);
	if (!dir) {
		return -1;
	}
	PluginHolder<ArchiveImporter> ai(IE_SAV_CLASS_ID);
	ai->CreateArchive( &str);

	//.tot and .toh should be saved last, because they are updated when an .are is saved
	int priority=2;
	while(priority) {
		do {
			const char *name = dir.GetName();
			if (dir.IsDirectory())
				continue;
			if (name[0] == '.')
				continue;
			if (SavedExtension(name)==priority) {
				char dtmp[_MAX_PATH];
				dir.GetFullPath(dtmp);
				FileStream fs;
				fs.Open(dtmp);
				ai->AddToSaveGame(&str, &fs);
			}
		} while (++dir);
		//reopen list for the second round
		priority--;
		if (priority>0) {
			dir.Rewind();
		}
	}
	return 0;
}

int Interface::GetMaximumAbility() const { return MaximumAbility; }

int Interface::GetStrengthBonus(int column, int value, int ex) const
{
	//to hit, damage, open doors, weight allowance
	if (column<0 || column>3)
		return -9999;

	if (value<0)
		value = 0;
	else if (value>25)
		value = 25;

	if (ex<0)
		ex=0;
	else if (ex>100)
		ex=100;

	return strmod[column*(MaximumAbility+1)+value]+strmodex[column*101+ex];
}

//The maze columns are used only in the maze spell, no need to restrict them further
int Interface::GetIntelligenceBonus(int column, int value) const
{
	//learn spell, max spell level, max spell number on level, maze duration dice, maze duration dice size
	if (column<0 || column>4) return -9999;

	return intmod[column*(MaximumAbility+1)+value];
}

int Interface::GetDexterityBonus(int column, int value) const
{
	//no dexmod in iwd2 and only one type of modifier
	if (HasFeature(GF_3ED_RULES)) {
		return (value-10)/2;
	}

	//reaction, missile, ac
	if (column<0 || column>2)
		return -9999;

	return dexmod[column*(MaximumAbility+1)+value];
}

int Interface::GetConstitutionBonus(int column, int value) const
{
	//no conmod in iwd2
	if (HasFeature(GF_3ED_RULES)) {
		return (value-10)/2;
	}

	//normal, warrior, minimum, regen hp, regen fatigue
	if (column<0 || column>4)
		return -9999;

	return conmod[column*(MaximumAbility+1)+value];
}

int Interface::GetCharismaBonus(int column, int /*value*/) const
{
	// store price reduction
	if (column<0 || column>(MaximumAbility-1))
		return -9999;

	return chrmod[column];
}

int Interface::GetLoreBonus(int column, int value) const
{
	//no lorebon in iwd2 - lore is a skill
	if (HasFeature(GF_3ED_RULES)) return 0;

	if (column<0 || column>0)
		return -9999;

	return lorebon[value];
}

int Interface::GetWisdomBonus(int column, int value) const
{
	//no wismod in iwd2
	if (HasFeature(GF_3ED_RULES)) {
		return (value-10)/2;
	}

	if (!HasFeature(GF_WISDOM_BONUS)) return 0;

	// xp bonus
	if (column<0 || column>0)
		return -9999;

	return wisbon[value];
}

int Interface::GetReputationMod(int column) const
{
	int reputation = game->Reputation / 10 - 1;

	if (column<0 || column>8) {
		return -9999;
	}
	if (reputation > 19) {
		reputation = 19;
	}
	if (reputation < 0) {
		reputation = 0;
	}

	return reputationmod[reputation][column];
}

// -3, -2 if request is illegal or in cutscene
// -1 if pause is already active
// 0 if pause was not allowed
// 1 if autopause happened
int Interface::Autopause(ieDword flag)
{
	GameControl *gc = GetGameControl();
	if (!gc) {
		return -3;
	}
	if (InCutSceneMode()) {
		return -2;
	}
	if (gc->GetDialogueFlags()&DF_FREEZE_SCRIPTS) {
		return -1;
	}
	ieDword autopause_flags = 0;

	vars->Lookup("Auto Pause State", autopause_flags);
	if ((autopause_flags & (1<<flag))) {
		displaymsg->DisplayConstantString(STR_AP_UNUSABLE+flag, DMC_RED);
		gc->SetDialogueFlags(DF_FREEZE_SCRIPTS, BM_OR);
		return 1;
	}
	return 0;
}

void Interface::RegisterOpcodes(int count, const EffectDesc *opcodes)
{
	EffectQueue_RegisterOpcodes(count, opcodes);
}

void Interface::SetInfoTextColor(const Color &color)
{
	if (InfoTextPalette) {
		gamedata->FreePalette(InfoTextPalette);
	}
	InfoTextPalette = CreatePalette(color, black);
}

//todo row?
void Interface::GetResRefFrom2DA(const ieResRef resref, ieResRef resource1, ieResRef resource2, ieResRef resource3)
{
	if (!resource1) {
		return;
	}
	resource1[0]=0;
	if (resource2) {
		resource2[0]=0;
	}
	if (resource3) {
		resource3[0]=0;
	}
	AutoTable tab(resref);
	if (tab) {
		unsigned int cols = tab->GetColumnCount();
		unsigned int row = (unsigned int) Roll(1,tab->GetRowCount(),-1);
		strnuprcpy(resource1, tab->QueryField(row,0), 8);
		if (resource2 && cols>1)
			strnuprcpy(resource2, tab->QueryField(row,1), 8);
		if (resource3 && cols>2)
			strnuprcpy(resource3, tab->QueryField(row,2), 8);
	}
}

ieDword *Interface::GetListFrom2DAInternal(const ieResRef resref)
{
	ieDword *ret;

	AutoTable tab(resref);
	if (tab) {
		ieDword cnt = tab->GetRowCount();
		ret = (ieDword *) malloc((1+cnt)*sizeof(ieDword));
		ret[0]=cnt;
		while(cnt) {
			ret[cnt]=strtol(tab->QueryField(cnt-1, 0),NULL, 0);
			cnt--;
		}
		return ret;
	}
	ret = (ieDword *) malloc(sizeof(ieDword));
	ret[0]=0;
	return ret;
}

ieDword* Interface::GetListFrom2DA(const ieResRef tablename)
{
	ieDword *list;

	if (!lists->Lookup(tablename, (void *&) list)) {
		list = GetListFrom2DAInternal(tablename);
		lists->SetAt(tablename, list);
	}

	return list;
}

//returns a numeric value associated with a stat name (symbol) from stats.ids
ieDword Interface::TranslateStat(const char *stat_name)
{
	long tmp;

	if (valid_number(stat_name, tmp)) {
		return (ieDword) tmp;
	}

	int symbol = LoadSymbol( "stats" );
	Holder<SymbolMgr> sym = GetSymbol( symbol );
	ieDword stat = (ieDword) sym->GetValue( stat_name );
	if (stat==(ieDword) ~0) {
		printMessage("Core", "Cannot translate symbol: %s\n", YELLOW, stat_name);
	}
	return stat;
}

// Calculates an arbitrary stat bonus, based on tables.
// the master table contains the table names (as row names) and the used stat
// the subtables contain stat value/bonus pairs.
// Optionally an override stat value can be specified (needed for use in pcfs).
int Interface::ResolveStatBonus(Actor *actor, const char *tablename, ieDword flags, int value)
{
	int mastertable = gamedata->LoadTable( tablename );
	Holder<TableMgr> mtm = gamedata->GetTable( mastertable );
	if (!mtm) {
		printMessage("Core", "Cannot resolve stat bonus.\n", RED);
		return -1;
	}
	int count = mtm->GetRowCount();
	if (count< 1) {
		return 0;
	}
	int ret = 0;
	// tables for additive modifiers of bonus type
	for (int i = 0; i < count; i++) {
		tablename = mtm->GetRowName(i);
		int checkcol = strtol(mtm->QueryField(i,1), NULL, 0);
		unsigned int readcol = strtol(mtm->QueryField(i,2), NULL, 0);
		int stat = TranslateStat(mtm->QueryField(i,0) );
		if (!(flags&1)) {
			value = actor->GetSafeStat(stat);
		}
		int table = gamedata->LoadTable( tablename );
		Holder<TableMgr> tm = gamedata->GetTable( table );

		int row;
		if (checkcol == -1) {
			// use the row names
			char tmp[4];
			snprintf(tmp, sizeof(tmp), "%d", value);
			row = tm->GetRowIndex(tmp);
		} else {
			// use the checkcol column (default of 0)
			row = tm->FindTableValue(checkcol, value, 0);
		}
		if (row>=0) {
			ret += strtol(tm->QueryField(row, readcol), NULL, 0);
		}
	}
	return ret;
}

void Interface::WaitForDisc(int disc_number, const char* path)
{
	GetDictionary()->SetAt( "WaitForDisc", (ieDword) disc_number );

	GetGUIScriptEngine()->RunFunction( "GUICommonWindows", "OpenWaitForDiscWindow" );
	do {
		DrawWindows();
		for (size_t i=0;i<CD[disc_number-1].size();i++) {
			char name[_MAX_PATH];

			PathJoin(name, CD[disc_number-1][i].c_str(),path,NULL);
			if (file_exists (name)) {
				GetGUIScriptEngine()->RunFunction( "GUICommonWindows", "OpenWaitForDiscWindow" );
				return;
			}
		}

	} while (video->SwapBuffers() == GEM_OK);
}

// remove the extraneus EOL newline and carriage return
void Interface::StripLine(char * string, size_t size) {
	if (size >= 2 && string[size-2] == '\n') {
		string[size-2] = '\0';
	}
	if (size >= 3 && string[size-3] == '\r') {
		string[size-3] = '\0'; // remove the carriage return too
	}
}

void Interface::SetTickHook(EventHandler hook)
{
	TickHook = hook;
}

void Interface::SetNextScript(const char *script)
{
	strncpy( NextScript, script, sizeof(NextScript) );
	QuitFlag |= QF_CHANGESCRIPT;
}

void Interface::SanityCheck(const char *ver) {
	if (strcmp(ver, VERSION_GEMRB)) {
		error("Core", "version check failed: core version %s doesn't match caller's version %s\n", VERSION_GEMRB, ver);
	}
}<|MERGE_RESOLUTION|>--- conflicted
+++ resolved
@@ -2281,12 +2281,8 @@
 		CONFIG_INT("FogOfWar", FogOfWar = );
 		CONFIG_INT("FullScreen", FullScreen = );
 		CONFIG_INT("GUIEnhancements", GUIEnhancements = );
-<<<<<<< HEAD
 		CONFIG_INT("TouchScrollAreas", TouchScrollAreas = );
-		CONFIG_INT("GameOnCD", GameOnCD = );
-=======
 		CONFIG_INT("SlowBIFs", SlowBIFs = );
->>>>>>> f1c40a28
 		CONFIG_INT("Height", Height = );
 		CONFIG_INT("KeepCache", KeepCache = );
 		CONFIG_INT("MultipleQuickSaves", MultipleQuickSaves = );
