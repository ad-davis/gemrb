--- conflicted
+++ resolved
@@ -2166,13 +2166,9 @@
 		"MeleeHeaderUsesProjectile", //75GF_MELEEHEADER_USESPROJECTILE
 		"ForceDialogPause",   //76GF_FORCE_DIALOGPAUSE
 		"RandomBanterDialogs",//77GF_RANDOM_BANTER_DIALOGS
-<<<<<<< HEAD
 		"AnimatedDialog",	  //78GF_ANIMATED_DIALOG
 		"FixedMoraleOpcode",  //79GF_FIXED_MORALE_OPCODE
-=======
-		"FixedMoraleOpcode",  //78GF_FIXED_MORALE_OPCODE
-		"Happiness",          //79GF_HAPPINESS
->>>>>>> 9466e449
+		"Happiness",          //80GF_HAPPINESS
 		NULL                  //for our own safety, this marks the end of the pole
 };
 
