/* GemRB - Infinity Engine Emulator
* Copyright (C) 2003-2005 The GemRB Project
*
* This program is free software; you can redistribute it and/or
* modify it under the terms of the GNU General Public License
* as published by the Free Software Foundation; either version 2
* of the License, or (at your option) any later version.

* This program is distributed in the hope that it will be useful,
* but WITHOUT ANY WARRANTY; without even the implied warranty of
* MERCHANTABILITY or FITNESS FOR A PARTICULAR PURPOSE. See the
* GNU General Public License for more details.

* You should have received a copy of the GNU General Public License
* along with this program; if not, write to the Free Software
* Foundation, Inc., 51 Franklin Street, Fifth Floor, Boston, MA 02110-1301, USA.
*
*
*/

#ifdef HAVE_CONFIG_H
#include <config.h>
#endif

#include "Interface.h"

#include "defsounds.h" // for DS_TOOLTIP
#include "exports.h"
#include "globals.h"
#include "strrefs.h"
#include "win32def.h"
#include "ie_cursors.h"

#include "ActorMgr.h"
#include "AmbientMgr.h"
#include "AnimationMgr.h"
#include "ArchiveImporter.h"
#include "Calendar.h"
#include "DataFileMgr.h"
#include "DialogHandler.h"
#include "DialogMgr.h"
#include "DisplayMessage.h"
#include "EffectMgr.h"
#include "EffectQueue.h"
#include "Factory.h"
#include "FontManager.h"
#include "Game.h"
#include "GameScript/GameScript.h"
#include "GlobalTimer.h"
#include "ItemMgr.h"
#include "KeyMap.h"
#include "MapMgr.h"
#include "MoviePlayer.h"
#include "MusicMgr.h"
#include "Palette.h"
#include "PluginLoader.h"
#include "PluginMgr.h"
#include "Predicates.h"
#include "ProjectileServer.h"
#include "SaveGameIterator.h"
#include "SaveGameMgr.h"
#include "ScriptedAnimation.h"
#include "SoundMgr.h"
#include "SpellMgr.h"
#include "StoreMgr.h"
#include "StringMgr.h"
#include "SymbolMgr.h"
#include "TileMap.h"
#include "VEFObject.h"
#include "Video.h"
#include "WorldMapMgr.h"
#include "GUI/Button.h"
#include "GUI/Console.h"
#include "GUI/EventMgr.h"
#include "GUI/GameControl.h"
#include "GUI/GUIScriptInterface.h"
#include "GUI/Label.h"
#include "GUI/MapControl.h"
#include "GUI/TextArea.h"
#include "GUI/WindowManager.h"
#include "GUI/WorldMapControl.h"
#include "RNG.h"
#include "Scriptable/Container.h"
#include "System/FileStream.h"
#include "System/FileFilters.h"
#include "System/StringBuffer.h"

#ifdef HAVE_UNISTD_H
#include <unistd.h>
#endif

#include <vector>

#ifdef WIN32
#include "CodepageToIconv.h"
#else
#include <langinfo.h>
#endif

namespace GemRB {

GEM_EXPORT Interface* core = NULL;

static int MaximumAbility = 25;
static ieWordSigned *strmod = NULL;
static ieWordSigned *strmodex = NULL;
static ieWordSigned *intmod = NULL;
static ieWordSigned *dexmod = NULL;
static ieWordSigned *conmod = NULL;
static ieWordSigned *chrmod = NULL;
static ieWordSigned *lorebon = NULL;
static ieWordSigned *wisbon = NULL;
static int **reputationmod = NULL;
static ieVariable IWD2DeathVarFormat = "_DEAD%s";
static ieVariable DeathVarFormat = "SPRITE_IS_DEAD%s";
static int NumRareSelectSounds = 2;

static ieWord IDT_FAILURE = 0;
static ieWord IDT_CRITRANGE = 1;
static ieWord IDT_CRITMULTI = 2;
static ieWord IDT_SKILLPENALTY = 3;

static int MagicBit = 0;

Interface::Interface()
{
	unsigned int i;
	for(i=0;i<256;i++) {
		pl_uppercase[i]=(ieByte) toupper(i);
		pl_lowercase[i]=(ieByte) tolower(i);
	}

	winmgr = NULL;
	gamectrl = NULL;
	projserv = NULL;
	VideoDriverName = "sdl";
	AudioDriverName = "openal";
	RtRows = NULL;
	sgiterator = NULL;
	game = NULL;
	calendar = NULL;
	keymap = NULL;
	worldmap = NULL;
	CurrentStore = NULL;
	CurrentContainer = NULL;
	UseContainer = false;
	InfoTextPalette = NULL;
	timer = NULL;
	displaymsg = NULL;
	slottypes = NULL;
	slotmatrix = NULL;

	UseCorruptedHack = false;

	CursorCount = 0;
	Cursors = NULL;

	mousescrollspd = 10;

	GameType[0] = '\0';
	CheatFlag = false;
	FogOfWar = 1;
	QuitFlag = QF_NORMAL;
	EventFlag = EF_CONTROL;
#ifndef WIN32
	CaseSensitive = true; //this is the default value, so CD1/CD2 will be resolved
#else
	CaseSensitive = false;
#endif
	DrawFPS = false;
	UseSoftKeyboard = false;
	KeepCache = false;
	NumFingInfo = 2;
	NumFingKboard = 3;
	NumFingScroll = 2;
	MouseFeedback = 0;
	TouchInput = -1;
	IgnoreOriginalINI = 0;
	Bpp = 32;
	GUIScriptsPath[0] = 0;
	GamePath[0] = 0;
	SavePath[0] = 0;
	GemRBPath[0] = 0;
	PluginsPath[0] = 0;
	CachePath[0] = 0;
	GemRBOverridePath[0] = 0;
	GemRBUnhardcodedPath[0] = 0;
	GameName[0] = 0;
	CustomFontPath[0] = 0;
	GameOverridePath[0] = 0;
	GameSoundsPath[0] = 0;
	GameScriptsPath[0] = 0;
	GamePortraitsPath[0] = 0;
	GameCharactersPath[0] = 0;
	GameDataPath[0] = 0;

	strlcpy( INIConfig, "baldur.ini", sizeof(INIConfig) );

	GlobalScript = "BALDUR";
	WorldMapName[0] = "WORLDMAP";

	for (int size = 0; size < MAX_CIRCLE_SIZE; size++) {
		CopyResRef(GroundCircleBam[size], "");
		GroundCircleScale[size] = 0;
	}

	TooltipBG = NULL;
	DraggedItem = NULL;
	DefSound = NULL;
	DSCount = -1;
	memset(GameFeatures, 0, sizeof( GameFeatures ));
	//GameFeatures = 0;
	//GameFeatures2 = 0;
	memset( GroundCircles, 0, sizeof( GroundCircles ));
	memset(FogSprites, 0, sizeof( FogSprites ));
	memset(&Time, 0, sizeof(Time));
	AreaAliasTable = NULL;
	update_scripts = false;
	SpecialSpellsCount = -1;
	SpecialSpells = NULL;
	Encoding = "default";

#ifdef WIN32
#ifdef HAVE_ICONV
	const uint32_t codepage = GetACP();
	const char* iconvCode = GetIconvNameForCodepage(codepage);

	if (nullptr == iconvCode) {
		error("Interface", "Mapping of codepage %u unknown to iconv.", codepage);
	}
	SystemEncoding = iconvCode;
#else // HAVE_ICONV
	SystemEncoding = nullptr;
#endif// HAVE_ICONV
#else // WIN32
	SystemEncoding = nl_langinfo(CODESET);
#endif // WIN32

	TLKEncoding.encoding = "ISO-8859-1";
	TLKEncoding.widechar = false;
	TLKEncoding.multibyte = false;
	TLKEncoding.zerospace = false;
	MagicBit = HasFeature(GF_MAGICBIT);
	VersionOverride = ItemTypes = SlotTypes = Width = Height = 0;
	MultipleQuickSaves = false;
	MaxPartySize = 6;
	FeedbackLevel = 0;
	CutSceneRunner = NULL;

	//once GemRB own format is working well, this might be set to 0
	SaveAsOriginal = 1;

	gamedata = new GameData();

	//once GemRB own format is working well, this might be set to 0
	SaveAsOriginal = 1;

	plugin_flags = new Variables();
	plugin_flags->SetType( GEM_VARIABLES_INT );

	lists = new Variables();
	lists->SetType( GEM_VARIABLES_POINTER );

	vars = new Variables();
	vars->SetType( GEM_VARIABLES_INT );
	vars->ParseKey(true);

	tokens = new Variables();
	tokens->SetType( GEM_VARIABLES_STRING );
}

static void ReleaseItemList(void *poi)
{
	delete ((ItemList *) poi);
}

static void FreeAbilityTables()
{
#define NULL_FREE(ptr)\
	free(ptr); ptr = NULL;

	NULL_FREE(strmod);
	NULL_FREE(strmodex);
	NULL_FREE(intmod);
	NULL_FREE(dexmod);
	NULL_FREE(conmod);
	NULL_FREE(chrmod);
	NULL_FREE(lorebon);
	NULL_FREE(wisbon);
#undef NULL_FREE
}

void Interface::FreeResRefTable(ieResRef *&table, int &count)
{
	if (table) {
		free( table );
		count = -1;
	}
}

Interface::~Interface(void)
{
	WindowManager::CursorMouseUp = NULL;
	WindowManager::CursorMouseDown = NULL;

	delete winmgr;

	DragItem(NULL,NULL);
	delete AreaAliasTable;

	if (music) {
		music->HardEnd();
	}
	// stop any ambients which are still enqueued
	if (AudioDriver) {
		AmbientMgr *ambim = AudioDriver->GetAmbientMgr();
		if (ambim) ambim->deactivate();
	}
	//destroy the highest objects in the hierarchy first!
	// here gamectrl is either null (no game) or already taken out by its window (game loaded)
	// delete gamectrl;
	delete game;
	delete calendar;
	delete worldmap;
	delete keymap;

	FreeAbilityTables();

	if (reputationmod) {
		for (unsigned int i=0; i<20; i++) {
			if (reputationmod[i]) {
				free(reputationmod[i]);
			}
		}
		free(reputationmod);
		reputationmod=NULL;
	}

	if (SpecialSpells) {
		free(SpecialSpells);
	}
	SurgeSpells.clear();

	std::map<ResRef, Font*>::iterator fit = fonts.begin();
	for (; fit != fonts.end(); ++fit)
		delete (*fit).second;
	// fonts need to be destroyed before TTF plugin
	PluginMgr::Get()->RunCleanup();

	ReleaseMemoryActor();
	ReleaseMemorySpell();
	EffectQueue_ReleaseMemory();
	CharAnimations::ReleaseMemory();

	FreeResRefTable(DefSound, DSCount);

	free( slottypes );
	free( slotmatrix );
	itemtypedata.clear();

	delete sgiterator;

	if (Cursors) {
		for (int i = 0; i < CursorCount; i++) {
			Sprite2D::FreeSprite( Cursors[i] );
		}
		delete[] Cursors;
	}

	size_t i;
	for (i = 0; i < musiclist.size(); i++) {
		free((void *)musiclist[i]);
	}

	DamageInfoMap.clear();

	delete plugin_flags;

	delete projserv;

	delete timer;
	delete displaymsg;
	delete TooltipBG;

	if (video) {

		for(i=0;i<sizeof(FogSprites)/sizeof(Sprite2D *);i++ ) {
			Sprite2D::FreeSprite(FogSprites[i]);
		}

		for (int size = 0; size < MAX_CIRCLE_SIZE; size++) {
			for(i=0;i<6;i++) {
				Sprite2D::FreeSprite(GroundCircles[size][i]);
			}
		}

		if (InfoTextPalette) {
			gamedata->FreePalette(InfoTextPalette);
		}
	}

	delete vars;
	delete tokens;
	if (lists) {
		lists->RemoveAll(free);
		delete lists;
	}

	if (RtRows) {
		RtRows->RemoveAll(ReleaseItemList);
		delete RtRows;
	}

	Map::ReleaseMemory();
	Actor::ReleaseMemory();

	gamedata->ClearCaches();
	delete gamedata;
	gamedata = NULL;

	// Removing all stuff from Cache, except bifs
	if (!KeepCache) DelTree((const char *) CachePath, true);

	AudioDriver.release();
	video.release();
}

GameControl* Interface::StartGameControl()
{
	assert(gamectrl == NULL);

	gamedata->DelTable(0xffffu); //dropping ALL tables
	Region screen(0,0, Width, Height);
	gamectrl = new GameControl(screen);
	gamectrl->AssignScriptingRef(0, "GC");

	return gamectrl;
}

void Interface::CreateConsole()
{
	Region frame(0, 0, 640, 200);
	
	Window* consoleWin = winmgr->MakeWindow(frame);
	TextArea* ta = new TextArea(frame, GetTextFont());
	Console* console = new Console(frame, ta);

	consoleWin->AddSubviewInFrontOfView(console);
	consoleWin->SetFlags(Window::Borderless|View::Invisible, OP_OR);
	consoleWin->SetFlags(Window::DestroyOnClose, OP_NAND);
	consoleWin->SetPosition(Window::PosHmid);
	consoleWin->SetBackground(nullptr, &ColorBlack);
	
	console->AssignScriptingRef(0, "CONSOLE");
	RegisterScriptableWindow(consoleWin, "WIN_CON", 0);
	Window* conwin = GetWindow(0, "WIN_CON");
	assert(conwin == consoleWin);
}

/* handle main loop events that might destroy or create windows
thus cannot be called from DrawWindows directly
these events are pending until conditions are right
*/
void Interface::HandleEvents()
{
	if (EventFlag&EF_SELECTION) {
		EventFlag&=~EF_SELECTION;
		guiscript->RunFunction( "GUICommonWindows", "SelectionChanged", false);
	}

	if (EventFlag&EF_UPDATEANIM) {
		EventFlag&=~EF_UPDATEANIM;
		guiscript->RunFunction( "GUICommonWindows", "UpdateAnimation", false);
	}

	if (EventFlag&EF_PORTRAIT) {
		EventFlag&=~EF_PORTRAIT;

		Window* win = GetWindow(0, "PORTWIN");
		if (win) {
			guiscript->RunFunction( "GUICommonWindows", "UpdatePortraitWindow" );
		}
	}

	if (EventFlag&EF_ACTION) {
		EventFlag&=~EF_ACTION;

		Window* win = GetWindow(0, "ACTWIN");
		if (win) {
			vars->SetAt("ActionLevel", 0, false);
			guiscript->RunFunction( "GUICommonWindows", "UpdateActionsWindow" );
		}
	}

	if (EventFlag&EF_CONTROL) {
		// handle this before clearing EF_CONTROL
		// otherwise we do this every frame
		ToggleViewsVisible(!(game->ControlStatus & CS_HIDEGUI), "HIDE_CUT");

		EventFlag&=~EF_CONTROL;
		guiscript->RunFunction( "MessageWindow", "UpdateControlStatus" );

		return;
	}
	if (EventFlag&EF_SHOWMAP) {
		ieDword tmp = (ieDword) ~0;
		vars->Lookup( "OtherWindow", tmp );
		if (tmp == (ieDword) ~0) {
			EventFlag &= ~EF_SHOWMAP;
			guiscript->RunFunction( "GUIMA", "ShowMap" );
		}
		return;
	}

	if (EventFlag&EF_SEQUENCER) {
		EventFlag&=~EF_SEQUENCER;
		guiscript->RunFunction( "GUIMG", "OpenSequencerWindow" );
		return;
	}

	if (EventFlag&EF_IDENTIFY) {
		EventFlag&=~EF_IDENTIFY;
		// FIXME: Implement this.
		guiscript->RunFunction( "GUICommonWindows", "OpenIdentifyWindow" );
		return;
	}
	if (EventFlag&EF_OPENSTORE) {
		EventFlag&=~EF_OPENSTORE;
		guiscript->RunFunction( "GUISTORE", "OpenStoreWindow" );
		return;
	}

	if (EventFlag&EF_EXPANSION) {
		EventFlag&=~EF_EXPANSION;
		guiscript->RunFunction( "Game", "GameExpansion", false );
		return;
	}

	if (EventFlag&EF_CREATEMAZE) {
		EventFlag&=~EF_CREATEMAZE;
		guiscript->RunFunction( "Maze", "CreateMaze", false );
		return;
	}

	if ((EventFlag&EF_RESETTARGET) && gamectrl) {
		EventFlag&=~EF_RESETTARGET;
		EventFlag|=EF_TARGETMODE;
		gamectrl->ResetTargetMode();
		return;
	}

	if ((EventFlag&EF_TARGETMODE) && gamectrl) {
		EventFlag&=~EF_TARGETMODE;
		gamectrl->UpdateTargetMode();
		return;
	}

	if (EventFlag&EF_TEXTSCREEN) {
		EventFlag&=~EF_TEXTSCREEN;
		winmgr->SetCursorFeedback(WindowManager::CursorFeedback(core->MouseFeedback));
		guiscript->RunFunction( "TextScreen", "StartTextScreen" );
		return;
	}
}

/* handle main loop events that might destroy or create windows
thus cannot be called from DrawWindows directly
*/
void Interface::HandleFlags()
{
	//clear events because the context changed
	EventFlag = EF_CONTROL;

	if (QuitFlag&(QF_QUITGAME|QF_EXITGAME) ) {
		winmgr->DestroyAllWindows();
		delete gamectrl;
		gamectrl = NULL;
		winmgr->GetGameWindow()->SetVisible(false);
		
		// when reaching this, quitflag should be 1 or 2
		// if Exitgame was set, we'll set Start.py too
		QuitGame (QuitFlag&QF_EXITGAME);
		QuitFlag &= ~(QF_QUITGAME|QF_EXITGAME);
	}

	if (QuitFlag&QF_LOADGAME) {
		QuitFlag &= ~QF_LOADGAME;
		
		LoadGame(LoadGameIndex.get(), VersionOverride );
		LoadGameIndex.release();
		//after loading a game, always check if the game needs to be upgraded
	}

	if (QuitFlag&QF_ENTERGAME) {
		winmgr->DestroyAllWindows();
		QuitFlag &= ~QF_ENTERGAME;
		if (game) {
			EventFlag|=EF_EXPANSION;
			timer->Init();

			Log(MESSAGE, "Core", "Setting up the Console...");
			CreateConsole();

			winmgr->FadeColor = Color();

			GameControl* gc = StartGameControl();
			guiscript->LoadScript( "Game" );
			guiscript->RunFunction( "Game", "EnterGame" );

			//switch map to protagonist
			Actor* actor = GetFirstSelectedPC(true);
			if (actor) {
				gc->ChangeMap(actor, true);
			}

			//rearrange party slots
			game->ConsolidateParty();

			Window* gamewin = winmgr->GetGameWindow();
			gamewin->AddSubviewInFrontOfView(gc);
			gamewin->SetDisabled(false);
			gamewin->SetVisible(true);
			gamewin->Focus();
		} else {
			Log(ERROR, "Core", "No game to enter...");
			QuitFlag = QF_QUITGAME;
		}
	}

	if (QuitFlag&QF_CHANGESCRIPT) {
		QuitFlag &= ~QF_CHANGESCRIPT;
		guiscript->LoadScript( NextScript );
		guiscript->RunFunction( NextScript, "OnLoad" );
	}
}

static bool GenerateAbilityTables()
{
	FreeAbilityTables();

	//range is: 0 - maximumability
	int tablesize = MaximumAbility+1;
	strmod = (ieWordSigned *) malloc (tablesize * 4 * sizeof(ieWordSigned) );
	if (!strmod)
		return false;
	strmodex = (ieWordSigned *) malloc (101 * 4 * sizeof(ieWordSigned) );
	if (!strmodex)
		return false;
	intmod = (ieWordSigned *) malloc (tablesize * 5 * sizeof(ieWordSigned) );
	if (!intmod)
		return false;
	dexmod = (ieWordSigned *) malloc (tablesize * 3 * sizeof(ieWordSigned) );
	if (!dexmod)
		return false;
	conmod = (ieWordSigned *) malloc (tablesize * 5 * sizeof(ieWordSigned) );
	if (!conmod)
		return false;
	chrmod = (ieWordSigned *) malloc (tablesize * 1 * sizeof(ieWordSigned) );
	if (!chrmod)
		return false;
	lorebon = (ieWordSigned *) malloc (tablesize * 1 * sizeof(ieWordSigned) );
	if (!lorebon)
		return false;
	wisbon = (ieWordSigned *) calloc (tablesize * 1, sizeof(ieWordSigned));
	if (!wisbon)
		return false;
	return true;
}

bool Interface::ReadAbilityTable(const ieResRef tablename, ieWordSigned *mem, int columns, int rows)
{
	AutoTable tab(tablename);
	if (!tab) {
		return false;
	}
	//this is a hack for rows not starting at 0 in some cases
	int fix = 0;
	const char * tmp = tab->GetRowName(0);
	if (tmp && (tmp[0]!='0')) {
		fix = atoi(tmp);
		for (int i=0;i<fix;i++) {
			for (int j=0;j<columns;j++) {
				mem[rows*j+i]=(ieWordSigned) strtol(tab->QueryField(0,j),NULL,0 );
			}
		}
	}
	for (int j=0;j<columns;j++) {
		for( int i=0;i<rows-fix;i++) {
			mem[rows*j+i+fix] = (ieWordSigned) strtol(tab->QueryField(i,j),NULL,0 );
		}
	}
	return true;
}

bool Interface::ReadAbilityTables()
{
	bool ret = GenerateAbilityTables();
	if (!ret)
		return ret;
	ret = ReadAbilityTable("strmod", strmod, 4, MaximumAbility + 1);
	if (!ret)
		return ret;
	ret = ReadAbilityTable("strmodex", strmodex, 4, 101);
	//3rd ed doesn't have strmodex, but has a maximum of 40
	if (!ret && (MaximumAbility<=25) )
		return ret;
	ret = ReadAbilityTable("intmod", intmod, 5, MaximumAbility + 1);
	if (!ret)
		return ret;
	ret = ReadAbilityTable("hpconbon", conmod, 5, MaximumAbility + 1);
	if (!ret)
		return ret;
	if (!HasFeature(GF_3ED_RULES)) {
		//no lorebon in iwd2???
		ret = ReadAbilityTable("lorebon", lorebon, 1, MaximumAbility + 1);
		if (!ret)
			return ret;
		//no dexmod in iwd2???
		ret = ReadAbilityTable("dexmod", dexmod, 3, MaximumAbility + 1);
		if (!ret)
			return ret;
	}
	//this table is a single row (not a single column)
	ret = ReadAbilityTable("chrmodst", chrmod, MaximumAbility + 1, 1);
	if (!ret)
		return ret;
	if (gamedata->Exists("wisxpbon", IE_2DA_CLASS_ID, true)) {
		ret = ReadAbilityTable("wisxpbon", wisbon, 1, MaximumAbility + 1);
		if (!ret)
			return ret;
	}
	return true;
}

bool Interface::ReadGameTimeTable()
{
	AutoTable table("gametime");
	if (!table) {
		return false;
	}

	Time.round_sec = atoi(table->QueryField("ROUND_SECONDS", "DURATION"));
	Time.turn_sec = atoi(table->QueryField("TURN_SECONDS", "DURATION"));
	Time.round_size = Time.round_sec * AI_UPDATE_TIME;
	Time.rounds_per_turn = Time.turn_sec / Time.round_sec;
	Time.attack_round_size = atoi(table->QueryField("ATTACK_ROUND", "DURATION"));
	Time.hour_sec = 300; // move to table if pst turns out to be different
	Time.hour_size = Time.hour_sec * AI_UPDATE_TIME;
	Time.day_sec = Time.hour_sec * 24; // move to table if pst turns out to be different
	Time.day_size = Time.day_sec * AI_UPDATE_TIME;

	return true;
}

bool Interface::ReadSpecialSpells()
{
	int i;
	bool result = true;

	AutoTable table("splspec");
	if (table) {
		SpecialSpellsCount = table->GetRowCount();
		SpecialSpells = (SpecialSpellType *) malloc( sizeof(SpecialSpellType) * SpecialSpellsCount);
		for (i=0;i<SpecialSpellsCount;i++) {
			strnlwrcpy(SpecialSpells[i].resref, table->GetRowName(i),8 );
			//if there are more flags, compose this value into a bitfield
			SpecialSpells[i].flags = atoi(table->QueryField(i, 0));
			SpecialSpells[i].amount = atoi(table->QueryField(i, 1));
			SpecialSpells[i].bonus_limit = atoi(table->QueryField(i, 2));
		}
	} else {
		result = false;
	}

	table.load("wildmag");
	if (table) {
		SurgeSpell ss;
		for (i = 0; (unsigned)i < table->GetRowCount(); i++) {
			CopyResRef(ss.spell, table->QueryField(i, 0));
			ss.message = strtol(table->QueryField(i, 1), NULL, 0);
			// comment ignored
			SurgeSpells.push_back(ss);
		}
	} else {
		result = false;
	}

	return result;
}

int Interface::GetSpecialSpell(const ieResRef resref)
{
	for (int i=0;i<SpecialSpellsCount;i++) {
		if (!strnicmp(resref, SpecialSpells[i].resref, sizeof(ieResRef))) {
			return SpecialSpells[i].flags;
		}
	}
	return 0;
}

//disable spells based on some circumstances
int Interface::CheckSpecialSpell(const ieResRef resref, Actor *actor)
{
	int sp = GetSpecialSpell(resref);

	//the identify spell is always disabled on the menu
	if (sp&SP_IDENTIFY) {
		return SP_IDENTIFY;
	}

	//if actor is silenced, and spell cannot be cast in silence, disable it
	if (actor->GetStat(IE_STATE_ID) & STATE_SILENCED ) {
		if (!(sp&SP_SILENCE)) {
			return SP_SILENCE;
		}
	}

	// disable spells causing surges to be cast while in a surge (prevents nesting)
	if (sp&SP_SURGE) {
		return SP_SURGE;
	}

	return 0;
}

//Static
const char *Interface::GetDeathVarFormat()
{
	return DeathVarFormat;
}

bool Interface::ReadAreaAliasTable(const ieResRef tablename)
{
	if (AreaAliasTable) {
		AreaAliasTable->RemoveAll(NULL);
	} else {
		AreaAliasTable = new Variables();
		AreaAliasTable->SetType(GEM_VARIABLES_INT);
	}

	AutoTable aa(tablename);
	if (!aa) {
		//don't report error when the file doesn't exist
		return true;
	}

	int idx = aa->GetRowCount();
	while (idx--) {
		ieResRef key;

		strnlwrcpy(key,aa->GetRowName(idx),8);
		ieDword value = atoi(aa->QueryField(idx,0));
		AreaAliasTable->SetAt(key, value);
	}
	return true;
}

//this isn't const
int Interface::GetAreaAlias(const ieResRef areaname) const
{
	ieDword value;

	if (AreaAliasTable && AreaAliasTable->Lookup(areaname, value)) {
		return (int) value;
	}
	return -1;
}

bool Interface::ReadMusicTable(const ieResRef tablename, int col) {
	AutoTable tm(tablename);
	if (!tm)
		return false;

	for (unsigned int i = 0; i < tm->GetRowCount(); i++) {
		musiclist.push_back(strdup(tm->QueryField(i, col)));
	}

	return true;
}

bool Interface::ReadDamageTypeTable() {
	AutoTable tm("dmgtypes");
	if (!tm)
		return false;

	DamageInfoStruct di;
	for (ieDword i = 0; i < tm->GetRowCount(); i++) {
		di.strref = displaymsg->GetStringReference(atoi(tm->QueryField(i, 0)));
		di.resist_stat = TranslateStat(tm->QueryField(i, 1));
		di.value = strtol(tm->QueryField(i, 2), (char **) NULL, 16);
		di.iwd_mod_type = atoi(tm->QueryField(i, 3));
		di.reduction = atoi(tm->QueryField(i, 4));
		DamageInfoMap.insert(std::make_pair ((ieDword)di.value, di));
	}

	return true;
}

bool Interface::ReadReputationModTable() {
	AutoTable tm("reputati");
	if (!tm)
		return false;

	reputationmod = (int **) calloc(21, sizeof(int *));
	int cols = tm->GetColumnCount();
	for (unsigned int i=0; i<20; i++) {
		reputationmod[i] = (int *) calloc(cols, sizeof(int));
		for (int j=0; j<cols; j++) {
			reputationmod[i][j] = atoi(tm->QueryField(i, j));
		}
	}

	return true;
}

bool Interface::ReadSoundChannelsTable() {
	AutoTable tm("sndchann");
	if (!tm) {
		return false;
	}

	int ivol = tm->GetColumnIndex("VOLUME");
	int irev = tm->GetColumnIndex("REVERB");
	for (ieDword i = 0; i < tm->GetRowCount(); i++) {
		const char *rowname = tm->GetRowName(i);
		// translate some alternative names for the IWDs
		if (!strcmp(rowname, "ACTION")) rowname = "ACTIONS";
		else if (!strcmp(rowname, "SWING")) rowname = "SWINGS";
		AudioDriver->SetChannelVolume(rowname, atoi(tm->QueryField(i, ivol)));
		if (irev != -1) {
			AudioDriver->SetChannelReverb(rowname, atof(tm->QueryField(i, irev)));
		}
	}
	return true;
}

//Not a constant anymore, we let the caller set the entry to zero
char *Interface::GetMusicPlaylist(int SongType) const {
	if (SongType < 0 || (unsigned int)SongType >= musiclist.size())
		return NULL;

	return musiclist[SongType];
}

/** this is the main loop */
void Interface::Main()
{
	ieDword speed = 10;

	vars->Lookup("Mouse Scroll Speed", speed);
	SetMouseScrollSpeed((int) speed);

	Font* fps = GetTextFont();
	// TODO: if we ever want to support dynamic resolution changes this will break
	Region fpsRgn( 0, Height - 30, 80, 30 );
	wchar_t fpsstring[20] = {L"???.??? fps"};
	// set for printing
	fpsRgn.x = 5;
	fpsRgn.y = 0;

	unsigned long frame = 0, time, timebase;
	time = GetTickCount();
	timebase = time;
	double frames = 0.0;
	Palette* palette = new Palette( ColorWhite, ColorBlack );

	do {
		std::deque<Timer>::iterator it;
		for (it = timers.begin(); it != timers.end();) {
			if (it->IsRunning()) {
				it->Update(time);
				++it;
			} else {
				it = timers.erase(it);
			}
		}

		//don't change script when quitting is pending
		while (QuitFlag && QuitFlag != QF_KILL) {
			HandleFlags();
		}
		//eventflags are processed only when there is a game
		if (EventFlag && gamectrl) {
			HandleEvents();
		}
		HandleGUIBehaviour();

		GameLoop();
		// TODO: find other animations that need to be synchronized
		// we can create a manager for them and everything can by updated at once
		GlobalColorCycle.AdvanceTime(time);
		winmgr->DrawWindows();
		time = GetTickCount();
		if (DrawFPS) {
			frame++;
			if (time - timebase > 1000) {
				frames = ( frame * 1000.0 / ( time - timebase ) );
				timebase = time;
				frame = 0;
				swprintf(fpsstring, sizeof(fpsstring)/sizeof(fpsstring[0]), L"%.3f fps", frames);
			}
			auto lock = winmgr->DrawHUD();
			video->DrawRect( fpsRgn, ColorBlack );
			fps->Print( fpsRgn, String(fpsstring), palette,
					   IE_FONT_ALIGN_MIDDLE | IE_FONT_SINGLE_LINE );
		}
	} while (video->SwapBuffers() == GEM_OK && !(QuitFlag&QF_KILL));

	gamedata->FreePalette( palette );
}

int Interface::ReadResRefTable(const ieResRef tablename, ieResRef *&data)
{
	int count = 0;

	if (data) {
		free(data);
		data = NULL;
	}
	AutoTable tm(tablename);
	if (!tm) {
		Log(ERROR, "Core", "Cannot find %s.2da.", tablename);
		return 0;
	}
	count = tm->GetRowCount();
	data = (ieResRef *) calloc( count, sizeof(ieResRef) );
	for (int i = 0; i < count; i++) {
		strnlwrcpy( data[i], tm->QueryField( i, 0 ), 8 );
		// * marks an empty resource
		if (data[i][0]=='*') {
			data[i][0]=0;
		}
	}
	return count;
}

int Interface::LoadSprites()
{
	if (!IsAvailable( IE_2DA_CLASS_ID )) {
		Log(ERROR, "Core", "No 2DA Importer Available.");
		return GEM_ERROR;
	}

	Log(MESSAGE, "Core", "Loading Cursors...");
	AnimationFactory* anim;
	anim = (AnimationFactory*) gamedata->GetFactoryResource("cursors", IE_BAM_CLASS_ID);
	if (anim)
	{
		CursorCount = anim->GetCycleCount();
		Cursors = new Sprite2D * [CursorCount];
		for (int i = 0; i < CursorCount; i++) {
			Cursors[i] = anim->GetFrame( 0, (ieByte) i );
		}
	}

	// this is the last existing cursor type
	if (CursorCount<IE_CURSOR_WAY) {
		Log(ERROR, "Core", "Failed to load enough cursors (%d < %d).",
				CursorCount, IE_CURSOR_WAY);
		return GEM_ERROR;
	}
	WindowManager::CursorMouseUp = Cursors[0];
	WindowManager::CursorMouseDown = Cursors[1];

	// Load fog-of-war bitmaps
	anim = (AnimationFactory*) gamedata->GetFactoryResource("fogowar", IE_BAM_CLASS_ID);
	Log(MESSAGE, "Core", "Loading Fog-Of-War bitmaps...");
	if (!anim || anim->GetCycleSize( 0 ) != 8) {
		// unknown type of fog anim
		Log(ERROR, "Core", "Failed to load Fog-of-War bitmaps.");
		return GEM_ERROR;
	}

	FogSprites[0] = NULL;
	FogSprites[1] = anim->GetFrame( 0, 0 );
	FogSprites[2] = anim->GetFrame( 1, 0 );
	FogSprites[3] = anim->GetFrame( 2, 0 );

	FogSprites[4] = video->MirrorSprite( FogSprites[1], BLIT_MIRRORY, false );

	assert(FogSprites[4]->renderFlags&BLIT_MIRRORY);
	FogSprites[5] = NULL;

	FogSprites[6] = video->MirrorSprite( FogSprites[3], BLIT_MIRRORY, false );

	FogSprites[7] = NULL;

	FogSprites[8] = video->MirrorSprite( FogSprites[2], BLIT_MIRRORX, false );
	assert(FogSprites[8]->renderFlags&BLIT_MIRRORX);
	FogSprites[9] = video->MirrorSprite( FogSprites[3], BLIT_MIRRORX, false );

	FogSprites[10] = NULL;
	FogSprites[11] = NULL;

	FogSprites[12] = video->MirrorSprite( FogSprites[6], BLIT_MIRRORX, false );
	assert(FogSprites[12]->renderFlags&BLIT_MIRRORX);

	FogSprites[16] = anim->GetFrame( 3, 0 );
	FogSprites[17] = anim->GetFrame( 4, 0 );
	FogSprites[18] = anim->GetFrame( 5, 0 );
	FogSprites[19] = anim->GetFrame( 6, 0 );

	FogSprites[20] = video->MirrorSprite( FogSprites[17], BLIT_MIRRORY, false );
	assert(FogSprites[20]->renderFlags&BLIT_MIRRORY);

	FogSprites[21] = NULL;

	FogSprites[23] = NULL;

	FogSprites[24] = video->MirrorSprite( FogSprites[18], BLIT_MIRRORX, false );
	assert(FogSprites[24]->renderFlags&BLIT_MIRRORX);

	FogSprites[25] = anim->GetFrame( 7, 0 );

	FogSprites[22] = video->MirrorSprite( FogSprites[25], BLIT_MIRRORX|BLIT_MIRRORY, false );
	assert(FogSprites[22]->renderFlags&BLIT_MIRRORX);
	assert(FogSprites[22]->renderFlags&BLIT_MIRRORY);

	FogSprites[26] = NULL;
	FogSprites[27] = NULL;

	FogSprites[28] = video->MirrorSprite( FogSprites[19], BLIT_MIRRORX|BLIT_MIRRORY, false );
	assert(FogSprites[28]->renderFlags&BLIT_MIRRORX);
	assert(FogSprites[28]->renderFlags&BLIT_MIRRORY);

	ieDword i = 0;
	vars->Lookup("3D Acceleration", i);
	if (i) {
		for(i=0;i<sizeof(FogSprites)/sizeof(Sprite2D *);i++ ) {
			if (FogSprites[i]) {
				Sprite2D* alphasprite = video->CreateAlpha( FogSprites[i] );
				Sprite2D::FreeSprite ( FogSprites[i] );
				FogSprites[i] = alphasprite;
			}
		}
	}

	// Load ground circle bitmaps (PST only)
	Log(MESSAGE, "Core", "Loading Ground circle bitmaps...");
	for (int size = 0; size < MAX_CIRCLE_SIZE; size++) {
		if (GroundCircleBam[size][0]) {
			anim = (AnimationFactory*) gamedata->GetFactoryResource(GroundCircleBam[size], IE_BAM_CLASS_ID);
			if (!anim || anim->GetCycleCount() != 6) {
				// unknown type of circle anim
				Log(ERROR, "Core", "Failed Loading Ground circle bitmaps...");
				return GEM_ERROR;
			}

			for (int i = 0; i < 6; i++) {
				Sprite2D* sprite = anim->GetFrame( 0, (ieByte) i );
				if (GroundCircleScale[size]) {
					GroundCircles[size][i] = video->SpriteScaleDown( sprite, GroundCircleScale[size] );
					Sprite2D::FreeSprite( sprite );
				} else {
					GroundCircles[size][i] = sprite;
				}
			}
		}
	}

	return GEM_OK;
}

int Interface::LoadFonts()
{
	Log(MESSAGE, "Core", "Loading Fonts...");
	AutoTable tab("fonts");
	if (!tab) {
		Log(ERROR, "Core", "Cannot find fonts.2da.");
		return GEM_ERROR;
	}

	// FIXME: we used to try and share like fonts
	// this only ever had a benefit when using non-bam fonts
	// it could potentially save a a few megs of space (nice for handhelds)
	// but we should re-enable this by simply letting Font instances share their atlas data

	int count = tab->GetRowCount();
	const char* rowName = NULL;
	for (int row = 0; row < count; row++) {
		rowName = tab->GetRowName(row);

		ResRef resref = tab->QueryField(rowName, "RESREF");
		int needpalette = atoi(tab->QueryField(rowName, "NEED_PALETTE"));
		const char* font_name = tab->QueryField( rowName, "FONT_NAME" );
		ieWord font_size = atoi( tab->QueryField( rowName, "PX_SIZE" ) ); // not available in BAM fonts.
		FontStyle font_style = (FontStyle)atoi( tab->QueryField( rowName, "STYLE" ) ); // not available in BAM fonts.

		Palette* pal = NULL;
		if (needpalette) {
			Color fore = ColorWhite;
			Color back = ColorBlack;
			const char* colorString = tab->QueryField( rowName, "COLOR" );
			if (colorString) {
				ieDword c;
				sscanf(colorString, "0x%x", &c);
				fore.r = ieByte((c >> 24) & 0xFF);
				fore.g = ieByte((c >> 16) & 0xFF);
				fore.b = ieByte((c >> 8) & 0xFF);
				fore.a = ieByte(c & 0xFF);
			}
			if (TooltipFontResRef == resref) {
				if (fore.a != 0xff) {
					// FIXME: should have an explaination
					back = fore;
					fore = ColorBlack;
				}
			}
			pal = new Palette(fore, back);
		}

		Font* fnt = NULL;
		ResourceHolder<FontManager> fntMgr = GetResourceHolder<FontManager>(font_name);
		if (fntMgr) fnt = fntMgr->GetFont(font_size, font_style, pal);
		gamedata->FreePalette(pal);

		if (!fnt) {
			error("Core", "Unable to load font resource: %s for ResRef %s (check fonts.2da)", font_name, resref.CString());
		} else {
			fonts[resref] = fnt;
			Log(MESSAGE, "Core", "Loaded Font: %s for ResRef %s", font_name, resref.CString());
		}
	}

	Log(MESSAGE, "Core", "Fonts Loaded...");
	return GEM_OK;
}

int Interface::Init(InterfaceConfig* config)
{
	Log(MESSAGE, "Core", "GemRB Core Version v%s Loading...", VERSION_GEMRB );
	if (!config) {
		Log(FATAL, "Core", "No Configuration context.");
		return GEM_ERROR;
	}

	const char* value = NULL;
#define CONFIG_INT(key, var) \
		value = config->GetValueForKey(key); \
		if (value) \
			var ( atoi( value ) ); \
		value = NULL;

	CONFIG_INT("MouseFeedback", MouseFeedback = );
	CONFIG_INT("TouchInput", TouchInput =);

	CONFIG_INT("Bpp", Bpp =);
	CONFIG_INT("CaseSensitive", CaseSensitive =);
	CONFIG_INT("DoubleClickDelay", EventMgr::DCDelay = );
	CONFIG_INT("DrawFPS", DrawFPS = );
	CONFIG_INT("EnableCheatKeys", EnableCheatKeys);
	CONFIG_INT("EndianSwitch", DataStream::SetBigEndian);
	CONFIG_INT("FogOfWar", FogOfWar = );
	CONFIG_INT("Height", Height = );
	CONFIG_INT("KeepCache", KeepCache = );
	CONFIG_INT("MaxPartySize", MaxPartySize = );
	MaxPartySize = std::min(std::max(1, MaxPartySize), 10);
	vars->SetAt("MaxPartySize", MaxPartySize); // for simple GUIScript access
	CONFIG_INT("MultipleQuickSaves", MultipleQuickSaves = );
	CONFIG_INT("RepeatKeyDelay", Control::ActionRepeatDelay = );
	CONFIG_INT("SaveAsOriginal", SaveAsOriginal = );
	CONFIG_INT("ScriptDebugMode", SetScriptDebugMode);
	CONFIG_INT("TooltipDelay", WindowManager::SetTooltipDelay);
	CONFIG_INT("Width", Width = );
	CONFIG_INT("IgnoreOriginalINI", IgnoreOriginalINI = );
	CONFIG_INT("UseSoftKeyboard", UseSoftKeyboard = );
	CONFIG_INT("NumFingScroll", NumFingScroll = );
	CONFIG_INT("NumFingKboard", NumFingKboard = );
	CONFIG_INT("NumFingInfo", NumFingInfo = );

#undef CONFIG_INT

// first param is the preference name, second is the key from gemrb.cfg.
#define CONFIG_VARS_MAP(var, key) \
		value = config->GetValueForKey(key); \
		if (value) \
			vars->SetAt(var, atoi(value)); \
		value = NULL;

#define CONFIG_VARS(key) \
		CONFIG_VARS_MAP(key, key);

	// using vars because my hope is to expose (some of) these in a customized GUIOPT
	// map gemrb.cfg value to the value used by the options (usually an option from game.ini)
	CONFIG_VARS("GUIEnhancements");
	CONFIG_VARS("SkipIntroVideos");

	//put into vars so that reading from game.ini wont overwrite
	CONFIG_VARS_MAP("BitsPerPixel", "Bpp");
	CONFIG_VARS_MAP("Full Screen", "Fullscreen");

#undef CONFIG_VARS
#undef CONFIG_VARS_MAP

#define CONFIG_STRING(key, var, default) \
		value = config->GetValueForKey(key); \
		if (value && value[0]) { \
			strlcpy(var, value, sizeof(var)); \
		} else if (default && default[0]) { \
			strlcpy(var, default, sizeof(var)); \
		} else var[0] = '\0'; \
		value = NULL;

	CONFIG_STRING("GameName", GameName, GEMRB_STRING); // NOTE: potentially overriden below, once auto GameType is resolved
	CONFIG_STRING("GameType", GameType, "auto");
	// tob type is obsolete
	if (stricmp( GameType, "tob" ) == 0) {
		strlcpy( GameType, "bg2", sizeof(GameType) );
	}

#undef CONFIG_STRING

// assumes that default value does not need to be resolved or fixed in any way
#define CONFIG_PATH(key, var, default) \
		value = config->GetValueForKey(key); \
		if (value && value[0]) { \
			strlcpy(var, value, sizeof(var)); \
			ResolveFilePath(var); \
			FixPath(var, true); \
		} else if (default && default[0]) { \
			strlcpy(var, default, sizeof(var)); \
		} else var[0] = '\0'; \
		value = NULL;

	// TODO: make CustomFontPath cross platform and possibly dynamic
	CONFIG_PATH("CustomFontPath", CustomFontPath, "/usr/share/fonts/TTF");
	CONFIG_PATH("GameCharactersPath", GameCharactersPath, "characters");
	CONFIG_PATH("GameDataPath", GameDataPath, "data");
	CONFIG_PATH("GameOverridePath", GameOverridePath, "override");
	CONFIG_PATH("GamePortraitsPath", GamePortraitsPath, "portraits");
	CONFIG_PATH("GameScriptsPath", GameScriptsPath, "scripts");
	CONFIG_PATH("GameSoundsPath", GameSoundsPath, "sounds");

	// Path configureation
	CONFIG_PATH("GemRBPath", GemRBPath,
				CopyGemDataPath(GemRBPath, _MAX_PATH));

	CONFIG_PATH("CachePath", CachePath, "./Cache");
	FixPath( CachePath, false );

	CONFIG_PATH("GUIScriptsPath", GUIScriptsPath, GemRBPath);
	CONFIG_PATH("GamePath", GamePath, "");

	CONFIG_PATH("GemRBOverridePath", GemRBOverridePath, GemRBPath);
	CONFIG_PATH("GemRBUnhardcodedPath", GemRBUnhardcodedPath, GemRBPath);
#ifdef PLUGIN_DIR
	CONFIG_PATH("PluginsPath", PluginsPath, PLUGIN_DIR);
#else
	CONFIG_PATH("PluginsPath", PluginsPath, "");
	if (!PluginsPath[0]) {
		PathJoin( PluginsPath, GemRBPath, "plugins", NULL );
	}
#endif

	CONFIG_PATH("SavePath", SavePath, GamePath);
#undef CONFIG_STRING

#define CONFIG_STRING(key, var) \
		value = config->GetValueForKey(key); \
		if (value) \
			var = value; \
		value = NULL;

	CONFIG_STRING("AudioDriver", AudioDriverName);
	CONFIG_STRING("VideoDriver", VideoDriverName);
	CONFIG_STRING("Encoding", Encoding);
#undef CONFIG_STRING

	value = config->GetValueForKey("ModPath");
	if (value) {
		for (char *path = strtok((char*)value,SPathListSeparator);
			 path;
			 path = strtok(NULL,SPathListSeparator)) {
			ModPath.push_back(path);
			ResolveFilePath(ModPath.back());
		}
	}
	value = config->GetValueForKey("SkipPlugin");
	if (value) {
		plugin_flags->SetAt( value, PLF_SKIP );
	}
	value = config->GetValueForKey("DelayPlugin");
	if (value) {
		plugin_flags->SetAt( value, PLF_DELAY );
	}

	int i = 0;
	for(i = 0; i < MAX_CD; i++) {
		char keyname[] = { 'C', 'D', char('1'+i), '\0' };
		value = config->GetValueForKey(keyname);
		if (value) {
			for(char *path = strtok((char*)value, SPathListSeparator);
				path;
				path = strtok(NULL,SPathListSeparator)) {
				CD[i].push_back(path);
				ResolveFilePath(CD[i].back());
			}
		} else {
			// nothing in config so create our own
			char name[_MAX_PATH];

			PathJoin(name, GamePath, keyname, NULL);
			CD[i].push_back(name);
			PathJoin(name, GamePath, GameDataPath, keyname, NULL);
			CD[i].push_back(name);
		}
	}

	if (!MakeDirectories(CachePath)) {
		error("Core", "Unable to create cache directory '%s'", CachePath);
	}

	if ( StupidityDetector( CachePath )) {
		Log(ERROR, "Core", "Cache path %s doesn't exist, not a folder or contains alien files!", CachePath );
		return GEM_ERROR;
	}
	if (!KeepCache) DelTree((const char *) CachePath, false);

	Log(MESSAGE, "Core", "Starting Plugin Manager...");
	PluginMgr *plugin = PluginMgr::Get();
#if TARGET_OS_MAC
	// search the bundle plugins first
	// since bundle plugins are loaded first dyld will give them precedence
	// if duplicates are found in the PluginsPath
	char bundlePluginsPath[_MAX_PATH];
	CopyBundlePath(bundlePluginsPath, sizeof(bundlePluginsPath), PLUGINS);
	ResolveFilePath(bundlePluginsPath);
	LoadPlugins(bundlePluginsPath);
#endif
	LoadPlugins(PluginsPath);
	if (plugin && plugin->GetPluginCount()) {
		Log(MESSAGE, "Core", "Plugin Loading Complete...");
	} else {
		Log(FATAL, "Core", "Plugin Loading Failed, check path...");
		return GEM_ERROR;
	}
	plugin->RunInitializers();

	Log(MESSAGE, "Core", "GemRB Core Initialization...");
	Log(MESSAGE, "Core", "Initializing Video Driver...");
	video = ( Video * ) PluginMgr::Get()->GetDriver(&Video::ID, VideoDriverName.c_str());
	if (!video) {
		Log(FATAL, "Core", "No Video Driver Available.");
		return GEM_ERROR;
	}
	if (video->Init() == GEM_ERROR) {
		Log(FATAL, "Core", "Cannot Initialize Video Driver.");
		return GEM_ERROR;
	}
	ieDword brightness = 10;
	ieDword contrast = 5;
	vars->Lookup("Brightness Correction", brightness);
	vars->Lookup("Gamma Correction", contrast);

	Color defcolor(255, 255, 255, 200);
	SetInfoTextColor(defcolor);

	{
		Log(MESSAGE, "Core", "Initializing Search Path...");
		if (!IsAvailable( PLUGIN_RESOURCE_DIRECTORY )) {
			Log(FATAL, "Core", "no DirectoryImporter!");
			return GEM_ERROR;
		}

		char path[_MAX_PATH];

		PathJoin( path, CachePath, NULL);
		if (!gamedata->AddSource(path, "Cache", PLUGIN_RESOURCE_DIRECTORY)) {
			Log(FATAL, "Core", "The cache path couldn't be registered, please check!");
			return GEM_ERROR;
		}

		size_t i;
		for (i = 0; i < ModPath.size(); ++i)
			gamedata->AddSource(ModPath[i].c_str(), "Mod paths", PLUGIN_RESOURCE_CACHEDDIRECTORY);

		PathJoin( path, GemRBOverridePath, "override", GameType, NULL);
		if (!strcmp( GameType, "auto" ))
			gamedata->AddSource(path, "GemRB Override", PLUGIN_RESOURCE_NULL);
		else
			gamedata->AddSource(path, "GemRB Override", PLUGIN_RESOURCE_CACHEDDIRECTORY);

		PathJoin( path, GemRBOverridePath, "override", "shared", NULL);
		gamedata->AddSource(path, "shared GemRB Override", PLUGIN_RESOURCE_CACHEDDIRECTORY);

		PathJoin( path, GamePath, GameOverridePath, NULL);
		gamedata->AddSource(path, "Override", PLUGIN_RESOURCE_CACHEDDIRECTORY);

		//GAME sounds are intentionally not cached, in IWD there are directory structures,
		//that are not cacheable, also it is totally pointless (this fixed charsounds in IWD)
		PathJoin( path, GamePath, GameSoundsPath, NULL);
		gamedata->AddSource(path, "Sounds", PLUGIN_RESOURCE_DIRECTORY);

		PathJoin( path, GamePath, GameScriptsPath, NULL);
		gamedata->AddSource(path, "Scripts", PLUGIN_RESOURCE_CACHEDDIRECTORY);

		PathJoin( path, GamePath, GamePortraitsPath, NULL);
		gamedata->AddSource(path, "Portraits", PLUGIN_RESOURCE_CACHEDDIRECTORY);

		PathJoin( path, GamePath, GameDataPath, NULL);
		gamedata->AddSource(path, "Data", PLUGIN_RESOURCE_CACHEDDIRECTORY);

		// accomodating silly installers that create a data/Data/.* structure
		PathJoin( path, GamePath, GameDataPath, "Data", NULL);
		gamedata->AddSource(path, "Data", PLUGIN_RESOURCE_CACHEDDIRECTORY);

		//IWD2 movies are on the CD but not in the BIF
		char *description = strdup("CD1/data");
		for (i = 0; i < MAX_CD; i++) {
			for (size_t j=0;j<CD[i].size();j++) {
				description[2]='1'+i;
				PathJoin( path, CD[i][j].c_str(), GameDataPath, NULL);
				gamedata->AddSource(path, description, PLUGIN_RESOURCE_CACHEDDIRECTORY);
			}
		}
		free(description);

		// most of the old gemrb override files can be found here,
		// so they have a lower priority than the game files and can more easily be modded
		PathJoin( path, GemRBUnhardcodedPath, "unhardcoded", GameType, NULL);
		if (!strcmp(GameType, "auto")) {
			gamedata->AddSource(path, "GemRB Unhardcoded data", PLUGIN_RESOURCE_NULL);
		} else {
			gamedata->AddSource(path, "GemRB Unhardcoded data", PLUGIN_RESOURCE_CACHEDDIRECTORY);
		}
		PathJoin( path, GemRBUnhardcodedPath, "unhardcoded", "shared", NULL);
		gamedata->AddSource(path, "shared GemRB Unhardcoded data", PLUGIN_RESOURCE_CACHEDDIRECTORY);
	}

	{
		Log(MESSAGE, "Core", "Initializing KEY Importer...");
		char ChitinPath[_MAX_PATH];
		PathJoin( ChitinPath, GamePath, "chitin.key", NULL );
		if (!gamedata->AddSource(ChitinPath, "chitin.key", PLUGIN_RESOURCE_KEY)) {
			Log(FATAL, "Core", "Failed to load \"chitin.key\"");
			Log(ERROR, "Core", "This means you set the GamePath config variable incorrectly or that the game is running (Windows only).");
			Log(ERROR, "Core", "It must point to the game directory that holds a readable chitin.key");
			return GEM_ERROR;
		}
	}

	Log(MESSAGE, "Core", "Initializing GUI Script Engine...");
	SetNextScript("Start"); // Start is the first script executed
	guiscript = PluginHolder<ScriptEngine>(IE_GUI_SCRIPT_CLASS_ID);
	if (guiscript == nullptr) {
		Log(FATAL, "Core", "Missing GUI Script Engine.");
		return GEM_ERROR;
	}
	if (!guiscript->Init()) {
		Log(FATAL, "Core", "Failed to initialize GUI Script.");
		return GEM_ERROR;
	}

	// re-set the gemrb override path, since we now have the correct GameType if 'auto' was used
	char path[_MAX_PATH];
	PathJoin(path, GemRBOverridePath, "override", GameType, NULL);
	gamedata->AddSource(path, "GemRB Override", PLUGIN_RESOURCE_CACHEDDIRECTORY, RM_REPLACE_SAME_SOURCE);
	char unhardcodedTypePath[_MAX_PATH * 2];
	PathJoin(unhardcodedTypePath, GemRBUnhardcodedPath, "unhardcoded", GameType, NULL);
	gamedata->AddSource(unhardcodedTypePath, "GemRB Unhardcoded data", PLUGIN_RESOURCE_CACHEDDIRECTORY, RM_REPLACE_SAME_SOURCE);

	// fix the sample config default resolution for iwd2
	if (stricmp(GameType, "iwd2") == 0 && Width == 640 && Height == 480) {
		Width = 800;
		Height = 600;
	}

	// SDL2 driver requires the display to be created prior to sprite creation (opengl context)
	// we also need the display to exist to create sprites using the display format
	ieDword fullscreen = 0;
	vars->Lookup("Full Screen", fullscreen);
	if (video->CreateDisplay(Size(Width, Height), Bpp, fullscreen, GameName) == GEM_ERROR) {
		Log(FATAL, "Core", "Cannot initialize shaders.");
		return GEM_ERROR;
	}
	video->SetGamma(brightness, contrast);

	// ask the driver if a touch device is in use
	EventMgr::TouchInputEnabled = TouchInput < 0 ? video->TouchInputEnabled() : TouchInput;

	winmgr = new WindowManager(video.get());
	RegisterScriptableWindow(winmgr->GetGameWindow(), "GAMEWIN", 0);
	winmgr->SetCursorFeedback(WindowManager::CursorFeedback(MouseFeedback));

	// if unset, manually populate GameName (window title)
	std::map<std::string, std::string> gameTypeNameMap;
	gameTypeNameMap["auto"] = "";
	gameTypeNameMap["bg1"] = "Baldur's Gate 1";
	gameTypeNameMap["bg2"] = "Baldur's Gate 2";
	gameTypeNameMap["iwd"] = "Icewind Dale (vanilla)";
	gameTypeNameMap["how"] = "Icewind Dale: Heart of Winter";
	gameTypeNameMap["iwd2"] = "Icewind Dale 2";
	gameTypeNameMap["pst"] = "Planescape: Torment";
	gameTypeNameMap["demo"] = "Internal demo";
	gameTypeNameMap["test"] = "Tests";
	if (!stricmp(GameName, GEMRB_STRING)) {
		if (gameTypeNameMap.find(GameType) != gameTypeNameMap.end()) {
			std::string prefix = GEMRB_STRING" running ";
			strlcpy(GameName, gameTypeNameMap[GameType].insert(0, prefix).c_str(), sizeof(GameName));
		} else {
			strlcpy(GameName, "GemRB running unknown game", sizeof(GameName));
		}
		video->SetWindowTitle(GameName);
	}

	// Purposely add the font directory last since we will only ever need it at engine load time.
	if (CustomFontPath[0]) gamedata->AddSource(CustomFontPath, "CustomFonts", PLUGIN_RESOURCE_DIRECTORY);

	Log(MESSAGE, "Core", "Reading Game Options...");
	if (!LoadGemRBINI()) {
		Log(FATAL, "Core", "Cannot Load INI.");
		return GEM_ERROR;
	}

	// load the game ini (baldur.ini, torment.ini, icewind.ini ...)
	// read from our version of the config if it is present
	char ini_path[_MAX_PATH+4] = { '\0' };
	char gemrbINI[_MAX_PATH+4] = { '\0' };
	char tmp[_MAX_PATH+4] = { '\0' };
	snprintf(gemrbINI, sizeof(gemrbINI), "gem-%s", INIConfig);
	PathJoin(ini_path, SavePath, gemrbINI, NULL);
	if (!file_exists(ini_path)) {
		PathJoin(ini_path, GamePath, gemrbINI, NULL);
	}
	if (file_exists(ini_path)) {
		strlcpy(tmp, INIConfig, sizeof(tmp));
		strlcpy(INIConfig, gemrbINI, sizeof(INIConfig));
	} else if (!IgnoreOriginalINI) {
		PathJoin( ini_path, GamePath, INIConfig, NULL );
		Log(MESSAGE,"Core", "Loading original game options from %s", ini_path);
	}
	if (!InitializeVarsWithINI(ini_path)) {
		Log(WARNING, "Core", "Unable to set dictionary default values!");
	}

	// restore the game config name if we read it from our version
	if (tmp[0]) {
		strlcpy(INIConfig, tmp, sizeof(INIConfig));
	}

	for (i = 0; i < 8; i++) {
		if (INIConfig[i] == '.')
			break;
		GameNameResRef[i] = INIConfig[i];
	}
	GameNameResRef[i] = 0;

	Log(MESSAGE, "Core", "Reading Encoding Table...");
	if (!LoadEncoding()) {
		Log(ERROR, "Core", "Cannot Load Encoding.");
	}

	Log(MESSAGE, "Core", "Creating Projectile Server...");
	projserv = new ProjectileServer();
	if (!projserv->GetHighestProjectileNumber()) {
		Log(ERROR, "Core", "No projectiles are available...");
	}

	Log(MESSAGE, "Core", "Checking for Dialogue Manager...");
	if (!IsAvailable( IE_TLK_CLASS_ID )) {
		Log(FATAL, "Core", "No TLK Importer Available.");
		return GEM_ERROR;
	}
	strings = PluginHolder<StringMgr>(IE_TLK_CLASS_ID);
	Log(MESSAGE, "Core", "Loading Dialog.tlk file...");
	char strpath[_MAX_PATH];
	PathJoin(strpath, GamePath, "dialog.tlk", NULL);
	FileStream* fs = FileStream::OpenFile(strpath);
	if (!fs) {
		Log(FATAL, "Core", "Cannot find Dialog.tlk.");
		return GEM_ERROR;
	}
	strings->Open(fs);

	// does the language use an extra tlk?
	if (strings->HasAltTLK()) {
		strings2 = PluginHolder<StringMgr>(IE_TLK_CLASS_ID);
		Log(MESSAGE, "Core", "Loading DialogF.tlk file...");
		char strpath[_MAX_PATH];
		PathJoin(strpath, GamePath, "dialogf.tlk", NULL);
		FileStream* fs = FileStream::OpenFile(strpath);
		if (!fs) {
			Log(ERROR, "Core", "Cannot find DialogF.tlk. Let us know which translation you are using.");
			Log(ERROR, "Core", "Falling back to main TLK file, so female text may be wrong!");
			strings2 = strings;
		} else {
			strings2->Open(fs);
		}
	}

	{
		Log(MESSAGE, "Core", "Loading Palettes...");
		LoadPalette<16>(Palette16, palettes16);
		LoadPalette<32>(Palette32, palettes32);
		LoadPalette<256>(Palette256, palettes256);
		Log(MESSAGE, "Core", "Palettes Loaded");
	}

	if (!IsAvailable( IE_BAM_CLASS_ID )) {
		Log(FATAL, "Core", "No BAM Importer Available.");
		return GEM_ERROR;
	}

	Log(MESSAGE, "Core", "Initializing stock sounds...");
	DSCount = ReadResRefTable ("defsound", DefSound);
	if (DSCount == 0) {
		Log(FATAL, "Core", "Cannot find defsound.2da.");
		return GEM_ERROR;
	}

	Log(MESSAGE, "Core", "Initializing Window Manager...");
	guifact = PluginHolder<GUIFactory>(IE_CHU_CLASS_ID);
	if (!guifact) {
		Log(FATAL, "Core", "Failed to load Window Manager.");
		return GEM_ERROR;
	}
	guifact->SetWindowManager(*winmgr);

	int ret = LoadSprites();
	if (ret) return ret;

	ret = LoadFonts();
	if (ret) return ret;

	QuitFlag = QF_CHANGESCRIPT;

	Log(MESSAGE, "Core", "Starting up the Sound Driver...");
	AudioDriver = ( Audio * ) PluginMgr::Get()->GetDriver(&Audio::ID, AudioDriverName.c_str());
	if (AudioDriver == nullptr) {
		Log(FATAL, "Core", "Failed to load sound driver.");
		return GEM_ERROR;
	}
	if (!AudioDriver->Init()) {
		Log(FATAL, "Core", "Failed to initialize sound driver.");
		return GEM_ERROR;
	}

	Log(MESSAGE, "Core", "Allocating SaveGameIterator...");
	sgiterator = new SaveGameIterator();
	if (sgiterator == NULL) {
		Log(FATAL, "Core", "Failed to allocate SaveGameIterator.");
		return GEM_ERROR;
	}

	Log(MESSAGE, "Core", "Initializing Music Manager...");
	music = PluginHolder<MusicMgr>(IE_MUS_CLASS_ID);
	if (!music) {
		Log(FATAL, "Core", "Failed to load Music Manager.");
		return GEM_ERROR;
	}

	Log(MESSAGE, "Core", "Loading music list...");
	if (HasFeature( GF_HAS_SONGLIST )) {
		ret = ReadMusicTable("songlist", 1);
	} else {
		/*since bg1 and pst has no .2da for songlist,
		we must supply one in the gemrb/override folder.
		It should be: music.2da, first column is a .mus filename*/
		ret = ReadMusicTable("music", 0);
	}
	if (!ret) {
		Log(WARNING, "Core", "Didn't find music list.");
	}

	int resdata = HasFeature( GF_RESDATA_INI );
	if (resdata || HasFeature(GF_SOUNDS_INI) ) {
		Log(MESSAGE, "Core", "Loading resource data File...");
		INIresdata = PluginHolder<DataFileMgr>(IE_INI_CLASS_ID);
		DataStream* ds = gamedata->GetResource(resdata? "resdata":"sounds", IE_INI_CLASS_ID);
		if (!INIresdata->Open(ds)) {
			Log(WARNING, "Core", "Failed to load resource data.");
		}
	}

	Log(MESSAGE, "Core", "Setting up SFX channels...");
	ret = ReadSoundChannelsTable();
	if (!ret) {
		Log(WARNING, "Core", "Failed to read channel table.");
	}

	if (HasFeature( GF_HAS_PARTY_INI )) {
		Log(MESSAGE, "Core", "Loading precreated teams setup...");
		INIparty = PluginHolder<DataFileMgr>(IE_INI_CLASS_ID);
		char tINIparty[_MAX_PATH];
		PathJoin( tINIparty, GamePath, "Party.ini", NULL );
		FileStream* fs = FileStream::OpenFile( tINIparty );
		if (!INIparty->Open(fs)) {
			Log(WARNING, "Core", "Failed to load precreated teams.");
		}
	}

	if (HasFeature(GF_IWD2_DEATHVARFORMAT)) {
		memcpy(DeathVarFormat, IWD2DeathVarFormat, sizeof(ieVariable));
	}

	if (HasFeature( GF_HAS_BEASTS_INI )) {
		Log(MESSAGE, "Core", "Loading beasts definition File...");
		INIbeasts = PluginHolder<DataFileMgr>(IE_INI_CLASS_ID);
		char tINIbeasts[_MAX_PATH];
		PathJoin( tINIbeasts, GamePath, "beast.ini", NULL );
		// FIXME: crashes if file does not open
		FileStream* fs = FileStream::OpenFile( tINIbeasts );
		if (!INIbeasts->Open(fs)) {
			Log(WARNING, "Core", "Failed to load beast definitions.");
		}

		Log(MESSAGE, "Core", "Loading quests definition File...");
		INIquests = PluginHolder<DataFileMgr>(IE_INI_CLASS_ID);
		char tINIquests[_MAX_PATH];
		PathJoin( tINIquests, GamePath, "quests.ini", NULL );
		// FIXME: crashes if file does not open
		FileStream* fs2 = FileStream::OpenFile( tINIquests );
		if (!INIquests->Open(fs2)) {
			Log(WARNING, "Core", "Failed to load quest definitions.");
		}
	}
	game = NULL;
	calendar = NULL;
	keymap = NULL;

	Log(MESSAGE, "Core", "Bringing up the Global Timer...");
	timer = new GlobalTimer();
	if (!timer) {
		Log(FATAL, "Core", "Failed to create global timer.");
		return GEM_ERROR;
	}

	Log(MESSAGE, "Core", "Initializing effects...");
	ret = Init_EffectQueue();
	if (!ret) {
		Log(FATAL, "Core", "Failed to initialize effects.");
		return GEM_ERROR;
	}

	Log(MESSAGE, "Core", "Initializing Inventory Management...");
	ret = InitItemTypes();
	if (!ret) {
		Log(FATAL, "Core", "Failed to initialize inventory.");
		return GEM_ERROR;
	}

	Log(MESSAGE, "Core", "Initializing string constants...");
	displaymsg = new DisplayMessage();
	if (!displaymsg) {
		Log(FATAL, "Core", "Failed to initialize string constants.");
		return GEM_ERROR;
	}

	Log(MESSAGE, "Core", "Initializing random treasure...");
	ret = ReadRandomItems();
	if (!ret) {
		Log(WARNING, "Core", "Failed to initialize random treasure.");
	}

	Log(MESSAGE, "Core", "Initializing ability tables...");
	ret = ReadAbilityTables();
	if (!ret) {
		Log(FATAL, "Core", "Failed to initialize ability tables...");
		return GEM_ERROR;
	}

	Log(MESSAGE, "Core", "Reading reputation mod table...");
	ret = ReadReputationModTable();
	if (!ret) {
		Log(WARNING, "Core", "Failed to read reputation mod table.");
	}

	if ( gamedata->Exists("WMAPLAY", IE_2DA_CLASS_ID) ) {
		Log(MESSAGE, "Core", "Initializing area aliases...");
		ret = ReadAreaAliasTable( "WMAPLAY" );
		if (!ret) {
			Log(WARNING, "Core", "Failed to load area aliases...");
		}
	}

	Log(MESSAGE, "Core", "Reading game time table...");
	ret = ReadGameTimeTable();
	if (!ret) {
		Log(FATAL, "Core", "Failed to read game time table...");
		return GEM_ERROR;
	}

	Log(MESSAGE, "Core", "Reading special spells table...");
	ret = ReadSpecialSpells();
	if (!ret) {
		Log(WARNING, "Core", "Failed to load special spells.");
	}

	ret = ReadDamageTypeTable();
	Log(MESSAGE, "Core", "Reading damage type table...");
	if (!ret) {
		Log(WARNING, "Core", "Reading damage type table...");
	}

	Log(MESSAGE, "Core", "Reading game script tables...");
	InitializeIEScript();

	Log(MESSAGE, "Core", "Initializing keymap tables...");
	keymap = new KeyMap();
	ret = keymap->InitializeKeyMap("keymap.ini", "keymap");
	if (!ret) {
		Log(WARNING, "Core", "Failed to initialize keymaps.");
	}

	Log(MESSAGE, "Core", "Core Initialization Complete!");

	// dump the potentially changed unhardcoded path to a file that weidu looks at automatically to get our search paths
	char pathString[_MAX_PATH * 3];
#ifdef HAVE_REALPATH
	if (unhardcodedTypePath[0] == '.') {
		// canonicalize the relative path; usually from running from the build dir
		char *absolutePath = realpath(unhardcodedTypePath, NULL);
		if (absolutePath) {
			strlcpy(unhardcodedTypePath, absolutePath, sizeof(unhardcodedTypePath));
			free(absolutePath);
		}
	}
#endif
	snprintf(pathString, sizeof(pathString), "GemRB_Data_Path = %s", unhardcodedTypePath);
	PathJoin(strpath, GamePath, "gemrb_path.txt", NULL);
	FileStream *pathFile = new FileStream();
	// don't abort if something goes wrong, since it should never happen and it's not critical
	if (pathFile->Create(strpath)) {
		pathFile->Write(pathString, strlen(pathString));
		pathFile->Close();
	}
	return GEM_OK;
}

bool Interface::IsAvailable(SClass_ID filetype) const
{
	return PluginMgr::Get()->IsAvailable( filetype );
}

WorldMap *Interface::GetWorldMap(const char *map)
{
	int index = worldmap->FindAndSetCurrentMap(map?map:game->CurrentArea);
	return worldmap->GetWorldMap(index);
}

ProjectileServer* Interface::GetProjectileServer() const
{
	return projserv;
}

Video* Interface::GetVideoDriver() const
{
	return video.get();
}

Audio* Interface::GetAudioDrv(void) const {
	return AudioDriver.get();
}

const char* Interface::TypeExt(SClass_ID type) const
{
	switch (type) {
		case IE_2DA_CLASS_ID:
			return "2da";

		case IE_ACM_CLASS_ID:
			return "acm";

		case IE_ARE_CLASS_ID:
			return "are";

		case IE_BAM_CLASS_ID:
			return "bam";

		case IE_BCS_CLASS_ID:
			return "bcs";

		case IE_BS_CLASS_ID:
			return "bs";

		case IE_BIF_CLASS_ID:
			return "bif";

		case IE_BIO_CLASS_ID:
			if (HasFeature(GF_BIOGRAPHY_RES)) {
				return "res";
			}
			return "bio";

		case IE_BMP_CLASS_ID:
			return "bmp";

		case IE_PNG_CLASS_ID:
			return "png";

		case IE_CHR_CLASS_ID:
			return "chr";

		case IE_CHU_CLASS_ID:
			return "chu";

		case IE_CRE_CLASS_ID:
			return "cre";

		case IE_DLG_CLASS_ID:
			return "dlg";

		case IE_EFF_CLASS_ID:
			return "eff";

		case IE_GAM_CLASS_ID:
			return "gam";

		case IE_IDS_CLASS_ID:
			return "ids";

		case IE_INI_CLASS_ID:
			return "ini";

		case IE_ITM_CLASS_ID:
			return "itm";

		case IE_MOS_CLASS_ID:
			return "mos";

		case IE_MUS_CLASS_ID:
			return "mus";

		case IE_MVE_CLASS_ID:
			return "mve";

		case IE_OGG_CLASS_ID:
			return "ogg";

		case IE_PLT_CLASS_ID:
			return "plt";

		case IE_PRO_CLASS_ID:
			return "pro";

		case IE_SAV_CLASS_ID:
			return "sav";

		case IE_SPL_CLASS_ID:
			return "spl";

		case IE_SRC_CLASS_ID:
			return "src";

		case IE_STO_CLASS_ID:
			return "sto";

		case IE_TIS_CLASS_ID:
			return "tis";

		case IE_TLK_CLASS_ID:
			return "tlk";

		case IE_TOH_CLASS_ID:
			return "toh";

		case IE_TOT_CLASS_ID:
			return "tot";

		case IE_VAR_CLASS_ID:
			return "var";

		case IE_VEF_CLASS_ID:
			return "vef";

		case IE_VVC_CLASS_ID:
			return "vvc";

		case IE_WAV_CLASS_ID:
			return "wav";

		case IE_WED_CLASS_ID:
			return "wed";

		case IE_WFX_CLASS_ID:
			return "wfx";

		case IE_WMP_CLASS_ID:
			return "wmp";

		default:
			Log(ERROR, "Interface", "No extension associated to class ID: %lu", (unsigned long) type );
	}
	return NULL;
}

void Interface::FreeString(char *&str) const
{
	if (str) {
		free(str);
	}
	str = NULL;
}

ieStrRef Interface::UpdateString(ieStrRef strref, const char *text) const
{
	char *current = GetCString(strref, 0);
	bool changed = strcmp(text, current) != 0;
	FreeString(current);
	if (changed) {
		return strings->UpdateString( strref, text );
	} else {
		return strref;
	}
}

char* Interface::GetCString(ieStrRef strref, ieDword options) const
{
	ieDword flags = 0;

	if (!(options & IE_STR_STRREFOFF)) {
		vars->Lookup( "Strref On", flags );
	}
	if (strings2 && (signed)strref != -1 && strref & IE_STR_ALTREF) {
		return strings2->GetCString(strref, flags | options);
	} else {
		return strings->GetCString(strref, flags | options);
	}
}

String* Interface::GetString(ieStrRef strref, ieDword options) const
{
	ieDword flags = 0;

	if (!(options & IE_STR_STRREFOFF)) {
		vars->Lookup( "Strref On", flags );
	}

	if (strings2 && (signed)strref != -1 && strref & IE_STR_ALTREF) {
		return strings2->GetString(strref, flags | options);
	} else {
		return strings->GetString(strref, flags | options);
	}
}

void Interface::SetFeature(int flag, int position)
{
	if (flag) {
		GameFeatures[position>>5] |= 1<<(position&31);
	} else {
		GameFeatures[position>>5] &= ~(1<<(position&31) );
	}
}

ieDword Interface::HasFeature(int position) const
{
	return GameFeatures[position>>5] & (1<<(position&31));
}

static const char *game_flags[GF_COUNT+1]={
		"HasKaputz",          //0 GF_HAS_KAPUTZ
		"AllStringsTagged",   //1 GF_ALL_STRINGS_TAGGED
		"HasSongList",        //2 GF_HAS_SONGLIST
		"TeamMovement",       //3 GF_TEAM_MOVEMENT
		"UpperButtonText",    //4 GF_UPPER_BUTTON_TEXT
		"LowerLabelText",     //5 GF_LOWER_LABEL_TEXT
		"HasPartyIni",        //6 GF_HAS_PARTY_INI
		"SoundFolders",       //7 GF_SOUNDFOLDERS
		"IgnoreButtonFrames", //8 GF_IGNORE_BUTTON_FRAMES
		"OneByteAnimationID", //9 GF_ONE_BYTE_ANIMID
		"HasDPLAYER",         //10GF_HAS_DPLAYER
		"HasEXPTABLE",        //11GF_HAS_EXPTABLE
		"HasBeastsIni",       //12GF_HAS_BEASTS_INI
		"HasDescIcon",        //13GF_HAS_DESC_ICON
		"HasPickSound",       //14GF_HAS_PICK_SOUND
		"IWDMapDimensions",   //15GF_IWD_MAP_DIMENSIONS
		"AutomapINI",         //16GF_AUTOMAP_INI
		"SmallFog",           //17GF_SMALL_FOG
		"ReverseDoor",        //18GF_REVERSE_DOOR
		"ProtagonistTalks",   //19GF_PROTAGONIST_TALKS
		"HasSpellList",       //20GF_HAS_SPELLLIST
		"IWD2ScriptName",     //21GF_IWD2_SCRIPTNAME
		"DialogueScrolls",    //22GF_DIALOGUE_SCROLLS
		"KnowWorld",          //23GF_KNOW_WORLD
		"ReverseToHit",       //24GF_REVERSE_TOHIT
		"SaveForHalfDamage",  //25GF_SAVE_FOR_HALF
		"CharNameIsGabber",   //26GF_CHARNAMEISGABBER
		"MagicBit",           //27GF_MAGICBIT
		"CheckAbilities",     //28GF_CHECK_ABILITIES
		"ChallengeRating",    //29GF_CHALLENGERATING
		"SpellBookIconHack",  //30GF_SPELLBOOKICONHACK
		"EnhancedEffects",    //31GF_ENHANCED_EFFECTS
		"DeathOnZeroStat",    //32GF_DEATH_ON_ZERO_STAT
		"SpawnIni",           //33GF_SPAWN_INI
		"IWD2DeathVarFormat", //34GF_IWD2_DEATHVARFORMAT
		"HasResDataIni",      //35GF_RESDATA_INI
		"OverrideCursorPos",  //36GF_OVERRIDE_CURSORPOS
		"BreakableWeapons",   //37GF_BREAKABLE_WEAPONS
		"3EdRules",           //38GF_3ED_RULES
		"LevelslotPerClass",  //39GF_LEVELSLOT_PER_CLASS
		"SelectiveMagicRes",  //40GF_SELECTIVE_MAGIC_RES
		"HasHideInShadows",   //41GF_HAS_HIDE_IN_SHADOWS
		"AreaVisitedVar",     //42GF_AREA_VISITED_VAR
		"ProperBackstab",     //43GF_PROPER_BACKSTAB
		"OnScreenText",       //44GF_ONSCREEN_TEXT
		"HasSpecificDamageBonus", //45GF_SPECIFIC_DMG_BONUS
		"StrrefSaveGame",     //46GF_STRREF_SAVEGAME
		"SimplifiedDisruption",//47GF_SIMPLE_DISRUPTION
		"BiographyIsRes",     //48GF_BIOGRAPHY_RES
		"NoBiography",        //49GF_NO_BIOGRAPHY
		"StealIsAttack",      //50GF_STEAL_IS_ATTACK
		"CutsceneAreascripts",//51GF_CUTSCENE_AREASCRIPTS
		"FlexibleWorldmap",   //52GF_FLEXIBLE_WMAP
		"AutoSearchHidden",   //53GF_AUTOSEARCH_HIDDEN
		"PSTStateFlags",      //54GF_PST_STATE_FLAGS
		"NoDropCanMove",      //55GF_NO_DROP_CAN_MOVE
		"JournalHasSections", //56GF_JOURNAL_HAS_SECTIONS
		"CastingSounds",      //57GF_CASTING_SOUNDS
		"EnhancedCastingSounds", //58GF_CASTING_SOUNDS2
		"ForceAreaScript",    //59GF_FORCE_AREA_SCRIPT
		"AreaOverride",       //60GF_AREA_OVERRIDE
		"NoNewVariables",     //61GF_NO_NEW_VARIABLES
		"HasSoundsIni",       //62GF_SOUNDS_INI
		"HasNoNPCFlag",       //63GF_USEPOINT_400
		"HasUsePointFlag",    //64GF_USEPOINT_200
		"HasFloatMenu",       //65GF_HAS_FLOAT_MENU
		"RareActionSounds",   //66GF_RARE_ACTION_VB
		"NoUndroppable",      //67GF_NO_UNDROPPABLE
		"StartActive",        //68GF_START_ACTIVE
		"HasInfopointDialogs", //69GF_INFOPOINT_DIALOGS
		"ImplicitAreaAnimBackground", //70GF_IMPLICIT_AREAANIM_BACKGROUND
		"HealOn100Plus",      //71GF_HEAL_ON_100PLUS
		"InPartyAllowsDead",  //72GF_IN_PARTY_ALLOWS_DEAD
		"ZeroTimerIsValid",   //73GF_ZERO_TIMER_IS_VALID
		"ShopsRechargeItems", //74GF_SHOP_RECHARGE
		"MeleeHeaderUsesProjectile", //75GF_MELEEHEADER_USESPROJECTILE
		"ForceDialogPause",   //76GF_FORCE_DIALOGPAUSE
		"RandomBanterDialogs",//77GF_RANDOM_BANTER_DIALOGS
		"AnimatedDialog",	  //78GF_ANIMATED_DIALOG
		"FixedMoraleOpcode",  //79GF_FIXED_MORALE_OPCODE
		"Happiness",          //80GF_HAPPINESS
		"EfficientORTrigger", //81GF_EFFICIENT_OR
		"LayeredWaterTiles",  //82GF_LAYERED_WATER_TILES
		NULL                  //for our own safety, this marks the end of the pole
};

/** Loads gemrb.ini */
bool Interface::LoadGemRBINI()
{
	DataStream* inifile = gamedata->GetResource( "gemrb", IE_INI_CLASS_ID );
	if (! inifile) {
		return false;
	}

	Log(MESSAGE, "Core", "Loading game type-specific GemRB setup '%s'",
		inifile->originalfile);

	if (!IsAvailable( IE_INI_CLASS_ID )) {
		Log(ERROR, "Core", "No INI Importer Available.");
		return false;
	}
	PluginHolder<DataFileMgr> ini(IE_INI_CLASS_ID);
	ini->Open(inifile);

	ResRef tooltipBG;
	const char *s;
	// Resrefs are already initialized in Interface::Interface()
#define ASSIGN_RESREF(resref, name) \
	s = ini->GetKeyAsString( "resources", name, NULL ); \
	resref = s; s = NULL;

	ASSIGN_RESREF(CursorBam, "CursorBAM"); //console cursor
	ASSIGN_RESREF(ScrollCursorBam, "ScrollCursorBAM");
	ASSIGN_RESREF(ButtonFontResRef, "ButtonFont");
	ASSIGN_RESREF(TooltipFontResRef, "TooltipFont");
	ASSIGN_RESREF(MovieFontResRef, "MovieFont");
	ASSIGN_RESREF(tooltipBG, "TooltipBack");
	ASSIGN_RESREF(TextFontResRef, "TextFont");
	ASSIGN_RESREF(Palette16, "Palette16");
	ASSIGN_RESREF(Palette32, "Palette32");
	ASSIGN_RESREF(Palette256, "Palette256");

#undef ASSIGN_RESREF

	//which stat determines the fist weapon (defaults to class)
	Actor::SetFistStat(ini->GetKeyAsInt( "resources", "FistStat", IE_CLASS));

<<<<<<< HEAD
	int ttMargin = ini->GetKeyAsInt( "resources", "TooltipMargin", 10 );

	if (!tooltipBG.IsEmpty()) {
		AnimationFactory* anim = (AnimationFactory*) gamedata->GetFactoryResource(tooltipBG, IE_BAM_CLASS_ID);
		Log(MESSAGE, "Core", "Initializing Tooltips...");
		if (anim) {
			TooltipBG = new TooltipBackground(anim->GetFrame(0, 0), anim->GetFrame(0, 1), anim->GetFrame(0, 2) );
			// FIXME: this is an arbitrary huristic and speed
			TooltipBG->SetAnimationSpeed((ttMargin == 5) ? 5 : 0);
			TooltipBG->SetMargin(ttMargin);
		}
	}
=======
	TooltipMargin = ini->GetKeyAsInt( "resources", "TooltipMargin", TooltipMargin );
	// These are values for how long a single step is, see Movable::DoStep.
	// They were found via trial-and-error, trying to match
	// the speeds from the original games.
	gamedata->SetStepTime(ini->GetKeyAsInt("resources", "StepTime", 566)); // Defaults to BG2's value
>>>>>>> f7925b39

	// The format of GroundCircle can be:
	// GroundCircleBAM1 = wmpickl/3
	// to denote that the bitmap should be scaled down 3x
	for (int size = 0; size < MAX_CIRCLE_SIZE; size++) {
		char name[30];
		sprintf( name, "GroundCircleBAM%d", size+1 );
		s = ini->GetKeyAsString( "resources", name, NULL );
		if (s) {
			const char *pos = strchr( s, '/' );
			if (pos) {
				GroundCircleScale[size] = atoi( pos+1 );
				strlcpy( GroundCircleBam[size], s, pos - s + 1 );
			} else {
				CopyResRef(GroundCircleBam[size], s);
			}
		}
	}

	s = ini->GetKeyAsString( "resources", "INIConfig", NULL );
	if (s)
		strlcpy(INIConfig, s, sizeof(INIConfig));

	MaximumAbility = ini->GetKeyAsInt ("resources", "MaximumAbility", 25 );
	NumRareSelectSounds = ini->GetKeyAsInt("resources", "NumRareSelectSounds", 2);

	for (int i=0;i<GF_COUNT;i++) {
		if (!game_flags[i]) {
			error("Core", "Fix the game flags!\n");
		}
		SetFeature( ini->GetKeyAsInt( "resources", game_flags[i], 0 ), i );
		//printMessage("Option", "", GREEN);
		//print("%s = %s", game_flags[i], HasFeature(i)?"yes":"no");
	}

	return true;
}

/** Load the encoding table selected in gemrb.cfg */
bool Interface::LoadEncoding()
{
	DataStream* inifile = gamedata->GetResource( Encoding.c_str(), IE_INI_CLASS_ID );
	if (! inifile) {
		return false;
	}

	Log(MESSAGE, "Core", "Loading encoding definition for %s: '%s'", Encoding.c_str(),
		inifile->originalfile);

	PluginHolder<DataFileMgr> ini(IE_INI_CLASS_ID);
	ini->Open(inifile);

	TLKEncoding.encoding = ini->GetKeyAsString("encoding", "TLKEncoding", TLKEncoding.encoding.c_str());
	TLKEncoding.zerospace = ini->GetKeyAsBool("encoding", "NoSpaces", 0);

	//TextArea::SetNoteString( ini->GetKeyAsString( "strings", "NoteString", NULL ) );

	// TODO: lists are incomplete
	// maybe want to externalize this
	// list compiled form wiki: https://gemrb.org/Text-encodings.html
	const char* wideEncodings[] = {
		// Chinese
		"GBK", "BIG5",
		// Korean
		"EUCKR",
		// Japanese
		"SJIS",
	};
	size_t listSize = sizeof(wideEncodings) / sizeof(wideEncodings[0]);

	for (size_t i = 0; i < listSize; i++) {
		if (TLKEncoding.encoding == wideEncodings[i]) {
			TLKEncoding.widechar = true;
			break;
		}
	}

	const char* multibyteEncodings[] = {
		"UTF-8",
	};
	listSize = sizeof(multibyteEncodings) / sizeof(multibyteEncodings[0]);

	for (size_t i = 0; i < listSize; i++) {
		if (TLKEncoding.encoding == multibyteEncodings[i]) {
			TLKEncoding.multibyte = true;
			break;
		}
	}

	const char *s;
	unsigned int cc = (unsigned int) ini->GetKeyAsInt ("charset", "CharCount", 0);
	if (cc>99) cc=99;
	while(cc--) {
		char key[10];
		snprintf(key,9,"Letter%d", cc+1);
		s = ini->GetKeyAsString( "charset", key, NULL );
		if (s) {
			const char *s2 = strchr(s,',');
			if (s2) {
				unsigned char upper = atoi(s);
				unsigned char lower = atoi(s2+1);
				pl_uppercase[lower] = upper;
				pl_lowercase[upper] = lower;
			}
		}
	}

	return true;
}

/** Returns a preloaded Font */
Font* Interface::GetFont(const ResRef& ResRef) const
{
	std::map<GemRB::ResRef,Font *>::const_iterator i = fonts.find(ResRef);
	if (i != fonts.end()) {
		return i->second;
	}
	return NULL;
}

Font* Interface::GetTextFont() const
{
	return GetFont( TextFontResRef );
}

Font* Interface::GetButtonFont() const
{
	return GetFont( ButtonFontResRef );
}

/** Get GUI Script Manager */
ScriptEngine* Interface::GetGUIScriptEngine() const
{
	return guiscript.get();
}

static EffectRef fx_summon_disable_ref = { "AvatarRemovalModifier", -1 };

//NOTE: if there were more summoned creatures, it will return only the last
Actor *Interface::SummonCreature(const ieResRef resource, const ieResRef vvcres, Scriptable *Owner, Actor *target, const Point &position, int eamod, int level, Effect *fx, bool sexmod)
{
	//maximum number of monsters summoned
	int cnt=10;
	Actor * ab = NULL;

	//TODO:
	//decrease the number of summoned creatures with the number of already summoned creatures here
	//the summoned creatures have a special IE_SEX
	Map *map;
	if (target) {
		map = target->GetCurrentArea();
	} else if (Owner) {
		map = Owner->GetCurrentArea();
	} else {
		map = game->GetCurrentArea();
	}
	if (!map) return ab;

	while (cnt--) {
		Actor *tmp = gamedata->GetCreature(resource);
		if (!tmp) {
			return NULL;
		}
		ieDword sex = tmp->GetStat(IE_SEX);
		//TODO: make this external as summlimt.2da
		int limit = 0;
		switch (sex) {
		case SEX_SUMMON: case SEX_SUMMON_DEMON:
			limit = 5;
			break;
		case SEX_BOTH:
			limit = 1;
			break;
		}

		//if summoner is an actor, filter out opponent summons
		//this is done by clearing the filter when appropriate
		//non actors and neutrals can summon as much as they want
		ieDword flag = GA_NO_DEAD|GA_NO_ALLY|GA_NO_ENEMY;

		if (Owner && Owner->Type==ST_ACTOR) {
			tmp->LastSummoner = Owner->GetGlobalID();
			Actor *owner = (Actor *) Owner;
			ieDword ea = owner->GetStat(IE_EA);
			if (ea<=EA_GOODCUTOFF) {
				flag &= ~GA_NO_ALLY;
			} else if (ea>=EA_EVILCUTOFF) {
				flag &= ~GA_NO_ENEMY;
			}
		}

		if (limit && sexmod && map->CountSummons(flag, sex)>=limit) {
			//summoning limit reached
			displaymsg->DisplayConstantString(STR_SUMMONINGLIMIT, DMC_WHITE);
			delete tmp;
			break;
		}

		ab = tmp;
		//Always use Base stats for the recently summoned creature

		int enemyally;

		if (eamod==EAM_SOURCEALLY || eamod==EAM_SOURCEENEMY) {
			if (Owner && Owner->Type==ST_ACTOR) {
				enemyally = ((Actor *) Owner)->GetStat(IE_EA)>EA_GOODCUTOFF;
			} else {
				enemyally = true;
			}
		} else {
			if (target) {
				enemyally = target->GetBase(IE_EA)>EA_GOODCUTOFF;
			} else {
				enemyally = true;
			}
		}

		switch (eamod) {
		case EAM_SOURCEALLY:
		case EAM_ALLY:
			if (enemyally) {
				ab->SetBase(IE_EA, EA_ENEMY); //is this the summoned EA?
			} else {
				ab->SetBase(IE_EA, EA_CONTROLLED); //is this the summoned EA?
			}
			break;
		case EAM_SOURCEENEMY:
		case EAM_ENEMY:
			if (enemyally) {
				ab->SetBase(IE_EA, EA_CONTROLLED); //is this the summoned EA?
			} else {
				ab->SetBase(IE_EA, EA_ENEMY); //is this the summoned EA?
			}
			break;
		case EAM_NEUTRAL:
			ab->SetBase(IE_EA, EA_NEUTRAL);
			break;
		default:
			break;
		}

		// mark the summon, but only if they don't have a special sex already
		if (sexmod && ab->BaseStats[IE_SEX] < SEX_EXTRA && ab->BaseStats[IE_SEX] != SEX_ILLUSION) {
			ab->SetBase(IE_SEX, SEX_SUMMON);
		}

		map->AddActor(ab, true);
		ab->SetPosition(position, true, 0);
		ab->RefreshEffects(NULL);

		if (vvcres[0]) {
			ScriptedAnimation* vvc = gamedata->GetScriptedAnimation(vvcres, false);
			if (vvc) {
				//This is the final position of the summoned creature
				//not the original target point
				vvc->XPos=ab->Pos.x;
				vvc->YPos=ab->Pos.y;
				//force vvc to play only once
				vvc->PlayOnce();
				map->AddVVCell( new VEFObject(vvc) );

				//set up the summon disable effect
				Effect *newfx = EffectQueue::CreateEffect(fx_summon_disable_ref, 0, 1, FX_DURATION_ABSOLUTE);
				if (newfx) {
					newfx->Duration = vvc->GetSequenceDuration(AI_UPDATE_TIME)*9/10 + core->GetGame()->GameTime;
					ApplyEffect(newfx, ab, ab);
					delete newfx;
				}
			}
		}

		//remove the xp value of friendly summons
		if (ab->BaseStats[IE_EA]<EA_GOODCUTOFF) {
			ab->SetBase(IE_XPVALUE, 0);
		}
		if (fx) {
			ApplyEffect(fx, ab, Owner);
		}

		//this check should happen after the fact
		level -= ab->GetBase(IE_XP);
		if(level<0 || ab->GetBase(IE_XP) == 0) {
			break;
		}

	}
	return ab;
}

/** Loads a Window in the Window Manager */
Window* Interface::LoadWindow(ScriptingId WindowID, const ResRef& ref, Window::WindowPosition pos)
{
	if (ref) // is the winpack changing?
		guifact->LoadWindowPack(ref);

	Window* win = GetWindow(WindowID, ref);
	if (!win) {
		win = guifact->GetWindow( WindowID );
	}
	if (win) {
		assert(win->GetScriptingRef());
		win->SetPosition(pos);
		winmgr->FocusWindow( win );
	}
	return win;
}

/** Creates a Window in the Window Manager */
Window* Interface::CreateWindow(unsigned short WindowID, const Region& frame)
{
	// FIXME: this will create a window under the current "window pack"
	// obviously its possible the id can conflict with an existing window
	return guifact->CreateWindow(WindowID, frame);
}

inline void SetGroupViewFlags(const std::vector<View*>& views, unsigned int flags, int op)
{
	std::vector<View*>::const_iterator it = views.begin();
	for (; it != views.end(); ++it) {
		View* view = *it;
		view->SetFlags(flags, op);
	}
}

void Interface::ToggleViewsVisible(bool visible, const ResRef& group)
{
	if (game && group == ResRef("HIDE_CUT")) {
		game->SetControlStatus(CS_HIDEGUI, (visible) ? OP_NAND : OP_OR );
	}

	std::vector<View*> views = GetViews(group);
	SetGroupViewFlags(views, View::Invisible, (visible) ? OP_NAND : OP_OR);
}

void Interface::ToggleViewsEnabled(bool enabled, const ResRef& group)
{
	std::vector<View*> views = GetViews(group);
	SetGroupViewFlags(views, View::Disabled, (enabled) ? OP_NAND : OP_OR);
}

bool Interface::IsFreezed()
{
	return !update_scripts;
}

void Interface::GameLoop(void)
{
	update_scripts = false;
	GameControl *gc = GetGameControl();
	if (gc) {
		update_scripts = !(gc->GetDialogueFlags() & DF_FREEZE_SCRIPTS);
	}

	bool do_update = GSUpdate(update_scripts);

	if (game) {
		if ( gc && (game->selected.size() > 0) ) {
			gc->ChangeMap(GetFirstSelectedPC(true), false);
		}
		//in multi player (if we ever get to it), only the server must call this
		if (do_update) {
			// the game object will run the area scripts as well
			game->UpdateScripts();
		}
	}
}

/** handles hardcoded gui behaviour */
void Interface::HandleGUIBehaviour(void)
{
	GameControl *gc = GetGameControl();
	if (gc) {
		//this variable is used all over in the following hacks
		int flg = gc->GetDialogueFlags();

		//the following part is a series of hardcoded gui behaviour

		//initiating dialog
		if (flg & DF_IN_DIALOG) {
			// -3 noaction
			// -2 close
			// -1 open
			// choose option
			ieDword var = (ieDword) -3;
			vars->Lookup("DialogChoose", var);
			if ((int) var == -2) {
				// TODO: this seems to never be called? (EndDialog is called from elsewhere instead)
				gc->dialoghandler->EndDialog();
			} else if ( (int)var !=-3) {
				if ( (int) var == -1) {
					guiscript->RunFunction( "GUIWORLD", "DialogStarted" );
				}
				gc->dialoghandler->DialogChoose(var);
				if (!(gc->GetDialogueFlags() & (DF_OPENCONTINUEWINDOW | DF_OPENENDWINDOW)))
					guiscript->RunFunction( "GUIWORLD", "NextDialogState" );

				// the last node of a dialog can have a new-dialog action! don't interfere in that case
				ieDword newvar = 0; vars->Lookup("DialogChoose", newvar);
				if (var == (ieDword) -1 || newvar != (ieDword) -1) {
					vars->SetAt("DialogChoose", (ieDword) -3);
				}
			}
			if (flg & DF_OPENCONTINUEWINDOW) {
				guiscript->RunFunction( "GUIWORLD", "OpenContinueMessageWindow" );
				gc->SetDialogueFlags(DF_OPENCONTINUEWINDOW|DF_OPENENDWINDOW, OP_NAND);
			} else if (flg & DF_OPENENDWINDOW) {
				guiscript->RunFunction( "GUIWORLD", "OpenEndMessageWindow" );
				gc->SetDialogueFlags(DF_OPENCONTINUEWINDOW|DF_OPENENDWINDOW, OP_NAND);
			}
		}

		//handling container
		if (CurrentContainer && UseContainer) {
			if (!(flg & DF_IN_CONTAINER) ) {
				gc->SetDialogueFlags(DF_IN_CONTAINER, OP_OR);
				guiscript->RunFunction( "CommonWindow", "OpenContainerWindow" );
			}
		} else {
			if (flg & DF_IN_CONTAINER) {
				gc->SetDialogueFlags(DF_IN_CONTAINER, OP_NAND);
				guiscript->RunFunction( "CommonWindow", "CloseContainerWindow" );
			}
		}
		//end of gui hacks
	}
}

Tooltip Interface::CreateTooltip(const String& text)
{
	TooltipBackground* bg = NULL;
	if (TooltipBG) {
		bg = new TooltipBackground(*TooltipBG);
	}
	return Tooltip(text, GetFont( TooltipFontResRef ), bg);
}

/** Get the Sound Manager */
SaveGameIterator* Interface::GetSaveGameIterator() const
{
	return sgiterator;
}

void Interface::AskAndExit()
{
	// if askExit is 1 then we are trying to quit a second time and should instantly do so
	ieDword askExit = 0;
	vars->Lookup("AskAndExit", askExit);
	if (game && !askExit) {
		SetPause(PAUSE_ON);
		vars->SetAt("AskAndExit", 1);

		guifact->LoadWindowPack("GUIOPT");
		guiscript->RunFunction("GUIOPT", "OpenQuitMsgWindow");
		Log(MESSAGE, "Info", "Press ctrl-c (or close the window) again to quit GemRB.\n");
	} else {
		ExitGemRB();
	}
}

void Interface::ExitGemRB()
{
	QuitFlag |= QF_KILL;
}
/** Returns the variables dictionary */
Variables* Interface::GetDictionary() const
{
	return vars;
}
/** Returns the token dictionary */
Variables* Interface::GetTokenDictionary() const
{
	return tokens;
}
/** Get the Music Manager */
MusicMgr* Interface::GetMusicMgr() const
{
	return music.get();
}
/** Loads an IDS Table, returns -1 on error or the Symbol Table Index on success */
int Interface::LoadSymbol(const char* ResRef)
{
	int ind = GetSymbolIndex( ResRef );
	if (ind != -1) {
		return ind;
	}
	DataStream* str = gamedata->GetResource( ResRef, IE_IDS_CLASS_ID );
	if (!str) {
		return -1;
	}
	PluginHolder<SymbolMgr> sm(IE_IDS_CLASS_ID);
	if (!sm) {
		delete str;
		return -1;
	}
	if (!sm->Open(str)) {
		return -1;
	}
	Symbol s;
	strlcpy(s.ResRef, ResRef, sizeof(s.ResRef));
	s.sm = sm;
	ind = -1;
	for (size_t i = 0; i < symbols.size(); i++) {
		if (!symbols[i].sm) {
			ind = ( int ) i;
			break;
		}
	}
	if (ind != -1) {
		symbols[ind] = s;
		return ind;
	}
	symbols.push_back( s );
	return ( int ) symbols.size() - 1;
}
/** Gets the index of a loaded Symbol Table, returns -1 on error */
int Interface::GetSymbolIndex(const char* ResRef) const
{
	for (size_t i = 0; i < symbols.size(); i++) {
		if (!symbols[i].sm)
			continue;
		if (strnicmp( symbols[i].ResRef, ResRef, 8 ) == 0)
			return ( int ) i;
	}
	return -1;
}
/** Gets a Loaded Symbol Table by its index, returns NULL on error */
Holder<SymbolMgr> Interface::GetSymbol(unsigned int index) const
{
	if (index >= symbols.size()) {
		return Holder<SymbolMgr>();
	}
	if (!symbols[index].sm) {
		return Holder<SymbolMgr>();
	}
	return symbols[index].sm;
}
/** Frees a Loaded Symbol Table, returns false on error, true on success */
bool Interface::DelSymbol(unsigned int index)
{
	if (index >= symbols.size()) {
		return false;
	}
	if (!symbols[index].sm) {
		return false;
	}
	symbols[index].sm.release();
	return true;
}
/** Plays a Movie */
int Interface::PlayMovie(const char* resref)
{
	const char *realResRef = resref;

	//check whether there is an override for this movie
	const char *sound_resref = NULL;
	AutoTable mvesnd;
	if (mvesnd.load("mvesnd", true)) {
		int row = mvesnd->GetRowIndex(resref);
		if (row != -1) {
			int mvecol = mvesnd->GetColumnIndex("override");
			if (mvecol != -1) {
				realResRef = mvesnd->QueryField(row, mvecol);
			}
			int sndcol = mvesnd->GetColumnIndex("sound_override");
			if (sndcol != -1) {
				sound_resref = mvesnd->QueryField(row, sndcol);
			}
		}
	}

	ResourceHolder<MoviePlayer> mp = GetResourceHolder<MoviePlayer>(realResRef);
	if (!mp) {
		return -1;
	}

	//one of these two should exist (they both mean the same thing)
	ieDword subtitles = true;
	vars->Lookup("Display Movie Subtitles", subtitles);
	if (!subtitles) {
		vars->Lookup("Display Subtitles", subtitles);
	}

	mp->EnableSubtitles(subtitles);

	class IESubtitles : public MoviePlayer::SubtitleSet {
		typedef std::map<size_t, ieStrRef> FrameMap;
		FrameMap subs;
		mutable size_t nextSubFrame;
		mutable String* cachedSub;

	public:
		IESubtitles(class Font* fnt, ResRef resref, Palette* pal = nullptr)
		: MoviePlayer::SubtitleSet(fnt, pal)
		{
			AutoTable sttable(resref);
			cachedSub = NULL;
			nextSubFrame = 0;

			for (size_t i = 0; i < sttable->GetRowCount(); ++i) {
				const char* frameField = sttable->QueryField(i, 0);
				const char* strField = sttable->QueryField(i, 1);
				if (frameField && strField) { // this skips the initial palette rows
					subs[atoi(frameField)] = atoi(strField);
				}
			}
		}

		~IESubtitles() {
			delete cachedSub;
		}

		size_t NextSubtitleFrame() const {
			return nextSubFrame;
		}

		const String& SubtitleAtFrame(size_t frameNum) const {
			// FIXME: we cant go backwards now... we dont need to, but this is ugly
			if (frameNum >= NextSubtitleFrame()) {
				FrameMap::const_iterator it;
				it = subs.upper_bound(frameNum);
				nextSubFrame = it->first;
				if (it != subs.begin()) {
					--it;
				}
				delete cachedSub;
				cachedSub = core->GetString(it->second);
			}

			assert(cachedSub);
			return *cachedSub;
		}
	};

	AutoTable sttable(resref);
	Font* font = GetFont(MovieFontResRef);
	if (sttable && font) {
		Holder<Palette> pal = font->GetPalette();

		int r = atoi(sttable->QueryField("red", "frame"));
		int g = atoi(sttable->QueryField("green", "frame"));
		int b = atoi(sttable->QueryField("blue", "frame"));

		if (r || g || b) {
			// FIXME: this doesn't look very good (IWD2), wrong font?
			Color bg = Color(ieByte(r), ieByte(g), ieByte(b), 0);
			Color fg = Color(0, 0, 0, 0xff);
			Palette* pal = new Palette(fg, bg);
			mp->SetSubtitles(new IESubtitles(font, resref, pal));
			pal->release();
		} else {
			mp->SetSubtitles(new IESubtitles(font, resref));
		}
	}

	//shutting down music and ambients before movie
	if (music)
		music->HardEnd();
	AmbientMgr *ambim = AudioDriver->GetAmbientMgr();
	if (ambim) ambim->deactivate();

	Holder<SoundHandle> sound_override;
	if (sound_resref) {
		sound_override = AudioDriver->Play(sound_resref, SFX_CHAN_NARRATOR);
	}

	// clear whatever is currently on screen
	SetCutSceneMode(true);
	Region screen(0,0, Width, Height);
	Window* win = winmgr->MakeWindow(screen);
	win->SetFlags(Window::Borderless|Window::NoSounds, OP_OR);
	winmgr->PresentModalWindow(win);
	WindowManager::CursorFeedback cur = winmgr->SetCursorFeedback(WindowManager::MOUSE_NONE);
	winmgr->DrawWindows();

	mp->Play(win);
	win->Close();
	winmgr->SetCursorFeedback(cur);
	SetCutSceneMode(false);
	if (sound_override) {
		sound_override->Stop();
		sound_override.release();
	}

	//restarting music
	if (music)
		music->Start();
	if (ambim) ambim->activate();

	//Setting the movie name to 1
	vars->SetAt( resref, 1 );
	return 0;
}

int Interface::Roll(int dice, int size, int add) const
{
	if (dice < 1) {
		return add;
	}
	if (size < 1) {
		return add;
	}
	if (dice > 100) {
		return add + dice * size / 2;
	}
	for (int i = 0; i < dice; i++) {
		add += RAND(1, size);
	}
	return add;
}

DirectoryIterator Interface::GetResourceDirectory(RESOURCE_DIRECTORY dir)
{
	char Path[_MAX_PATH];
	const char* resourcePath = NULL;
	DirectoryIterator::FileFilterPredicate* filter = NULL;
	switch (dir) {
		case DIRECTORY_CHR_PORTRAITS:
			resourcePath = GamePortraitsPath;
			filter = new ExtFilter("BMP");
			if (IsAvailable(IE_PNG_CLASS_ID)) {
				// chain an ORed filter for png
				filter = new OrPredicate<const char*>(filter, new ExtFilter("PNG"));
			}
			break;
		case DIRECTORY_CHR_SOUNDS:
			resourcePath = GameSoundsPath;
			if (!HasFeature( GF_SOUNDFOLDERS ))
				filter = new ExtFilter("WAV");
			break;
		case DIRECTORY_CHR_EXPORTS:
			resourcePath = GameCharactersPath;
			filter = new ExtFilter("CHR");
			break;
		case DIRECTORY_CHR_SCRIPTS:
			resourcePath = GameScriptsPath;
			filter = new ExtFilter("BS");
			filter = new OrPredicate<const char*>(filter, new ExtFilter("BCS"));
			break;
	}

	PathJoin( Path, GamePath, resourcePath, NULL );
	DirectoryIterator dirIt(Path);
	dirIt.SetFilterPredicate(filter);
	return dirIt;
}

bool Interface::InitializeVarsWithINI(const char* iniFileName)
{
	if (!core->IsAvailable( IE_INI_CLASS_ID ))
		return false;

	DataFileMgr* defaults = NULL;
	DataFileMgr* overrides = NULL;

	PluginHolder<DataFileMgr> ini(IE_INI_CLASS_ID);
	FileStream* iniStream = FileStream::OpenFile(iniFileName);
	// if filename is not set we assume we are creating defaults without an INI
	bool opened = ini->Open(iniStream);
	if (iniFileName[0] && !opened) {
		Log(WARNING, "Core", "Unable to read defaults from '%s'. Using GemRB default values.", iniFileName);
	} else {
		overrides = ini.get();
	}
	if (!opened || iniFileName[0] == 0) {
		delete iniStream; // Open deletes it itself on success
	}

	PluginHolder<DataFileMgr> gemINI(IE_INI_CLASS_ID);
	DataStream* gemINIStream = gamedata->GetResource( "defaults", IE_INI_CLASS_ID );

	if (!gemINIStream || !gemINI->Open(gemINIStream)) {
		Log(WARNING, "Core", "Unable to load GemRB default values.");
		defaults = ini.get();
	} else {
		defaults = gemINI.get();
	}
	if (!overrides) {
		overrides = defaults;
	}

	for (int i = 0; i < defaults->GetTagsCount(); i++) {
		const char* tag = defaults->GetTagNameByIndex(i);
		for (int j = 0; j < defaults->GetKeysCount(tag); j++) {
			ieDword nothing;
			const char* key = defaults->GetKeyNameByIndex(tag, j);
			//skip any existing entries. GemRB.cfg has priority
			if (!vars->Lookup(key, nothing)) {
				ieDword defaultVal = defaults->GetKeyAsInt(tag, key, 0);
				vars->SetAt(key, overrides->GetKeyAsInt(tag, key, defaultVal));
			}
		}
	}

	// handle a few special cases
	if (!overrides->GetKeyAsInt("Config", "Sound", 1))
		AudioDriverName = "null";

	if (overrides->GetKeyAsInt("Game Options", "Cheats", 1)) {
		EnableCheatKeys(1);
	}

	// copies
	if (!overrides->GetKeyAsInt("Game Options", "Darkvision", 1)) {
		vars->SetAt("Infravision", (ieDword)0);
	}

	if (!Width || !Height) {
		Height = overrides->GetKeyAsInt("Config", "ConfigHeight", Height);
		int tmpWidth = overrides->GetKeyAsInt("Config", "ConfigWidth", 0);
		if (!tmpWidth) {
			// Resolution is stored as width only. assume 4|3 ratio.
			Width = overrides->GetKeyAsInt("Program Options", "Resolution", Width);
			Height = 0.75 * Width;
		}
	}
	return true;
}

/** Saves the gemrb config variables from the whitelist to gem-INIConfig
 *  If GamePath is not writable, it tries SavePath
 */
bool Interface::SaveConfig()
{
	char ini_path[_MAX_PATH] = { '\0' };
	char gemrbINI[_MAX_PATH+4] = { '\0' };
	if (strncmp(INIConfig, "gem-", 4)) {
		snprintf(gemrbINI, sizeof(gemrbINI), "gem-%s", INIConfig);
	}
	PathJoin(ini_path, GamePath, gemrbINI, NULL);
	FileStream *fs = new FileStream();
	if (!fs->Create(ini_path)) {
		PathJoin(ini_path, SavePath, gemrbINI, NULL);
		if (!fs->Create(ini_path)) {
			return false;
		}
	}

	PluginHolder<DataFileMgr> defaultsINI(IE_INI_CLASS_ID);
	DataStream* INIStream = gamedata->GetResource( "defaults", IE_INI_CLASS_ID );

	if (INIStream && defaultsINI->Open(INIStream)) {
		// dump the formatted default config options to the file
		StringBuffer contents;
		for (int i = 0; i < defaultsINI->GetTagsCount(); i++) {
			const char* tag = defaultsINI->GetTagNameByIndex(i);
			// write section header
			contents.appendFormatted("[%s]\n", tag);
			for (int j = 0; j < defaultsINI->GetKeysCount(tag); j++) {
				const char* key = defaultsINI->GetKeyNameByIndex(tag, j);
				ieDword value = 0;
				bool found = vars->Lookup(key, value);
				assert(found);
				contents.appendFormatted("%s = %d\n", key, value);
			}
		}

		fs->Write(contents.get().c_str(), contents.get().size());
	} else {
		Log(ERROR, "Core", "Unable to open GemRB defaults. Cannot determine what values to write to %s.", ini_path);
	}

	delete fs;
	return true;
}

// this is more of a workaround than anything else
// needed for cases where the script runner is gone before finishing his queue
void Interface::SetCutSceneRunner(Scriptable *runner) {
	CutSceneRunner = runner;
}

/** Enables/Disables the Cut Scene Mode */
void Interface::SetCutSceneMode(bool active)
{
	GameControl *gc = GetGameControl();
	if (gc) {
		gc->SetCutSceneMode( active );
	}

	ToggleViewsVisible(!active, "HIDE_CUT");

	if (active) {
		GetGUIScriptEngine()->RunFunction("GUICommonWindows", "CloseTopWindow");
	} else {
		SetCutSceneRunner(NULL);
	}
}

/** returns true if in dialogue or cutscene */
bool Interface::InCutSceneMode() const
{
	GameControl *gc = GetGameControl();
	if (!gc || (gc->GetDialogueFlags()&DF_IN_DIALOG) || (gc->GetScreenFlags()&SF_CUTSCENE)) {
		return true;
	}
	return false;
}

/** Updates the Game Script Engine State */
bool Interface::GSUpdate(bool update_scripts)
{
	if(update_scripts) {
		return timer->Update();
	}
	else {
		timer->Freeze();
		return false;
	}
}

void Interface::QuitGame(int BackToMain)
{
	SetCutSceneMode(false);
	//clear cutscenes
	//clear fade/screenshake effects
	timer->Init();

	//shutting down ingame music
	//(do it before deleting the game)
	if (music) {
		music->HardEnd();
	}
	// stop any ambients which are still enqueued
	if (AudioDriver) {
		AmbientMgr *ambim = AudioDriver->GetAmbientMgr();
		if (ambim) ambim->deactivate();
		AudioDriver->Stop(); // also kill sounds
	}
	//delete game, worldmap
	if (game) {
		delete game;
		game=NULL;
	}
	if (worldmap) {
		delete worldmap;
		worldmap=NULL;
	}
	if (BackToMain) {
		SetNextScript("Start");
	}
	GSUpdate(true);
}

void Interface::SetupLoadGame(Holder<SaveGame> sg, int ver_override)
{
	LoadGameIndex = sg;
	VersionOverride = ver_override;
	QuitFlag |= QF_LOADGAME;
}

void Interface::LoadGame(SaveGame *sg, int ver_override)
{
	// This function has rather painful error handling,
	// as it should swap all the objects or none at all
	// and the loading can fail for various reasons

	// Yes, it uses goto. Other ways seemed too awkward for me.

	gamedata->SaveAllStores();
	strings->CloseAux();
	tokens->RemoveAll(NULL); //clearing the token dictionary

	if(calendar) delete calendar;
	calendar = new Calendar;

	DataStream* gam_str = NULL;
	DataStream* sav_str = NULL;
	DataStream* wmp_str1 = NULL;
	DataStream* wmp_str2 = NULL;

	Game* new_game = NULL;
	WorldMapArray* new_worldmap = NULL;

	LoadProgress(10);
	if (!KeepCache) DelTree((const char *) CachePath, true);
	LoadProgress(15);

	if (sg == NULL) {
		//Load the Default Game
		gam_str = gamedata->GetResource( GameNameResRef, IE_GAM_CLASS_ID );
		sav_str = NULL;
		wmp_str1 = gamedata->GetResource( WorldMapName[0], IE_WMP_CLASS_ID );
		if (!WorldMapName[1].IsEmpty()) {
			wmp_str2 = gamedata->GetResource( WorldMapName[1], IE_WMP_CLASS_ID );
		}
	} else {
		gam_str = sg->GetGame();
		sav_str = sg->GetSave();
		wmp_str1 = sg->GetWmap(0);
		if (!WorldMapName[1].IsEmpty()) {
			wmp_str2 = sg->GetWmap(1);
			if (!wmp_str2) {
				//upgrade an IWD game to HOW
				wmp_str2 = gamedata->GetResource( WorldMapName[1], IE_WMP_CLASS_ID );
			}
		}
	}

	// These are here because of the goto
	PluginHolder<SaveGameMgr> gam_mgr(IE_GAM_CLASS_ID);
	PluginHolder<WorldMapMgr> wmp_mgr(IE_WMP_CLASS_ID);
	AmbientMgr *ambim = core->GetAudioDrv()->GetAmbientMgr();

	if (!gam_str || !(wmp_str1 || wmp_str2) )
		goto cleanup;

	// Load GAM file
	if (!gam_mgr)
		goto cleanup;

	if (!gam_mgr->Open(gam_str))
		goto cleanup;

	new_game = gam_mgr->LoadGame(new Game(), ver_override);
	if (!new_game)
		goto cleanup;

	gam_str = NULL;

	// Load WMP (WorldMap) file
	if (!wmp_mgr)
		goto cleanup;

	if (!wmp_mgr->Open(wmp_str1, wmp_str2))
		goto cleanup;

	new_worldmap = wmp_mgr->GetWorldMapArray( );

	wmp_str1 = NULL;
	wmp_str2 = NULL;

	LoadProgress(20);
	// Unpack SAV (archive) file to Cache dir
	if (sav_str) {
		PluginHolder<ArchiveImporter> ai(IE_SAV_CLASS_ID);
		if (ai) {
			if (ai->DecompressSaveGame(sav_str) != GEM_OK) {
				goto cleanup;
			}
		}
		delete sav_str;
		sav_str = NULL;
	}

	// rarely caused crashes while loading, so stop the ambients
	if (ambim) {
		ambim->reset();
	}

	// Let's assume that now is everything loaded OK and swap the objects
	delete game;
	delete worldmap;

	game = new_game;
	worldmap = new_worldmap;

	strings->OpenAux();
	LoadProgress(70);
	return;
cleanup:
	// Something went wrong, so try to clean after itself
	delete new_game;
	delete new_worldmap;
	delete gam_str;
	delete wmp_str1;
	delete wmp_str2;
	delete sav_str;

	error("Core", "Unable to load game.");
}

/* replace the current world map but sync areas available in old and new */
void Interface::UpdateWorldMap(ResRef wmResRef)
{
	DataStream* wmp_str = gamedata->GetResource(wmResRef, IE_WMP_CLASS_ID);
	PluginHolder<WorldMapMgr> wmp_mgr(IE_WMP_CLASS_ID);

	if (!wmp_str || !wmp_mgr || !wmp_mgr->Open(wmp_str, NULL)) {
		Log(ERROR, "Core", "Could not update world map %s", wmResRef.CString());
		return;
	}

	WorldMapArray *new_worldmap = wmp_mgr->GetWorldMapArray();
	WorldMap *wm = worldmap->GetWorldMap(0);
	WorldMap *nwm = new_worldmap->GetWorldMap(0);

	unsigned int i, ni;
	unsigned int ec = wm->GetEntryCount();
	//update status of the previously existing areas
	for(i=0;i<ec;i++) {
		WMPAreaEntry *ae = wm->GetEntry(i);
		WMPAreaEntry *nae = nwm->GetArea(ae->AreaResRef, ni);
		if (nae != NULL) {
			nae->SetAreaStatus(ae->GetAreaStatus(), OP_SET);
		}
	}

	delete worldmap;
	worldmap = new_worldmap;
	WorldMapName[0] = wmResRef;
}

/* swapping out old resources */
void Interface::UpdateMasterScript()
{
	if (game) {
		game->SetScript( GlobalScript, 0 );
	}

	PluginHolder<WorldMapMgr> wmp_mgr(IE_WMP_CLASS_ID);
	if (! wmp_mgr)
		return;

	if (worldmap) {
		DataStream *wmp_str1 = gamedata->GetResource( WorldMapName[0], IE_WMP_CLASS_ID );
		DataStream *wmp_str2 = gamedata->GetResource( WorldMapName[1], IE_WMP_CLASS_ID );

		if (!wmp_mgr->Open(wmp_str1, wmp_str2)) {
			delete wmp_str1;
			delete wmp_str2;
		}

		delete worldmap;
		worldmap = wmp_mgr->GetWorldMapArray();
	}
}

bool Interface::InitItemTypes()
{
	int i;

	if (slotmatrix) {
		free(slotmatrix);
	}

	AutoTable it("itemtype");
	ItemTypes = 0;
	if (it) {
		ItemTypes = it->GetRowCount(); //number of itemtypes
		if (ItemTypes<0) {
			ItemTypes = 0;
		}
		int InvSlotTypes = it->GetColumnCount();
		if (InvSlotTypes > 32) { //bit count limit
			InvSlotTypes = 32;
		}
		//make sure unsigned int is 32 bits
		slotmatrix = (ieDword *) malloc(ItemTypes * sizeof(ieDword) );
		for (i=0;i<ItemTypes;i++) {
			unsigned int value = 0;
			unsigned int k = 1;
			for (int j=0;j<InvSlotTypes;j++) {
				if (strtol(it->QueryField(i,j),NULL,0) ) {
					value |= k;
				}
				k <<= 1;
			}
			//we let any items in the inventory
			slotmatrix[i] = (ieDword) value | SLOT_INVENTORY;
		}
	}

	//itemtype data stores (armor failure and critical damage multipliers), critical range
	itemtypedata.reserve(ItemTypes);
	for (i=0;i<ItemTypes;i++) {
		itemtypedata.push_back(std::vector<int>(4));
		//default values in case itemdata is missing (it is needed only for iwd2)
		if (slotmatrix[i] & SLOT_WEAPON) {
			itemtypedata[i][IDT_FAILURE] = 0; // armor malus
			itemtypedata[i][IDT_CRITRANGE] = 20; // crit range
			itemtypedata[i][IDT_CRITMULTI] = 2; // crit multiplier
			itemtypedata[i][IDT_SKILLPENALTY] = 0; // skill check malus
		}
	}
	AutoTable af("itemdata");
	if (af) {
		int armcount = af->GetRowCount();
		int colcount = af->GetColumnCount();
		int j;
		for (i = 0; i < armcount; i++) {
			int itemtype = (ieWord) atoi( af->QueryField(i,0) );
			if (itemtype<ItemTypes) {
				// we don't need the itemtype column, since it is equal to the position
				for (j=0; j < colcount-1; j++) {
					itemtypedata[itemtype][j] = atoi(af->QueryField(i, j+1));
				}
			}
		}
	}

	//slottype describes the inventory structure
	Inventory::Init();
	AutoTable st("slottype");
	if (slottypes) {
		free(slottypes);
		slottypes = NULL;
	}
	SlotTypes = 0;
	if (st) {
		SlotTypes = st->GetRowCount();
		//make sure unsigned int is 32 bits
		slottypes = (SlotType *) malloc(SlotTypes * sizeof(SlotType) );
		memset(slottypes, -1, SlotTypes * sizeof(SlotType) );
		for (unsigned int row = 0; row < SlotTypes; row++) {
			bool alias;
			unsigned int i = (ieDword) strtol(st->GetRowName(row),NULL,0 );
			if (i>=SlotTypes) continue;
			if (slottypes[i].sloteffects!=0xffffffffu) {
				slottypes[row].slot = i;
				i=row;
				alias = true;
			} else {
				slottypes[row].slot = i;
				alias = false;
			}
			slottypes[i].slottype = (ieDword) strtol(st->QueryField(row,0),NULL,0 );
			slottypes[i].slotid = (ieDword) strtol(st->QueryField(row,1),NULL,0 );
			strnlwrcpy( slottypes[i].slotresref, st->QueryField(row,2), 8 );
			slottypes[i].slottip = (ieDword) strtol(st->QueryField(row,3),NULL,0 );
			slottypes[i].slotflags = (ieDword) strtol(st->QueryField(row,5),NULL,0 );
			//don't fill sloteffects for aliased slots (pst)
			if (alias) {
				continue;
			}
			slottypes[i].sloteffects = (ieDword) strtol(st->QueryField(row,4),NULL,0 );
			//setting special slots
			if (slottypes[i].slottype&SLOT_ITEM) {
				if (slottypes[i].slottype&SLOT_INVENTORY) {
					Inventory::SetInventorySlot(i);
				} else {
					Inventory::SetQuickSlot(i);
				}
			}
			switch (slottypes[i].sloteffects) {
				//fist slot, not saved, default weapon
			case SLOT_EFFECT_FIST: Inventory::SetFistSlot(i); break;
				//magic weapon slot, overrides all weapons
			case SLOT_EFFECT_MAGIC: Inventory::SetMagicSlot(i); break;
				//weapon slot, Equipping marker is relative to it
			case SLOT_EFFECT_MELEE: Inventory::SetWeaponSlot(i); break;
				//ranged slot
			case SLOT_EFFECT_MISSILE: Inventory::SetRangedSlot(i); break;
				//right hand
			case SLOT_EFFECT_LEFT: Inventory::SetShieldSlot(i); break;
				//head (for averting critical hit)
			case SLOT_EFFECT_HEAD: Inventory::SetHeadSlot(i); break;
				//armor slot
			case SLOT_EFFECT_ITEM: Inventory::SetArmorSlot(i); break;
			default:;
			}
		}
	}
	return (it && st);
}

ieDword Interface::FindSlot(unsigned int idx) const
{
	ieDword i;

	for (i=0;i<SlotTypes;i++) {
		if (idx==slottypes[i].slot) {
			break;
		}
	}
	return i;
}

ieDword Interface::QuerySlot(unsigned int idx) const
{
	if (idx>=SlotTypes) {
		return 0;
	}
	return slottypes[idx].slot;
}

ieDword Interface::QuerySlotType(unsigned int idx) const
{
	if (idx>=SlotTypes) {
		return 0;
	}
	return slottypes[idx].slottype;
}

ieDword Interface::QuerySlotID(unsigned int idx) const
{
	if (idx>=SlotTypes) {
		return 0;
	}
	return slottypes[idx].slotid;
}

ieDword Interface::QuerySlottip(unsigned int idx) const
{
	if (idx>=SlotTypes) {
		return 0;
	}
	return slottypes[idx].slottip;
}

ieDword Interface::QuerySlotEffects(unsigned int idx) const
{
	if (idx>=SlotTypes) {
		return 0;
	}
	return slottypes[idx].sloteffects;
}

ieDword Interface::QuerySlotFlags(unsigned int idx) const
{
	if (idx>=SlotTypes) {
		return 0;
	}
	return slottypes[idx].slotflags;
}

const char *Interface::QuerySlotResRef(unsigned int idx) const
{
	if (idx>=SlotTypes) {
		return "";
	}
	return slottypes[idx].slotresref;
}

int Interface::GetArmorFailure(unsigned int itemtype) const
{
	if (itemtype>=(unsigned int) ItemTypes) {
		return 0;
	}
	if (slotmatrix[itemtype]&SLOT_ARMOUR) return itemtypedata[itemtype][IDT_FAILURE];
	return 0;
}

int Interface::GetShieldFailure(unsigned int itemtype) const
{
	if (itemtype>=(unsigned int) ItemTypes) {
		return 0;
	}
	if (slotmatrix[itemtype]&SLOT_SHIELD) return itemtypedata[itemtype][IDT_FAILURE];
	return 0;
}

int Interface::GetArmorPenalty(unsigned int itemtype) const
{
	if (itemtype>=(unsigned int) ItemTypes) {
		return 0;
	}
	if (slotmatrix[itemtype]&SLOT_ARMOUR) return itemtypedata[itemtype][IDT_SKILLPENALTY];
	return 0;
}

int Interface::GetShieldPenalty(unsigned int itemtype) const
{
	if (itemtype>=(unsigned int) ItemTypes) {
		return 0;
	}
	if (slotmatrix[itemtype]&SLOT_SHIELD) return itemtypedata[itemtype][IDT_SKILLPENALTY];
	return 0;
}

int Interface::GetCriticalMultiplier(unsigned int itemtype) const
{
	if (itemtype>=(unsigned int) ItemTypes) {
		return 2;
	}
	if (slotmatrix[itemtype]&SLOT_WEAPON) return itemtypedata[itemtype][IDT_CRITMULTI];
	return 2;
}

int Interface::GetCriticalRange(unsigned int itemtype) const
{
	if (itemtype>=(unsigned int) ItemTypes) {
		return 20;
	}
	if (slotmatrix[itemtype]&SLOT_WEAPON) return itemtypedata[itemtype][IDT_CRITRANGE];
	return 20;
}

// checks the itemtype vs. slottype, and also checks the usability flags
// vs. Actor's stats (alignment, class, race, kit etc.)
int Interface::CanUseItemType(int slottype, Item *item, Actor *actor, bool feedback, bool equipped) const
{
	//inventory is a special case, we allow any items to enter it
	if ( slottype==-1 ) {
		return SLOT_INVENTORY;
	}
	//if we look for ALL slot types, then SLOT_SHIELD shouldn't interfere
	//with twohandedness
	//As long as this is an Item, use the ITEM constant
	//switch for IE_INV_ITEM_* if it is a CREItem
	if (item->Flags&IE_ITEM_TWO_HANDED) {
		//if the item is twohanded and there are more slots, drop the shield slot
		if (slottype&~SLOT_SHIELD) {
			slottype&=~SLOT_SHIELD;
		}
		if (slottype&SLOT_SHIELD) {
			//cannot equip twohanded in offhand
			if (feedback) displaymsg->DisplayConstantString(STR_NOT_IN_OFFHAND, DMC_WHITE);
			return 0;
		}
	}

	if ( (unsigned int) item->ItemType>=(unsigned int) ItemTypes) {
		//invalid itemtype
		if (feedback) displaymsg->DisplayConstantString(STR_WRONGITEMTYPE, DMC_WHITE);
		return 0;
	}

	//if actor is supplied, check its usability fields
	if (actor) {
		//constant strings
		int idx = actor->Unusable(item);
		if (idx) {
			if (feedback) displaymsg->DisplayConstantString(idx, DMC_WHITE);
			return 0;
		}
		//custom strings
		ieStrRef str = actor->Disabled(item->Name, item->ItemType);
		if (str && !equipped) {
			if (feedback) displaymsg->DisplayString(str, DMC_WHITE, 0);
			return 0;
		}
	}

	//if any bit is true, the answer counts as true
	int ret = (slotmatrix[item->ItemType]&slottype);

	if (!ret) {
		if (feedback) displaymsg->DisplayConstantString(STR_WRONGITEMTYPE, DMC_WHITE);
		return 0;
	}

	//this warning comes only when feedback is enabled
	if (feedback) {
		//this was, but that disabled equipping of amber earrings in PST
		//if (slotmatrix[item->ItemType]&(SLOT_QUIVER|SLOT_WEAPON|SLOT_ITEM)) {
		if (ret&(SLOT_QUIVER|SLOT_WEAPON|SLOT_ITEM)) {
			//don't ruin the return variable, it contains the usable slot bits
			int flg = 0;
			if (ret&SLOT_QUIVER) {
				if (item->GetWeaponHeader(true)) flg = 1;
			}

			if (ret&SLOT_WEAPON) {
				//melee
				if (item->GetWeaponHeader(false)) flg = 1;
				//ranged
				if (item->GetWeaponHeader(true)) flg = 1;
			}

			if (ret&SLOT_ITEM) {
				if (item->GetEquipmentHeaderNumber(0)!=0xffff) flg = 1;
			}

			if (!flg) {
				displaymsg->DisplayConstantString(STR_UNUSABLEITEM, DMC_WHITE);
				return 0;
			}
		}
	}

	return ret;
}

Label* Interface::GetMessageLabel() const
{
	return GetControl<Label>("MsgSys", 1);
}

TextArea* Interface::GetMessageTextArea() const
{
	return GetControl<TextArea>("MsgSys", 0);
}

void Interface::SetFeedbackLevel(int level)
{
	FeedbackLevel = level;
}


bool Interface::HasFeedback(int type) const
{
	return FeedbackLevel & type;
}

static const char *saved_extensions[]={".are",".sto",0};
static const char *saved_extensions_last[]={".tot",".toh",0};

//returns the priority of the file to be saved
//2 - save
//1 - save last
//0 - don't save
int Interface::SavedExtension(const char *filename)
{
	const char *str=strchr(filename,'.');
	if (!str) return 0;
	int i=0;
	while(saved_extensions[i]) {
		if (!stricmp(saved_extensions[i], str) ) return 2;
		i++;
	}
	i=0;
	while(saved_extensions_last[i]) {
		if (!stricmp(saved_extensions_last[i], str) ) return 1;
		i++;
	}
	return 0;
}

static const char *protected_extensions[]={".exe",".dll",".so",0};

//returns true if file should be saved
bool Interface::ProtectedExtension(const char *filename)
{
	const char *str=strchr(filename,'.');
	if (!str) return false;
	int i=0;
	while(protected_extensions[i]) {
		if (!stricmp(protected_extensions[i], str) ) return true;
		i++;
	}
	return false;
}

void Interface::RemoveFromCache(const ieResRef resref, SClass_ID ClassID)
{
	char filename[_MAX_PATH];

	PathJoinExt(filename, CachePath, resref, TypeExt(ClassID));
	unlink ( filename);
}

//this function checks if the path is eligible as a cache
//if it contains a directory, or suspicious file extensions
//we bail out, because the cache will be purged regularly.
bool Interface::StupidityDetector(const char* Pt)
{
	char Path[_MAX_PATH];
	if (strlcpy(Path, Pt, _MAX_PATH) >= _MAX_PATH) {
		Log(ERROR, "Interface", "Trying to check too long path: %s!", Pt);
		return true;
	}
	DirectoryIterator dir(Path);
	// scan everything
	dir.SetFlags(DirectoryIterator::All, true);

	if (!dir) {
		print("\n**cannot open**");
		return true;
	}
	do {
		const char *name = dir.GetName();
		if (dir.IsDirectory()) {
			if (name[0] == '.') {
				if (name[1] == '\0')
					continue;
				if (name[1] == '.' && name[2] == '\0')
					continue;
			}
			print("\n**contains another dir**");
			return true; //a directory in there???
		}
		if (ProtectedExtension(name) ) {
			print("\n**contains alien files**");
			return true; //an executable file in there???
		}
	} while (++dir);
	//ok, we got a good conscience
	return false;
}

void Interface::DelTree(const char* Pt, bool onlysave)
{
	char Path[_MAX_PATH];

	if (!Pt[0]) return; //Don't delete the root filesystem :)
	if (strlcpy(Path, Pt, _MAX_PATH) >= _MAX_PATH) {
		Log(ERROR, "Interface", "Trying to delete too long path: %s!", Pt);
		return;
	}
	DirectoryIterator dir(Path);
	dir.SetFlags(DirectoryIterator::Files);
	if (!dir) {
		return;
	}
	do {
		const char *name = dir.GetName();
		if (!onlysave || SavedExtension(name) ) {
			char dtmp[_MAX_PATH];
			dir.GetFullPath(dtmp);
			unlink( dtmp );
		}
	} while (++dir);
}

void Interface::LoadProgress(int percent)
{
	vars->SetAt("Progress", percent);

	WindowManager::CursorFeedback cur = winmgr->SetCursorFeedback(WindowManager::MOUSE_NONE);
	winmgr->DrawWindows();
	winmgr->SetCursorFeedback(cur);

	Window* loadwin = GetWindow(0, "LOADWIN");
	if (loadwin) {
		// loadwin is NULL when LoadMap is called and passes false for the loadscreen param
		loadwin->RedrawControls("Progress", percent);
	}

	video->SwapBuffers();
}

void Interface::ReleaseDraggedItem()
{
	DraggedItem=NULL; //shouldn't free this
	
	winmgr->GetGameWindow()->SetCursor(NULL);
}

void Interface::DragItem(CREItem *item, const ieResRef /*Picture*/)
{
	//We should drop the dragged item and pick this up,
	//we shouldn't have a valid DraggedItem at this point.
	//Anyway, if there is still a dragged item, it will be destroyed.
	if (DraggedItem) {
		Log(WARNING, "Core", "Forgot to call ReleaseDraggedItem when leaving inventory (item destroyed)!");
		delete DraggedItem;
	}
	DraggedItem = item;
	if (!item) return;

	// FIXME: not sure if this is the best place or if there is a better way to get the icon
	Item* i = gamedata->GetItem(item->ItemResRef);
	assert(i);
	Sprite2D* pic = gamedata->GetBAMSprite(i->ItemIcon, -1, 1);
	if (pic == nullptr) {
		// use any / the smaller icon if the dragging one is unavailable
		pic = gamedata->GetBAMSprite(i->ItemIcon, -1, 0);
	}

	if (pic) {
		winmgr->GetGameWindow()->SetCursor(pic);
		pic->release();
	}
}

bool Interface::ReadItemTable(const ieResRef TableName, const char * Prefix)
{
	ieResRef ItemName;
	int i,j;

	AutoTable tab(TableName);
	if (!tab) {
		return false;
	}
	i=tab->GetRowCount();
	for(j=0;j<i;j++) {
		if (Prefix) {
			snprintf(ItemName,sizeof(ItemName),"%s%02d",Prefix, (j+1)%100);
		} else {
			strnlwrcpy(ItemName,tab->GetRowName(j), 8);
		}
		//Variable elements are free'd, so we have to use malloc
		//well, not anymore, we can use ReleaseFunction
		int l=tab->GetColumnCount(j);
		if (l<1) continue;
		int cl = atoi(tab->GetColumnName(0));
		ItemList *itemlist = new ItemList(l, cl);
		for(int k=0;k<l;k++) {
			strnlwrcpy(itemlist->ResRefs[k],tab->QueryField(j,k), 8);
		}
		RtRows->SetAt(ItemName, (void*)itemlist);
	}
	return true;
}

bool Interface::ReadRandomItems()
{
	ieResRef RtResRef;
	int i;

	ieDword difflev=0; //rt norm or rt fury
	vars->Lookup("Nightmare Mode", difflev);
	if (RtRows) {
		RtRows->RemoveAll(ReleaseItemList);
	}
	else {
		RtRows=new Variables(10, 17); //block size, hash table size
		if (!RtRows) {
			return false;
		}
		RtRows->SetType( GEM_VARIABLES_POINTER );
	}
	AutoTable tab("randitem");
	if (!tab) {
		return false;
	}
	if (difflev>=tab->GetColumnCount()) {
		difflev = tab->GetColumnCount()-1;
	}

	//the gold item
	strnlwrcpy( GoldResRef, tab->QueryField(size_t(0), size_t(0)), 8);
	if ( GoldResRef[0]=='*' ) {
		return false;
	}
	strnlwrcpy( RtResRef, tab->QueryField( 1, difflev ), 8);
	i=atoi( RtResRef );
	if (i<1) {
		ReadItemTable( RtResRef, 0 ); //reading the table itself
		return true;
	}
	if (i>5) {
		i=5;
	}
	while(i--) {
		strnlwrcpy( RtResRef, tab->QueryField(2+i,difflev), 8);
		ReadItemTable( RtResRef,tab->GetRowName(2+i) );
	}
	return true;
}

CREItem *Interface::ReadItem(DataStream *str)
{
	CREItem *itm = new CREItem();
	if (ReadItem(str, itm)) return itm;
	delete itm;
	return NULL;
}

CREItem *Interface::ReadItem(DataStream *str, CREItem *itm)
{
	str->ReadResRef( itm->ItemResRef );
	str->ReadWord( &itm->Expired );
	str->ReadWord( &itm->Usages[0] );
	str->ReadWord( &itm->Usages[1] );
	str->ReadWord( &itm->Usages[2] );
	str->ReadDword( &itm->Flags );
	if (ResolveRandomItem(itm)) {
		SanitizeItem(itm);
		return itm;
	}
	return NULL;
}

//Make sure the item attributes are valid
//we don't update all flags here because some need to be set later (like
//unmovable items in containers (e.g. the bg2 portal key) so that they
//can actually be picked up)
void Interface::SanitizeItem(CREItem *item) const
{
	//the stacked flag will be set by the engine if the item is indeed stacked
	//this is to fix buggy saves so TakeItemNum works
	//the equipped bit is also reset
	item->Flags &= ~(IE_INV_ITEM_STACKED|IE_INV_ITEM_EQUIPPED);

	//this is for converting IWD items magic flag
	if (MagicBit && (item->Flags & IE_INV_ITEM_UNDROPPABLE)) {
		item->Flags |= IE_INV_ITEM_MAGICAL;
		item->Flags &= ~IE_INV_ITEM_UNDROPPABLE;
	}
	if (core->HasFeature(GF_NO_UNDROPPABLE)) {
		item->Flags &= ~IE_INV_ITEM_UNDROPPABLE;
	}

	Item *itm = gamedata->GetItem(item->ItemResRef, true);
	if (itm) {

		item->MaxStackAmount = itm->MaxStackAmount;
		//if item is stacked mark it as so
		if (itm->MaxStackAmount) {
			item->Flags |= IE_INV_ITEM_STACKED;
			if (item->Usages[0] == 0) {
				item->Usages[0] = 1;
			}
		} else {
			//set charge counters for non-rechargeable items if their charge is zero
			//set charge counters for items not using charges to one
			for (int i = 0; i < CHARGE_COUNTERS; i++) {
				ITMExtHeader *h = itm->GetExtHeader(i);
				if (h) {
					if (item->Usages[i] == 0) {
						if (!(h->RechargeFlags&IE_ITEM_RECHARGE)) {
							//HACK: the original (bg2) allows for 0 charged gems
							if (h->Charges) {
								item->Usages[i] = h->Charges;
							} else {
								item->Usages[i] = 1;
							}
						}
					} else if (h->Charges == 0) {
						item->Usages[i] = 1;
					}
				} else {
					item->Usages[i] = 0;
				}
			}
		}

		//simply adding the item flags to the slot
		item->Flags |= (itm->Flags<<8);
		//some slot flags might be affected by the item flags
		if (!(item->Flags & IE_INV_ITEM_CRITICAL)) {
			item->Flags |= IE_INV_ITEM_DESTRUCTIBLE;
		}

		// pst has no stolen flag, but "steel" in its place
		if ((item->Flags & IE_INV_ITEM_STOLEN2) && !HasFeature(GF_PST_STATE_FLAGS)) {
			item->Flags |= IE_INV_ITEM_STOLEN;
		}

		//auto identify basic items
		if (!itm->LoreToID) {
			item->Flags |= IE_INV_ITEM_IDENTIFIED;
		}

		gamedata->FreeItem(itm, item->ItemResRef, false);
	}
}

#define MAX_LOOP 10

//This function generates random items based on the randitem.2da file
//there could be a loop, but we don't want to freeze, so there is a limit
bool Interface::ResolveRandomItem(CREItem *itm)
{
	if (!RtRows) return true;
	for(int loop=0;loop<MAX_LOOP;loop++) {
		int i,j,k;
		char *endptr;
		ieResRef NewItem;

		void* lookup;
		if ( !RtRows->Lookup( itm->ItemResRef, lookup ) ) {
			if (!gamedata->Exists(itm->ItemResRef, IE_ITM_CLASS_ID)) {
				Log(ERROR, "Interface", "Nonexistent random item (bad table entry) detected: %s", itm->ItemResRef);
				return false;
			}
			return true;
		}
		ItemList *itemlist = (ItemList*)lookup;
		if (itemlist->WeightOdds) {
			//instead of 1d19 we calculate with 2d10 (which also has 19 possible values)
			i=Roll(2,(itemlist->Count+1)/2,-2);
		} else {
			i=Roll(1,itemlist->Count,-1);
		}
		strnlwrcpy( NewItem, itemlist->ResRefs[i], 8);
		char *p=(char *) strchr(NewItem,'*');
		if (p) {
			*p=0; //doing this so endptr is ok
			k=strtol(p+1,NULL,10);
		} else {
			k=1;
		}
		j=strtol(NewItem,&endptr,10);
		if (j<1) {
			j=1;
		}
		if (*endptr) {
			strnlwrcpy(itm->ItemResRef, NewItem, 8);
		} else {
			strnlwrcpy(itm->ItemResRef, GoldResRef, 8);
		}
		if ( !memcmp( itm->ItemResRef,"no_drop",8 ) ) {
			itm->ItemResRef[0]=0;
		}
		if (!itm->ItemResRef[0]) {
			return false;
		}
		itm->Usages[0]=(ieWord) Roll(j,k,0);
	}
	Log(ERROR, "Interface", "Loop detected while generating random item:%s",
		itm->ItemResRef);
	return false;
}

Effect *Interface::GetEffect(ieDword opcode)
{
	if (opcode==0xffffffff) {
		return NULL;
	}
	Effect *fx = new Effect();
	if (!fx) {
		return NULL;
	}
	memset(fx,0,sizeof(Effect));
	fx->Opcode=opcode;
	return fx;
}

Container *Interface::GetCurrentContainer()
{
	return CurrentContainer;
}

int Interface::CloseCurrentContainer()
{
	UseContainer = false;
	if ( !CurrentContainer) {
		return -1;
	}
	//remove empty ground piles on closeup
	CurrentContainer->GetCurrentArea()->TMap->CleanupContainer(CurrentContainer);
	CurrentContainer = NULL;
	return 0;
}

void Interface::SetCurrentContainer(Actor *actor, Container *arg, bool flag)
{
	//abort action if the first selected PC isn't the original actor
	if (actor!=GetFirstSelectedPC(false)) {
		CurrentContainer = NULL;
		return;
	}
	CurrentContainer = arg;
	UseContainer = flag;
}

Store *Interface::GetCurrentStore()
{
	return CurrentStore;
}

void Interface::CloseCurrentStore()
{
	gamedata->SaveStore(CurrentStore);
	CurrentStore = NULL;
}

Store *Interface::SetCurrentStore(const ieResRef resname, ieDword owner)
{
	if (CurrentStore) {
		if (!strnicmp(CurrentStore->Name, resname, 8)) {
			return CurrentStore;
		}

		//not simply delete the old store, but save it
		CloseCurrentStore();
	}

	CurrentStore = gamedata->GetStore(resname);
	if (CurrentStore == NULL) {
		return NULL;
	}
	if (owner) {
		CurrentStore->SetOwnerID(owner);
	}
	return CurrentStore;
}

void Interface::SetMouseScrollSpeed(int speed) {
	mousescrollspd = (speed+1)*2;
}

int Interface::GetMouseScrollSpeed() {
	return mousescrollspd;
}

ieStrRef Interface::GetRumour(const ieResRef dlgref)
{
	PluginHolder<DialogMgr> dm(IE_DLG_CLASS_ID);
	dm->Open(gamedata->GetResource(dlgref, IE_DLG_CLASS_ID));
	Dialog *dlg = dm->GetDialog();

	if (!dlg) {
		Log(ERROR, "Interface", "Cannot load dialog: %s", dlgref);
		return ieStrRef(-1);
	}
	Scriptable *pc = game->GetSelectedPCSingle(false);

	ieStrRef ret = ieStrRef(-1);
	int i = dlg->FindRandomState( pc );
	if (i>=0 ) {
		ret = dlg->GetState( i )->StrRef;
	}
	delete dlg;
	return ret;
}

//plays stock sound listed in defsound.2da
Holder<SoundHandle> Interface::PlaySound(int index, unsigned int channel)
{
	if (index<=DSCount) {
		return AudioDriver->Play(DefSound[index], channel);
	}
	return NULL;
}

Actor *Interface::GetFirstSelectedPC(bool forced)
{
	Actor *ret = NULL;
	int slot = 0;
	int partySize = game->GetPartySize( false );
	if (!partySize) return NULL;
	for (int i = 0; i < partySize; i++) {
		Actor* actor = game->GetPC( i,false );
		if (actor->IsSelected()) {
			if (actor->InParty<slot || !ret) {
				ret = actor;
				slot = actor->InParty;
			}
		}
	}

	if (forced && !ret) {
		return game->FindPC((unsigned int) 1);
	}
	return ret;
}

Actor *Interface::GetFirstSelectedActor()
{
	if (game->selected.size()) {
		return game->selected[0];
	}
	return NULL;
}

bool Interface::HasCurrentArea() const
{
	if (!game) return false;
	return game->GetCurrentArea() != nullptr;
}

//this is used only for the console
Sprite2D *Interface::GetCursorSprite()
{
	Sprite2D *spr = gamedata->GetBAMSprite(CursorBam, 0, 0);
	if (spr)
	{
		if(HasFeature(GF_OVERRIDE_CURSORPOS))
		{
			spr->Frame.x=1;
			spr->Frame.y=spr->Frame.h-1;
		}
	}
	return spr;
}

Sprite2D *Interface::GetScrollCursorSprite(int frameNum, int spriteNum)
{
	return gamedata->GetBAMSprite(ScrollCursorBam, frameNum, spriteNum, true);
}

/* we should return -1 if it isn't gold, otherwise return the gold value */
int Interface::CanMoveItem(const CREItem *item) const
{
	//This is an inventory slot, switch to IE_ITEM_* if you use Item
	if (!HasFeature(GF_NO_DROP_CAN_MOVE) ) {
		if (item->Flags & IE_INV_ITEM_UNDROPPABLE)
			return 0;
	}
	//not gold, we allow only one single coin ResRef, this is good
	//for all of the original games
	if (strnicmp(item->ItemResRef, GoldResRef, 8 ) )
		return -1;
	//gold, returns the gold value (stack size)
	return item->Usages[0];
}

// dealing with applying effects
void Interface::ApplySpell(const ieResRef resname, Actor *actor, Scriptable *caster, int level)
{
	Spell *spell = gamedata->GetSpell(resname);
	if (!spell) {
		return;
	}

	int header = spell->GetHeaderIndexFromLevel(level);
	EffectQueue *fxqueue = spell->GetEffectBlock(caster, actor->Pos, header, level);

	ApplyEffectQueue(fxqueue, actor, caster, actor->Pos);
	delete fxqueue;
}

void Interface::ApplySpellPoint(const ieResRef resname, Map* area, const Point &pos, Scriptable *caster, int level)
{
	Spell *spell = gamedata->GetSpell(resname);
	if (!spell) {
		return;
	}
	int header = spell->GetHeaderIndexFromLevel(level);
	Projectile *pro = spell->GetProjectile(caster, header, level, pos);
	pro->SetCaster(caster->GetGlobalID(), level);
	area->AddProjectile(pro, caster->Pos, pos);
}

//-1 means the effect was reflected back to the caster
//0 means the effect was resisted and should be removed
//1 means the effect was applied
int Interface::ApplyEffect(Effect *effect, Actor *actor, Scriptable *caster)
{
	if (!effect) {
		return 0;
	}

	EffectQueue *fxqueue = new EffectQueue();
	//AddEffect now copies the fx data, please delete your effect reference
	//if you created it. (Don't delete cached references)
	fxqueue->AddEffect( effect );
	int res = ApplyEffectQueue(fxqueue, actor, caster);
	delete fxqueue;
	return res;
}

int Interface::ApplyEffectQueue(EffectQueue *fxqueue, Actor *actor, Scriptable *caster)
{
	Point p;
	p.empty(); //the effect should have all its coordinates already set
	return ApplyEffectQueue(fxqueue, actor, caster, p);
}

//FIXME: AddAllEffects will directly apply the effects outside of the mechanisms of Actor::RefreshEffects
//This means, pcf functions may not be executed when the effect is first applied
//Adding this new effect block via RefreshEffects is possible, but that might apply existing effects twice

int Interface::ApplyEffectQueue(EffectQueue *fxqueue, Actor *actor, Scriptable *caster, Point p)
{
	int res = fxqueue->CheckImmunity ( actor );
	if (res) {
		if (res == -1 && caster) {
			//bounced back at a nonliving caster
			if (caster->Type!=ST_ACTOR) {
				return 0;
			}
			actor = (Actor *) caster;
		}
		fxqueue->SetOwner( caster );

		if (fxqueue->AddAllEffects( actor, p)==FX_NOT_APPLIED) {
			res=0;
		}
	}
	return res;
}

Effect *Interface::GetEffect(const ieResRef resname, int level, const Point &p)
{
	//Don't free this reference, it is cached!
	Effect *effect = gamedata->GetEffect(resname);
	if (!effect) {
		return NULL;
	}
	if (!level) {
		level = 1;
	}
	effect->Power = level;
	effect->PosX=p.x;
	effect->PosY=p.y;
	return effect;
}

// dealing with saved games
int Interface::SwapoutArea(Map *map)
{
	//refuse to save ambush areas, for example
	if (map->AreaFlags & AF_NOSAVE) {
		Log(DEBUG, "Core", "Not saving area %s",
			map->GetScriptName());
		RemoveFromCache(map->GetScriptName(), IE_ARE_CLASS_ID);
		return 0;
	}

	PluginHolder<MapMgr> mm(IE_ARE_CLASS_ID);
	if (mm == nullptr) {
		return -1;
	}
	int size = mm->GetStoredFileSize (map);
	if (size > 0) {
		//created streams are always autofree (close file on destruct)
		//this one will be destructed when we return from here
		FileStream str;

		str.Create( map->GetScriptName(), IE_ARE_CLASS_ID );
		int ret = mm->PutArea (&str, map);
		if (ret <0) {
			Log(WARNING, "Core", "Area removed: %s",
				map->GetScriptName());
			RemoveFromCache(map->GetScriptName(), IE_ARE_CLASS_ID);
		}
	} else {
		Log(WARNING, "Core", "Area removed: %s",
			map->GetScriptName());
		RemoveFromCache(map->GetScriptName(), IE_ARE_CLASS_ID);
	}
	//make sure the stream isn't connected to sm, or it will be double freed
	return 0;
}

int Interface::WriteCharacter(const char *name, Actor *actor)
{
	char Path[_MAX_PATH];

	PathJoin( Path, GamePath, GameCharactersPath, NULL );
	if (!actor) {
		return -1;
	}
	PluginHolder<ActorMgr> gm(IE_CRE_CLASS_ID);
	if (gm == nullptr) {
		return -1;
	}

	//str is freed
	{
		FileStream str;

		if (!str.Create( Path, name, IE_CHR_CLASS_ID )
			|| (gm->PutActor(&str, actor, true) < 0)) {
			Log(WARNING, "Core", "Character cannot be saved: %s", name);
			return -1;
		}
	}

	//write the BIO string
	if (!HasFeature(GF_NO_BIOGRAPHY)) {
		FileStream str;

		str.Create( Path, name, IE_BIO_CLASS_ID );
		//never write the string reference into this string
		char *tmp = GetCString(actor->GetVerbalConstant(VB_BIO),IE_STR_STRREFOFF);
		str.Write (tmp, strlen(tmp));
		free(tmp);
	}
	return 0;
}

int Interface::WriteGame(const char *folder)
{
	PluginHolder<SaveGameMgr> gm(IE_GAM_CLASS_ID);
	if (gm == nullptr) {
		return -1;
	}

	int size = gm->GetStoredFileSize (game);
	if (size > 0) {
		//created streams are always autofree (close file on destruct)
		//this one will be destructed when we return from here
		FileStream str;

		str.Create( folder, GameNameResRef, IE_GAM_CLASS_ID );
		int ret = gm->PutGame (&str, game);
		if (ret <0) {
			Log(WARNING, "Core", "Game cannot be saved: %s", folder);
			return -1;
		}
	} else {
		Log(WARNING, "Core", "Internal error, game cannot be saved: %s", folder);
		return -1;
	}
	return 0;
}

int Interface::WriteWorldMap(const char *folder)
{
	PluginHolder<WorldMapMgr> wmm(IE_WMP_CLASS_ID);
	if (wmm == nullptr) {
		return -1;
	}

	if (!WorldMapName[1].IsEmpty()) {
		worldmap->SetSingle(false);
	}

	int size1 = wmm->GetStoredFileSize (worldmap, 0);
	int size2 = 1; //just a dummy value

	//if size is 0 for the first worldmap, then there is a problem
	if (!worldmap->IsSingle() && (size1>0) ) {
		size2=wmm->GetStoredFileSize (worldmap, 1);
	}

	int ret = 0;
	if ((size1 < 0) || (size2<0) ) {
		ret=-1;
	} else {
		//created streams are always autofree (close file on destruct)
		//this one will be destructed when we return from here
		FileStream str1;
		FileStream str2;

		str1.Create( folder, WorldMapName[0], IE_WMP_CLASS_ID );
		if (!worldmap->IsSingle()) {
			str2.Create( folder, WorldMapName[1], IE_WMP_CLASS_ID );
		}
		ret = wmm->PutWorldMap (&str1, &str2, worldmap);
	}
	if (ret <0) {
		Log(WARNING, "Core", "Internal error, worldmap cannot be saved: %s", folder);
		return -1;
	}
	return 0;
}

int Interface::CompressSave(const char *folder)
{
	FileStream str;

	str.Create( folder, GameNameResRef, IE_SAV_CLASS_ID );
	DirectoryIterator dir(CachePath);
	if (!dir) {
		return -1;
	}
	PluginHolder<ArchiveImporter> ai(IE_SAV_CLASS_ID);
	ai->CreateArchive( &str);

	dir.SetFlags(DirectoryIterator::Files);
	//.tot and .toh should be saved last, because they are updated when an .are is saved
	int priority=2;
	while(priority) {
		do {
			const char *name = dir.GetName();
			if (SavedExtension(name)==priority) {
				char dtmp[_MAX_PATH];
				dir.GetFullPath(dtmp);
				FileStream fs;
				if (!fs.Open(dtmp)) {
					Log(ERROR, "Interface", "Failed to open \"%s\".", dtmp);
				}
				ai->AddToSaveGame(&str, &fs);
			}
		} while (++dir);
		//reopen list for the second round
		priority--;
		if (priority>0) {
			dir.Rewind();
		}
	}
	return 0;
}

int Interface::GetRareSelectSoundCount() const { return NumRareSelectSounds; }

int Interface::GetMaximumAbility() const { return MaximumAbility; }

int Interface::GetStrengthBonus(int column, int value, int ex) const
{
	//to hit, damage, open doors, weight allowance
	if (column<0 || column>3)
		return -9999;

	if (value<0)
		value = 0;
	else if (value>MaximumAbility)
		value = MaximumAbility;

	int bonus = 0;
	// only 18 (human max) has the differentiating extension
	if (value == 18 && !HasFeature(GF_3ED_RULES)) {
		if (ex<0)
			ex=0;
		else if (ex>100)
			ex=100;
		bonus += strmodex[column*101+ex];
	}

	return strmod[column*(MaximumAbility+1)+value] + bonus;
}

//The maze columns are used only in the maze spell, no need to restrict them further
int Interface::GetIntelligenceBonus(int column, int value) const
{
	//learn spell, max spell level, max spell number on level, maze duration dice, maze duration dice size
	if (column<0 || column>4) return -9999;

	return intmod[column*(MaximumAbility+1)+value];
}

int Interface::GetDexterityBonus(int column, int value) const
{
	//no dexmod in iwd2 and only one type of modifier
	if (HasFeature(GF_3ED_RULES)) {
		return value/2-5;
	}

	//reaction, missile, ac
	if (column<0 || column>2)
		return -9999;

	return dexmod[column*(MaximumAbility+1)+value];
}

int Interface::GetConstitutionBonus(int column, int value) const
{
	//no conmod in iwd2 and also no regenation bonus
	if (HasFeature(GF_3ED_RULES)) {
		if (column == STAT_CON_HP_REGEN) {
			return 0;
		}
		return value/2-5;
	}

	//normal, warrior, minimum, regen hp, regen fatigue
	if (column<0 || column>4)
		return -9999;

	return conmod[column*(MaximumAbility+1)+value];
}

int Interface::GetCharismaBonus(int column, int /*value*/) const
{
	// store price reduction
	if (column<0 || column>(MaximumAbility-1))
		return -9999;

	return chrmod[column];
}

int Interface::GetLoreBonus(int column, int value) const
{
	//no lorebon in iwd2 - lore is a skill
	if (HasFeature(GF_3ED_RULES)) return 0;

	if (column<0 || column>0)
		return -9999;

	return lorebon[value];
}

int Interface::GetWisdomBonus(int column, int value) const
{
	if (!wisbon) return 0;

	// xp bonus
	if (column<0 || column>0)
		return -9999;

	return wisbon[value];
}

int Interface::GetReputationMod(int column) const
{
	int reputation = game->Reputation / 10 - 1;

	if (column<0 || column>8) {
		return -9999;
	}
	if (reputation > 19) {
		reputation = 19;
	}
	if (reputation < 0) {
		reputation = 0;
	}

	return reputationmod[reputation][column];
}

PauseSetting Interface::TogglePause()
{
	GameControl *gc = GetGameControl();
	if (!gc) return PAUSE_OFF;
	PauseSetting pause = (PauseSetting)(~gc->GetDialogueFlags()&DF_FREEZE_SCRIPTS);
	if (SetPause(pause)) return pause;
	return (PauseSetting)(gc->GetDialogueFlags()&DF_FREEZE_SCRIPTS);
}

bool Interface::SetPause(PauseSetting pause, int flags)
{
	GameControl *gc = GetGameControl();

	//don't allow soft pause in cutscenes and dialog
	if (!(flags&PF_FORCED) && InCutSceneMode()) gc = NULL;

	if (gc && ((bool)(gc->GetDialogueFlags()&DF_FREEZE_SCRIPTS) != (bool)pause)) { // already paused
		int strref;
		if (pause) {
			strref = STR_PAUSED;
			gc->SetDialogueFlags(DF_FREEZE_SCRIPTS, OP_OR);
		} else {
			strref = STR_UNPAUSED;
			gc->SetDialogueFlags(DF_FREEZE_SCRIPTS, OP_NAND);
		}
		if (!(flags&PF_QUIET) ) {
			if (pause) gc->SetDisplayText(strref, 0); // time 0 = removed instantly on unpause (for pst)
			displaymsg->DisplayConstantString(strref, DMC_RED);
		}
		return true;
	}
	return false;
}

bool Interface::Autopause(ieDword flag, Scriptable* target)
{
	ieDword autopause_flags = 0;
	vars->Lookup("Auto Pause State", autopause_flags);

	if ((autopause_flags & (1<<flag))) {
		if (SetPause(PAUSE_ON, PF_QUIET)) {
			displaymsg->DisplayConstantString(STR_AP_UNUSABLE+flag, DMC_RED);

			ieDword autopause_center = 0;
			vars->Lookup("Auto Pause Center", autopause_center);
			if (autopause_center && target) {
				GameControl* gc = GetGameControl();
				gc->MoveViewportTo(target->Pos, true);

				if (target->Type == ST_ACTOR && ((Actor *)target)->GetStat(IE_EA) < EA_GOODCUTOFF) {
					core->GetGame()->SelectActor((Actor *)target, true, SELECT_REPLACE);
				}
			}
			return true;
		}
	}
	return false;
}

void Interface::RegisterOpcodes(int count, const EffectDesc *opcodes)
{
	EffectQueue_RegisterOpcodes(count, opcodes);
}

void Interface::SetInfoTextColor(const Color &color)
{
	if (InfoTextPalette) {
		gamedata->FreePalette(InfoTextPalette);
	}
	InfoTextPalette = new Palette(color, ColorBlack);
}

//todo row?
void Interface::GetResRefFrom2DA(const ieResRef resref, ieResRef resource1, ieResRef resource2, ieResRef resource3)
{
	if (!resource1) {
		return;
	}
	resource1[0]=0;
	if (resource2) {
		resource2[0]=0;
	}
	if (resource3) {
		resource3[0]=0;
	}
	AutoTable tab(resref);
	if (tab) {
		unsigned int cols = tab->GetColumnCount();
		unsigned int row = (unsigned int) Roll(1,tab->GetRowCount(),-1);
		strnuprcpy(resource1, tab->QueryField(row,0), 8);
		if (resource2 && cols>1)
			strnuprcpy(resource2, tab->QueryField(row,1), 8);
		if (resource3 && cols>2)
			strnuprcpy(resource3, tab->QueryField(row,2), 8);
	}
}

ieDword *Interface::GetListFrom2DAInternal(const ieResRef resref)
{
	ieDword *ret;

	AutoTable tab(resref);
	if (tab) {
		ieDword cnt = tab->GetRowCount();
		ret = (ieDword *) malloc((1+cnt)*sizeof(ieDword));
		ret[0]=cnt;
		while(cnt) {
			ret[cnt]=strtol(tab->QueryField(cnt-1, 0),NULL, 0);
			cnt--;
		}
		return ret;
	}
	ret = (ieDword *) malloc(sizeof(ieDword));
	ret[0]=0;
	return ret;
}

ieDword* Interface::GetListFrom2DA(const ieResRef tablename)
{
	ieDword *list = NULL;

	if (!lists->Lookup(tablename, (void *&) list)) {
		list = GetListFrom2DAInternal(tablename);
		lists->SetAt(tablename, list);
	}

	return list;
}

//returns a numeric value associated with a stat name (symbol) from stats.ids
ieDword Interface::TranslateStat(const char *stat_name)
{
	long tmp;

	if (valid_number(stat_name, tmp)) {
		return (ieDword) tmp;
	}

	int symbol = LoadSymbol( "stats" );
	Holder<SymbolMgr> sym = GetSymbol( symbol );
	if (!sym) {
		error("Core", "Cannot load statistic name mappings.\n");
	}
	ieDword stat = (ieDword) sym->GetValue( stat_name );
	if (stat==(ieDword) ~0) {
		Log(WARNING, "Core", "Cannot translate symbol: %s", stat_name);
	}
	return stat;
}

// Calculates an arbitrary stat bonus, based on tables.
// the master table contains the table names (as row names) and the used stat
// the subtables contain stat value/bonus pairs.
// Optionally an override stat value can be specified (needed for use in pcfs).
int Interface::ResolveStatBonus(Actor *actor, const char *tablename, ieDword flags, int value)
{
	int mastertable = gamedata->LoadTable( tablename );
	if (mastertable == -1) return -1;
	Holder<TableMgr> mtm = gamedata->GetTable( mastertable );
	if (!mtm) {
		Log(ERROR, "Core", "Cannot resolve stat bonus.");
		return -1;
	}
	int count = mtm->GetRowCount();
	if (count< 1) {
		return 0;
	}
	int ret = 0;
	// tables for additive modifiers of bonus type
	for (int i = 0; i < count; i++) {
		tablename = mtm->GetRowName(i);
		int checkcol = strtol(mtm->QueryField(i,1), NULL, 0);
		unsigned int readcol = strtol(mtm->QueryField(i,2), NULL, 0);
		int stat = TranslateStat(mtm->QueryField(i,0) );
		if (!(flags&1)) {
			value = actor->GetSafeStat(stat);
		}
		int table = gamedata->LoadTable( tablename );
		if (table == -1) continue;
		Holder<TableMgr> tm = gamedata->GetTable( table );
		if (!tm) continue;

		int row;
		if (checkcol == -1) {
			// use the row names
			char tmp[30];
			snprintf(tmp, sizeof(tmp), "%d", value);
			row = tm->GetRowIndex(tmp);
		} else {
			// use the checkcol column (default of 0)
			row = tm->FindTableValue(checkcol, value, 0);
		}
		if (row>=0) {
			ret += strtol(tm->QueryField(row, readcol), NULL, 0);
		}
	}
	return ret;
}

void Interface::WaitForDisc(int disc_number, const char* path)
{
	GetDictionary()->SetAt( "WaitForDisc", (ieDword) disc_number );

	GetGUIScriptEngine()->RunFunction( "GUICommonWindows", "OpenWaitForDiscWindow" );
	do {
		winmgr->DrawWindows();
		for (size_t i=0;i<CD[disc_number-1].size();i++) {
			char name[_MAX_PATH];

			PathJoin(name, CD[disc_number-1][i].c_str(),path,NULL);
			if (file_exists (name)) {
				GetGUIScriptEngine()->RunFunction( "GUICommonWindows", "OpenWaitForDiscWindow" );
				return;
			}
		}

	} while (video->SwapBuffers() == GEM_OK);
}

Timer& Interface::SetTimer(const EventHandler& handler, unsigned long interval, int repeats)
{
	timers.push_back(Timer(interval, handler, repeats));
	return timers.back();
}

void Interface::SetNextScript(const char *script)
{
	strlcpy( NextScript, script, sizeof(NextScript) );
	QuitFlag |= QF_CHANGESCRIPT;
}

void Interface::SanityCheck(const char *ver) {
	if (strcmp(ver, VERSION_GEMRB)) {
		error("Core", "version check failed: core version %s doesn't match caller's version %s\n", VERSION_GEMRB, ver);
	}
}

}<|MERGE_RESOLUTION|>--- conflicted
+++ resolved
@@ -2275,7 +2275,6 @@
 	//which stat determines the fist weapon (defaults to class)
 	Actor::SetFistStat(ini->GetKeyAsInt( "resources", "FistStat", IE_CLASS));
 
-<<<<<<< HEAD
 	int ttMargin = ini->GetKeyAsInt( "resources", "TooltipMargin", 10 );
 
 	if (!tooltipBG.IsEmpty()) {
@@ -2288,13 +2287,11 @@
 			TooltipBG->SetMargin(ttMargin);
 		}
 	}
-=======
-	TooltipMargin = ini->GetKeyAsInt( "resources", "TooltipMargin", TooltipMargin );
+
 	// These are values for how long a single step is, see Movable::DoStep.
 	// They were found via trial-and-error, trying to match
 	// the speeds from the original games.
 	gamedata->SetStepTime(ini->GetKeyAsInt("resources", "StepTime", 566)); // Defaults to BG2's value
->>>>>>> f7925b39
 
 	// The format of GroundCircle can be:
 	// GroundCircleBAM1 = wmpickl/3
