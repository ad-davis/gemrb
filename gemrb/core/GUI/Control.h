/* GemRB - Infinity Engine Emulator
 * Copyright (C) 2003 The GemRB Project
 *
 * This program is free software; you can redistribute it and/or
 * modify it under the terms of the GNU General Public License
 * as published by the Free Software Foundation; either version 2
 * of the License, or (at your option) any later version.

 * This program is distributed in the hope that it will be useful,
 * but WITHOUT ANY WARRANTY; without even the implied warranty of
 * MERCHANTABILITY or FITNESS FOR A PARTICULAR PURPOSE.  See the
 * GNU General Public License for more details.

 * You should have received a copy of the GNU General Public License
 * along with this program; if not, write to the Free Software
 * Foundation, Inc., 51 Franklin Street, Fifth Floor, Boston, MA 02110-1301, USA.
 *
 *
 */

/**
 * @file Control.h
 * Declares Control, root class for all widgets except of windows
 */

#ifndef CONTROL_H
#define CONTROL_H

#define IE_GUI_BUTTON		0
#define IE_GUI_PROGRESSBAR	1 //gemrb extension
#define IE_GUI_SLIDER		2
#define IE_GUI_EDIT		3
#define IE_GUI_TEXTAREA		5
#define IE_GUI_LABEL		6
#define IE_GUI_SCROLLBAR	7
#define IE_GUI_WORLDMAP         8 // gemrb extension
#define IE_GUI_MAP              9 // gemrb extension
#define IE_GUI_INVALID          255

#include "RGBAColor.h"
#include "exports.h"
<<<<<<< HEAD
#include "win32def.h"

#include "Callback.h"
#include "GUI/View.h"
#include "Timer.h"

#include <limits>
#include <map>
=======
#include "globals.h"
#include "ie_types.h"

#include "Callback.h"
#include "Region.h"
#include "System/String.h"
>>>>>>> b3834d57

namespace GemRB {

class ControlAnimation;
class Control;
class Sprite2D;
    
#define ACTION_CAST(a) \
static_cast<Control::Action>(a)
	
#define ACTION_IS_SCREEN(a) \
(a <= Control::HoverEnd)
    
#define ACTION_DEFAULT ControlActionKey(Control::Click, 0, GEM_MB_ACTION, 1)
#define ACTION_CUSTOM(x)  ACTION_CAST(Control::CustomAction + int(x))

/**
 * @class Control
 * Basic Control Object, also called widget or GUI element. Parent class for Labels, Buttons, etc.
 */

using ControlActionResponder = View::ActionResponder<Control*>;
using ControlEventHandler = ControlActionResponder::Responder;

class GEM_EXPORT Control : public View, public ControlActionResponder {
private:
	void ClearActionTimer();
	Timer* StartActionTimer(const ControlEventHandler& action, unsigned int delay = 0);
	ViewScriptingRef* CreateScriptingRef(ScriptingId id, ResRef group) override;

	void HandleTouchActionTimer(Control*);
    
public: // Public attributes
	enum Action : ControlActionResponder::Action {
		// !!! Keep these synchronized with GUIDefines.py !!!
		// screen events, send coords to callback
		Click,
		// avoid Drag and Hover if you can (will fire frequently). or throttle using SetActionInterval
		Drag,
		// "mouse" over, enter, leave
		Hover,
		HoverBegin,
		HoverEnd,

		// other events
		ValueChange, // many times we only care that the value has changed, not about the event that changed it

		DragDropCreate,
		DragDropSource, // a DragOp was succesfully taken from here
		DragDropDest, // a DragOp was successfully dropped here

		CustomAction // entry value for defining custom actions in subclasses. Must be last in enum.
	};
	
	struct ControlDragOp : public DragOp {
		ControlDragOp(Control* c)
		: DragOp(c, c->DragCursor()){}
		
		Control* Source() const {
			return static_cast<Control*>(dragView);
		}
		
		Control* Destination() const {
			return static_cast<Control*>(dropView);
		}
		
		~ControlDragOp() override {
			Control* src = Source();
			ActionKey srckey(Action::DragDropSource);
			
			Control* dst = Destination();
			ActionKey dstkey(Action::DragDropDest);
			
			if (dst) { // only send actions for successful drags
				if (src->SupportsAction(srckey)) {
					src->PerformAction(srckey);
				}
				
				if (dst->SupportsAction(dstkey)) {
					dst->PerformAction(dstkey);
				}
			}
		}
	};

	/** Variable length is 40-1 (zero terminator) */
	char VarName[MAX_VARIABLE_LENGTH];

	ControlAnimation* animation;
	Holder<Sprite2D> AnimPicture;

	/** Defines the Control ID Number used for GUI Scripting */
	ieDword ControlID;
	/** Type of control */
	ieByte ControlType;

	static unsigned int ActionRepeatDelay;

public:
	Control(const Region& frame);
	~Control() override;

	bool IsAnimated() const override { return animation && AnimPicture; }
	bool IsOpaque() const override;

	/** Sets the Text of the current control */
	void SetText(const String*);
	virtual void SetText(const String&) {};

	/** Update the control if it's tied to a GUI variable */
	void UpdateState(const char*, unsigned int);
	virtual void UpdateState(unsigned int) {}

	/** Returns the Owner */
	virtual void SetFocus();
	bool IsFocused();
    
	bool TracksMouseDown() const override { return bool(actionTimer); }
	
	UniqueDragOp DragOperation() override;
	bool AcceptsDragOperation(const DragOp&) const override;
	virtual Holder<Sprite2D> DragCursor() const;

	//Events
	void SetAction(Responder handler, Action type, EventButton button = 0,
                   Event::EventMods mod = 0, short count = 0);
	void SetAction(Responder handler, const ActionKey& key = ACTION_DEFAULT) override;
	void SetActionInterval(unsigned int interval=ActionRepeatDelay);

	bool PerformAction(); // perform default action (left mouse button up)
	bool PerformAction(const ActionKey&) override;
	bool SupportsAction(const ActionKey&) override;

	virtual String QueryText() const { return String(); }
	/** Sets the animation picture ref */
	virtual void SetAnimPicture(Holder<Sprite2D> Picture);

	typedef std::pair<ieDword, ieDword> ValueRange;
	const static ValueRange MaxValueRange;
	
	ieDword GetValue() const { return Value; }
	ValueRange GetValueRange() const { return range; }
	
	void SetValue(ieDword val);
	void SetValueRange(ValueRange range = MaxValueRange);
	void SetValueRange(ieDword min, ieDword max = std::numeric_limits<ieDword>::max());
	
	bool HitTest(const Point& p) const override;
	
protected:
	using ActionKey = ControlActionResponder::ActionKey;
	struct ControlActionKey : public ActionKey {		
		static uint32_t BuildKeyValue(Control::Action type, Event::EventMods mod = 0, EventButton button = 0, short count = 0) {
			// pack the parameters into the 32 bit key...
			// we will only support the lower 8 bits for each, however. (more than enough for our purposes)
			uint32_t key = 0;
			uint32_t mask = 0x000000FF;
			key |= type & mask;
			key |= (mod & mask) << 8;
			key |= (button & mask) << 16;
			key |= (count & mask) << 24;
			return key;
		}

		ControlActionKey(Control::Action type, Event::EventMods mod = 0, EventButton button = 0, short count = 0)
		: ActionKey(BuildKeyValue(type, mod, button, count) ) {}
	};

	void FlagsChanged(unsigned int /*oldflags*/) override;
	
	bool OnMouseUp(const MouseEvent& /*me*/, unsigned short /*Mod*/) override;
	bool OnMouseDown(const MouseEvent& /*me*/, unsigned short /*Mod*/) override;
	void OnMouseEnter(const MouseEvent& /*me*/, const DragOp*) override;
	void OnMouseLeave(const MouseEvent& /*me*/, const DragOp*) override;

	bool OnTouchDown(const TouchEvent& /*te*/, unsigned short /*Mod*/) override;
	bool OnTouchUp(const TouchEvent& /*te*/, unsigned short /*Mod*/) override;
	
	bool OnKeyPress(const KeyboardEvent& /*Key*/, unsigned short /*Mod*/) override;

private:
	// if the input is held: fires the action at the interval specified by ActionRepeatDelay
	// otherwise action fires on input release up only
	unsigned int repeatDelay;
	typedef std::map<ActionKey, ControlEventHandler>::iterator ActionIterator;
	std::map<ActionKey, ControlEventHandler> actions;
	Timer* actionTimer;

	/** the value of the control to add to the variable */
	ieDword Value;
	ValueRange range;

};


}

#endif<|MERGE_RESOLUTION|>--- conflicted
+++ resolved
@@ -39,8 +39,7 @@
 
 #include "RGBAColor.h"
 #include "exports.h"
-<<<<<<< HEAD
-#include "win32def.h"
+#include "globals.h"
 
 #include "Callback.h"
 #include "GUI/View.h"
@@ -48,14 +47,6 @@
 
 #include <limits>
 #include <map>
-=======
-#include "globals.h"
-#include "ie_types.h"
-
-#include "Callback.h"
-#include "Region.h"
-#include "System/String.h"
->>>>>>> b3834d57
 
 namespace GemRB {
 
