/* GemRB - Infinity Engine Emulator
 * Copyright (C) 2003 The GemRB Project
 *
 * This program is free software; you can redistribute it and/or
 * modify it under the terms of the GNU General Public License
 * as published by the Free Software Foundation; either version 2
 * of the License, or (at your option) any later version.
 *
 * This program is distributed in the hope that it will be useful,
 * but WITHOUT ANY WARRANTY; without even the implied warranty of
 * MERCHANTABILITY or FITNESS FOR A PARTICULAR PURPOSE.  See the
 * GNU General Public License for more details.
 *
 * You should have received a copy of the GNU General Public License
 * along with this program; if not, write to the Free Software
 * Foundation, Inc., 51 Franklin Street, Fifth Floor, Boston, MA 02110-1301, USA.
 *
 *
 */

<<<<<<< HEAD
=======
#include <list>

>>>>>>> 790315cb
#include "TextArea.h"

#include "win32def.h"

#include "DialogHandler.h"
#include "GameData.h"
#include "ImageMgr.h"
#include "Video.h"
#include "GUI/EventMgr.h"
#include "GUI/GameControl.h"
#include "GUI/Window.h"
#include "Scriptable/Actor.h"

namespace GemRB {

TextArea::TextArea(const Region& frame, Color hitextcolor, Color initcolor, Color lowtextcolor)
	: Control(frame)
{
	ControlType = IE_GUI_TEXTAREA;
	keeplines = 100;
	rows = 0;
	TextYPos = 0;
	ticks = starttime = 0;
	startrow = 0;
	minrow = 0;
	Cursor = NULL;
	CurPos = 0;
	CurLine = 0;
	seltext = -1;
	Value = 0xffffffff;
	ResetEventHandler( TextAreaOnChange );
	PortraitResRef[0]=0;
	palette = core->CreatePalette( hitextcolor, lowtextcolor );
	initpalette = core->CreatePalette( initcolor, lowtextcolor );
	Color tmp = {
		hitextcolor.b, hitextcolor.g, hitextcolor.r, 0
	};
	selected = core->CreatePalette( tmp, lowtextcolor );
	tmp.r = 255;
	tmp.g = 152;
	tmp.b = 102;
	lineselpal = core->CreatePalette( tmp, lowtextcolor );
	ftext = finit = NULL;
}

TextArea::~TextArea(void)
{
	gamedata->FreePalette( palette );
	gamedata->FreePalette( initpalette );
	gamedata->FreePalette( selected );
	gamedata->FreePalette( lineselpal );
	core->GetVideoDriver()->FreeSprite( Cursor );
	for (size_t i = 0; i < lines.size(); i++) {
		free( lines[i] );
	}
}

void TextArea::RefreshSprite(const char *portrait)
{
	if (AnimPicture) {
		if (!strnicmp(PortraitResRef, portrait, 8) ) {
			return;
		}
		SetAnimPicture(NULL);
	}
	strnlwrcpy(PortraitResRef, portrait, 8);
	ResourceHolder<ImageMgr> im(PortraitResRef, true);
	if (im == NULL) {
		return;
	}

	SetAnimPicture ( im->GetSprite2D() );
}

bool TextArea::NeedsDraw()
{
	if (Flags&IE_GUI_TEXTAREA_SMOOTHSCROLL) {
		if (startrow == rows) { // the text is offscreen
			return false;
		}
		MarkDirty();
		return true;
	}
	return Control::NeedsDraw();
}

void TextArea::DrawInternal(Region& clip)
{
	if (lines.size() == 0) {
		return;
	}

	Video *video = core->GetVideoDriver();
	if (Flags&IE_GUI_TEXTAREA_SPEAKER) {
		if (AnimPicture) {
			video->BlitSprite(AnimPicture, clip.x, clip.y, true, &clip);
			clip.x+=AnimPicture->Width;
			clip.w-=AnimPicture->Width;
		}
	}

	if (Flags&IE_GUI_TEXTAREA_SMOOTHSCROLL)
	{
		unsigned long thisTime = GetTickCount();
		if (thisTime>starttime) {
			starttime = thisTime+ticks;
			TextYPos++;// can't use ScrollToY
			if (TextYPos % ftext->maxHeight == 0) SetRow(startrow + 1);
		}
	}

	//if textarea is 'selectable' it actually means, it is a listbox
	//in this case the selected value equals the line number
	//if it is 'not selectable' it can still have selectable lines
	//but then it is like the dialog window in the main game screen:
	//the selected value is encoded into the line
	size_t linesize = lines.size() - 1; // -1 because 0 counts
	if (!(Flags & IE_GUI_TEXTAREA_SELECTABLE) ) {
		char* Buffer = (char *) malloc( 1 );
		Buffer[0] = 0;
		size_t len = 0;
		size_t lastlen = 0;
		for (size_t i = 0; i <= linesize; i++) {
			if (strnicmp( "[s=", lines[i], 3 ) == 0) {
				int tlen;
				unsigned long acolor, bcolor;
				char* rest = strchr( lines[i] + 3, ',' );
				if (*rest != ',')
					goto notmatched;
				acolor = strtoul( rest + 1, &rest, 16 );
				if (*rest != ',')
					goto notmatched;
				bcolor = strtoul( rest + 1, &rest, 16 );
				if (*rest != ']')
					goto notmatched;
				tlen = (int)(strstr( rest + 1, "[/s]" ) - rest - 1);
				if (tlen < 0)
					goto notmatched;
				len += tlen + 23;
				Buffer = (char *) realloc( Buffer, len + 2 );
				if (seltext == (int) i) {
					sprintf( Buffer + lastlen, "[color=%6.6lX]%.*s[/color]",
						acolor, tlen, rest + 1 );
				} else {
					sprintf( Buffer + lastlen, "[color=%6.6lX]%.*s[/color]",
						bcolor, tlen, rest + 1 );
				}
			} else {
				notmatched:
				len += ( int ) strlen( lines[i] ) + 1;
				Buffer = (char *) realloc( Buffer, len + 2 );
				memcpy( &Buffer[lastlen], lines[i], len - lastlen );
			}
			lastlen = len;
			if (i != linesize) {
				Buffer[lastlen - 1] = '\n';
				Buffer[lastlen] = 0;
			}
		}

		/* lets fake scrolling the text by simply offsetting the textClip by between 0 and maxHeight pixels.
			don't forget to increase the clipping height by the same amount */
		short LineOffset = (short)(TextYPos % ftext->maxHeight);
		Region textClip(clip.x, clip.y - LineOffset, clip.w, clip.h + LineOffset);

		// FIXME: this code is duplicated throughout this method.
		// I think the best solution is to have the text digested into lines as it is added
		// this way we dont have to fuss with an unnecesary copy and we can simply call ftext->Print on every line
		// starting with startrow. The obsticle is apparently seaparating listbox behavior into its own class.

		// FIXME: shouldn't rely on "font padding"
		// should be intrinsic to TextArea
		size_t psx = IE_FONT_PADDING;
		size_t lineWidth = psx, wordWidth = 0;

		int rows = 0;
		size_t bufPos = 0;
		for (size_t pos = 0; pos < lastlen; pos++) {
			// FIXME: multibyte text support is broken here
			// we need to convert the TextAreas buffers to be double byte
			// and have them converted at some earlier point
			char currChar = Buffer[pos];
			if (lineWidth + wordWidth > Width) {
				// line wrap
				rows++;
				lineWidth = psx;
			}
			if (rows >= startrow) {
				break;
			}
			if (currChar == '\0') {
				continue;
			} else if (currChar == '\n') {
				rows++;
				lineWidth = psx;
				wordWidth = 0;
				bufPos = pos+1;
				continue;
			}

			wordWidth += ftext->GetCharSprite(currChar)->Width;
			if (pos > 0) {
				// kerning
				wordWidth -= ftext->GetKerningOffset(Buffer[pos-1], currChar);
			}

			if (( currChar == ' ' ) || ( currChar == '-' )) {
				lineWidth += wordWidth;
				wordWidth = 0;
				bufPos = pos+1;
			}
		}

		ftext->Print(textClip, ( unsigned char * )&Buffer[bufPos],
					 palette, IE_FONT_ALIGN_LEFT, true);

		// TODO: draw the cursor by printing everything before the cursor
		// then draw the cursor, then draw everything after the cursor
		free( Buffer );
		return;
	}
	// normal scrolling textarea
	int rc = 0;
	int sr = startrow;
	unsigned int i;
	int yl;
	for (i = 0; i < linesize; i++) {
		if (rc + lrows[i] <= sr) {
			rc += lrows[i];
			continue;
		}
		sr -= rc;
		Palette* pal = NULL;
		if (seltext == (int) i)
			pal = selected;
		else if (Value == i)
			pal = lineselpal;
		else
			pal = palette;

		// FIXME: shouldn't rely on "font padding"
		// should be intrinsic to TextArea
		size_t psx = IE_FONT_PADDING;
		size_t lineWidth = psx, wordWidth = 0;

		int rows = 0;
		size_t bufPos = 0;
		for (size_t pos = 0; pos < strlen(lines[i]); pos++) {
			// FIXME: multibyte text support is broken here
			// we need to convert the TextAreas buffers to be double byte
			// and have them converted at some earlier point
			char currChar = lines[i][pos];
			if (lineWidth + wordWidth > Width) {
				// line wrap
				rows++;
				lineWidth = psx;
			}
			if (rows >= startrow) {
				break;
			}
			if (currChar == '\0') {
				continue;
			} else if (currChar == '\n') {
				rows++;
				lineWidth = psx;
				wordWidth = 0;
				bufPos = pos+1;
				continue;
			}

			wordWidth += ftext->GetCharSprite(currChar)->Width;
			if (pos > 0) {
				// kerning
				wordWidth -= ftext->GetKerningOffset(lines[i][pos-1], currChar);
			}

			if (( currChar == ' ' ) || ( currChar == '-' )) {
				lineWidth += wordWidth;
				wordWidth = 0;
				bufPos = pos+1;
			}
		}

		ftext->Print(clip, (unsigned char*)&lines[i][bufPos],
					 pal, IE_FONT_ALIGN_LEFT, true);
		yl = ftext->maxHeight * (lrows[i]-sr);
		clip.y+=yl;
		clip.h-=yl;
		break;
	}
	for (i++; i < linesize; i++) {
		Palette* pal = NULL;
		if (seltext == (int) i)
			pal = selected;
		else if (Value == i)
			pal = lineselpal;
		else
			pal = palette;
		ftext->Print( clip, ( unsigned char * ) lines[i], pal,
			IE_FONT_ALIGN_LEFT, true );
		yl = ftext->maxHeight * lrows[i];
		clip.y+=yl;
		clip.h-=yl;

	}
}
/** Sets the Scroll Bar Pointer. If 'ptr' is NULL no Scroll Bar will be linked
	to this Text Area Control. */
int TextArea::SetScrollBar(Control* ptr)
{
	int ret = Control::SetScrollBar(ptr);
	CalcRowCount();
	return ret;
}

/** Sets the Actual Text */
void TextArea::SetText(const char* text)
{
	if (!text[0]) {
		Clear();
	}

	int newlen = ( int ) strlen( text );

	if (lines.size() == 0) {
		char* str = (char *) malloc( newlen + 1 );
		memcpy( str, text, newlen + 1 );
		lines.push_back( str );
		lrows.push_back( 0 );
	} else {
		lines[0] = (char *) realloc( lines[0], newlen + 1 );
		memcpy( lines[0], text, newlen + 1 );
	}
	CurPos = newlen;
	CurLine = lines.size()-1;
	UpdateControls();
}

void TextArea::SetMinRow(bool enable)
{
	if (enable) {
		minrow = (int) lines.size();
	} else {
		minrow = 0;
	}
}

//drop lines scrolled out at the top.
//keeplines is the number of lines that should still be
//preserved (for scrollback history)
void TextArea::DiscardLines()
{
	if (rows<=keeplines) {
		return;
	}
	int drop = rows-keeplines;
	PopLines(drop, true);
}

static char *note_const = NULL;
static const char inserted_crap[]="[/color][color=ffffff]";
#define CRAPLENGTH sizeof(inserted_crap)-1

void TextArea::SetNoteString(const char *s)
{
	free(note_const);
	if (s) {
		note_const = (char *) malloc(strlen(s)+5);
		sprintf(note_const, "\r\n\r\n%s", s);
	}
}

/** Appends a String to the current Text */
int TextArea::AppendText(const char* text, int pos)
{
	int ret = 0;
	if (pos >= ( int ) lines.size()) {
		return -1;
	}
	int newlen = ( int ) strlen( text );

	if (pos == -1) {
		const char *note = NULL;
		if (note_const) {
			note = strstr(text,note_const);
		}
		char *str;
		if (NULL == note) {
			str = (char *) malloc( newlen +1 );
			memcpy(str, text, newlen+1);
		}
		else {
			unsigned int notepos = (unsigned int) (note - text);
			str = (char *) malloc( newlen + CRAPLENGTH+1 );
			memcpy(str,text,notepos);
			memcpy(str+notepos,inserted_crap,CRAPLENGTH);
			memcpy(str+notepos+CRAPLENGTH, text+notepos, newlen-notepos+1);
		}
		lines.push_back( str );
		lrows.push_back( 0 );
		ret =(int) (lines.size() - 1);
	} else {
		int mylen = ( int ) strlen( lines[pos] );

		lines[pos] = (char *) realloc( lines[pos], mylen + newlen + 1 );
		memcpy( lines[pos]+mylen, text, newlen + 1 );
		ret = pos;
	}

	//if the textarea is not a listbox, then discard scrolled out
	//lines
	if (Flags&IE_GUI_TEXTAREA_HISTORY) {
		DiscardLines();
	}

	UpdateControls();
	return ret;
}

/** Deletes last or first `count' lines */
/** Probably not too optimal for many lines, but it isn't used */
/** for many lines */
void TextArea::PopLines(unsigned int count, bool top)
{
	if (count > lines.size()) {
		count = (unsigned int) lines.size();
	}

	while (count > 0 ) {
		if (top) {
			int tmp = lrows.front();
			if (minrow || (startrow<tmp) )
				break;
			startrow -= tmp;
			free(lines.front() );
			lines.erase(lines.begin());
			lrows.erase(lrows.begin());
		} else {
			free(lines.back() );
			lines.pop_back();
			lrows.pop_back();
		}
		count--;
	}
	UpdateControls();
}

void TextArea::UpdateControls()
{
	int pos;

	CalcRowCount();
	if (sb) {
		ScrollBar* bar = ( ScrollBar* ) sb;
		if (Flags & IE_GUI_TEXTAREA_AUTOSCROLL)
			pos = rows - ( ( Height - 5 ) / ftext->maxHeight );
		else
			pos = 0;
		if (pos < 0)
			pos = 0;
		bar->SetPos( pos );
	} else {
		if (Flags & IE_GUI_TEXTAREA_AUTOSCROLL) {
			pos = rows - ( ( Height - 5 ) / ftext->maxHeight );
			SetRow(pos);
		}
	}

	GameControl* gc = core->GetGameControl();
	if (gc && gc->GetDialogueFlags()&DF_IN_DIALOG) {
		// This hack is to refresh the mouse cursor so that reply below cursor gets
		// highlighted during a dialog
		// FIXME: we check DF_IN_DIALOG here to avoid recurssion in the MessageWindowLogger, but what happens when an error happens during dialog?
		// I'm not super sure about how to avoid that. for now the logger will not log anything in dialog mode.
		int x,y;
		core->GetVideoDriver()->GetMousePos(x,y);
		core->GetEventMgr()->MouseMove(x,y);
	}

	core->RedrawAll();
}

/** Sets the Fonts */
void TextArea::SetFonts(Font* init, Font* text)
{
	finit = init;
	ftext = text;
	MarkDirty();
}

/** Key Press Event */
bool TextArea::OnKeyPress(unsigned char Key, unsigned short /*Mod*/)
{
	if (Flags & IE_GUI_TEXTAREA_EDITABLE) {
		if (Key >= 0x20) {
			MarkDirty();
			int len = GetRowLength(CurLine);
			//print("len: %d Before: %s", len, lines[CurLine]);
			lines[CurLine] = (char *) realloc( lines[CurLine], len + 2 );
			for (int i = len; i > CurPos; i--) {
				lines[CurLine][i] = lines[CurLine][i - 1];
			}
			lines[CurLine][CurPos] = Key;
			lines[CurLine][len + 1] = 0;
			CurPos++;
			//print("pos: %d After: %s", CurPos, lines[CurLine]);
			CalcRowCount();
			RunEventHandler( TextAreaOnChange );
		}
		return true;
	}

	//Selectable=false for dialogs, rather unintuitive, but fact
	if ((Flags & IE_GUI_TEXTAREA_SELECTABLE) || ( Key < '1' ) || ( Key > '9' ))
		return false;
	GameControl *gc = core->GetGameControl();
	if (gc && (gc->GetDialogueFlags()&DF_IN_DIALOG) ) {
		MarkDirty();
		seltext=minrow-1;
		if ((unsigned int) seltext>=lines.size()) {
			return true;
		}
		for(int i=0;i<Key-'0';i++) {
			do {
				seltext++;
				if ((unsigned int) seltext>=lines.size()) {
					return true;
				}
			}
			while (strnicmp( lines[seltext], "[s=", 3 ) != 0 );
		}
		int idx=-1;
		sscanf( lines[seltext], "[s=%d,", &idx);
		if (idx==-1) {
			//this kills this object, don't use any more data!
			gc->dialoghandler->EndDialog();
			return true;
		}
		gc->dialoghandler->DialogChoose( idx );
		return true;
	}
	return false;
}

/** Special Key Press */
bool TextArea::OnSpecialKeyPress(unsigned char Key)
{
	int len;
	int i;

	if (!(Flags&IE_GUI_TEXTAREA_EDITABLE)) {
		return false;
	}
	MarkDirty();
	switch (Key) {
		case GEM_HOME:
			CurPos = 0;
			CurLine = 0;
			break;
		case GEM_UP:
			if (CurLine) {
				CurLine--;
			}
			break;
		case GEM_DOWN:
			if (CurLine<lines.size()) {
				CurLine++;
			}
			break;
		case GEM_END:
			CurLine=lines.size()-1;
			CurPos = GetRowLength((unsigned int) CurLine);
			break;
		case GEM_LEFT:
			if (CurPos > 0) {
				CurPos--;
			} else {
				if (CurLine) {
					CurLine--;
					CurPos = GetRowLength(CurLine);
				}
			}
			break;
		case GEM_RIGHT:
			len = GetRowLength(CurLine);
			if (CurPos < len) {
				CurPos++;
			} else {
				if(CurLine<lines.size()) {
					CurPos=0;
					CurLine++;
				}
			}
			break;
		case GEM_DELETE:
			len = GetRowLength(CurLine);
			//print("len: %d Before: %s", len, lines[CurLine]);
			if (CurPos>=len) {
				//TODO: merge next line
				break;
			}
			lines[CurLine] = (char *) realloc( lines[CurLine], len );
			for (i = CurPos; i < len; i++) {
				lines[CurLine][i] = lines[CurLine][i + 1];
			}
			//print("pos: %d After: %s", CurPos, lines[CurLine]);
			break;
		case GEM_BACKSP:
			len = GetRowLength(CurLine);
			if (CurPos != 0) {
				//print("len: %d Before: %s", len, lines[CurLine]);
				if (len<1) {
					break;
				}
				lines[CurLine] = (char *) realloc( lines[CurLine], len );
				for (i = CurPos; i < len; i++) {
					lines[CurLine][i - 1] = lines[CurLine][i];
				}
				lines[CurLine][len - 1] = 0;
				CurPos--;
				//print("pos: %d After: %s", CurPos, lines[CurLine]);
			} else {
				if (CurLine) {
					//TODO: merge lines
					int oldline = CurLine;
					CurLine--;
					int old = GetRowLength(CurLine);
					//print("len: %d Before: %s", old, lines[CurLine]);
					//print("len: %d Before: %s", len, lines[oldline]);
					lines[CurLine] = (char *) realloc (lines[CurLine], len+old);
					memcpy(lines[CurLine]+old, lines[oldline],len);
					free(lines[oldline]);
					lines[CurLine][old+len]=0;
					lines.erase(lines.begin()+oldline);
					lrows.erase(lrows.begin()+oldline);
					CurPos = old;
					//print("pos: %d len: %d After: %s", CurPos, GetRowLength(CurLine), lines[CurLine]);
				}
			}
			break;
		 case GEM_RETURN:
			//add an empty line after CurLine
			//print("pos: %d Before: %s", CurPos, lines[CurLine]);
			lrows.insert(lrows.begin()+CurLine, 0);
			len = GetRowLength(CurLine);
			//copy the text after the cursor into the new line
			char *str = (char *) malloc(len-CurPos+2);
			memcpy(str, lines[CurLine]+CurPos, len-CurPos+1);
			str[len-CurPos+1] = 0;
			lines.insert(lines.begin()+CurLine+1, str);
			//truncate the current line
			lines[CurLine] = (char *) realloc (lines[CurLine], CurPos+1);
			lines[CurLine][CurPos]=0;
			//move cursor to next line beginning
			CurLine++;
			CurPos=0;
			//print("len: %d After: %s", GetRowLength(CurLine-1), lines[CurLine-1]);
			//print("len: %d After: %s", GetRowLength(CurLine), lines[CurLine]);
			break;
	}
	CalcRowCount();
	RunEventHandler( TextAreaOnChange );
	return true;
}

/** Returns Row count */
int TextArea::GetRowCount()
{
	return ( int ) lines.size();
}

int TextArea::GetRowLength(unsigned int row)
{
	if (lines.size()<=row) {
		return 0;
	}
	//this is just roughly the line size, escape sequences need to be removed
	return strlen( lines[row] );
}

int TextArea::GetVisibleRowCount()
{
	return (Height-5) / ftext->maxHeight;
}

/** Returns top index */
int TextArea::GetTopIndex()
{
	return startrow;
}

int TextArea::GetRowHeight()
{
	return ftext->maxHeight;
}

/** Will scroll y pixels. sender is the control requesting the scroll (ie the scrollbar) */
void TextArea::ScrollToY(unsigned long y, Control* sender)
{
	if (sb && sender != sb) {
		// we must "scale" the pixels
		((ScrollBar*)sb)->SetPosForY(y * (((ScrollBar*)sb)->GetStep() / (double)ftext->maxHeight));
		// sb->SetPosForY will recall this method so we dont need to do more... yet.
	}else if(sb){
		// our scrollbar has set position for us
		TextYPos = y;
	}else{
		// no scrollbar. need to call SetRow myself.
		// SetRow will set TextYPos.
		SetRow( y / ftext->maxHeight );
	}
}

/** Set Starting Row */
void TextArea::SetRow(int row)
{
	if (row <= rows) {
		startrow = row;
		TextYPos = row * ftext->maxHeight;
	}
	MarkDirty();
}

void TextArea::CalcRowCount()
{
	size_t w = Width;

	if (Flags&IE_GUI_TEXTAREA_SPEAKER) {
		const char *portrait = NULL;
		Actor *actor = NULL;
		GameControl *gc = core->GetGameControl();
		if (gc) {
			Scriptable *target = gc->dialoghandler->GetTarget();
			if (target && target->Type == ST_ACTOR) {
				actor = (Actor *)target;
			}
		}
		if (actor) {
			portrait = actor->GetPortrait(1);
		}
		if (portrait) {
			RefreshSprite(portrait);
		}
		if (AnimPicture) {
			w-=AnimPicture->Width;
		}
	}

	rows = 0;
	int tr = 0;
	if (lines.size() != 0) {
		for (size_t i = 0; i < lines.size(); i++) {
			const char* line = lines[i];
			size_t len = strlen(line);
			// FIXME: shouldn't rely on "font padding"
			// should be intrinsic to TextArea
			size_t psx = IE_FONT_PADDING;
			size_t lineWidth = psx, wordWidth = 0;

			for (size_t pos = 0; pos < len; pos++) {
				// FIXME: multibyte text support is broken here
				// we need to convert the TextAreas buffers to be double byte
				// and have them converted at some earlier point
				char currChar = line[pos];
				if (lineWidth + wordWidth > w) {
					// line wrap
					tr++;
					lineWidth = psx;
				}
				if (currChar == '\0') {
					continue;
				} else if (currChar == '\n') {
					tr++;
					lineWidth = psx;
					wordWidth = 0;
					continue;
				}

				wordWidth += ftext->GetCharSprite(currChar)->Width;
				if (pos > 0) {
					// kerning
					wordWidth -= ftext->GetKerningOffset(line[pos-1], currChar);
				}

				if (( currChar == ' ' ) || ( currChar == '-' )) {
					lineWidth += wordWidth;
					wordWidth = 0;
				}
			}

			lrows[i] = tr;
			rows += tr;
		}
	}

	if (lines.size())
	{
		if (CurLine>=lines.size()) {
			CurLine=lines.size()-1;
		}
		w = strlen(lines[CurLine]);
		if (CurPos>w) {
			CurPos = w;
		}
	} else {
		CurLine=0;
		CurPos=0;
	}

	if (!sb) {
		return;
	}
	ScrollBar* bar = ( ScrollBar* ) sb;
	tr = rows - Height/ftext->maxHeight + 1;
	if (tr<0) {
		tr = 0;
	}
	bar->SetMax( (ieWord) tr );
}

/** Mousewheel scroll */
/** This method is key to touchscreen scrolling */
void TextArea::OnMouseWheelScroll(short /*x*/, short y)
{
	if (!(IE_GUI_TEXTAREA_SMOOTHSCROLL & Flags)){
		unsigned long fauxY = TextYPos;
		if ((long)fauxY + y <= 0) fauxY = 0;
		else fauxY += y;
		ScrollToY(fauxY, this);
	}
}

/** Mouse Over Event */
void TextArea::OnMouseOver(unsigned short /*x*/, unsigned short y)
{
	int height = ftext->maxHeight;
	int r = y / height;
	int row = 0;

	for (size_t i = 0; i < lines.size(); i++) {
		row += lrows[i];
		if (r < ( row - startrow )) {
			if (seltext != (int) i)
				MarkDirty();
			seltext = ( int ) i;
			//print("CtrlId = 0x%08lx, seltext = %d, rows = %d, row = %d, r = %d", ControlID, i, rows, row, r);
			return;
		}
	}
	if (seltext != -1) {
		MarkDirty();
	}
	seltext = -1;
	//print("CtrlId = 0x%08lx, seltext = %d, rows %d, row %d, r = %d", ControlID, seltext, rows, row, r);
}

/** Mouse Button Up */
void TextArea::OnMouseUp(unsigned short x, unsigned short y, unsigned short Button,
	unsigned short /*Mod*/)
{
	if (!(Button & (GEM_MB_ACTION|GEM_MB_MENU)))
		return;

	if ((x < Width) && (y < Height - 5) && (seltext != -1)) {
		Value = (unsigned int) seltext;
		MarkDirty();
		if (strnicmp( lines[seltext], "[s=", 3 ) == 0) {
			if (minrow > seltext)
				return;
			int idx;
			sscanf( lines[seltext], "[s=%d,", &idx );
			GameControl* gc = core->GetGameControl();
			if (gc && (gc->GetDialogueFlags()&DF_IN_DIALOG) ) {
				if (idx==-1) {
					//this kills this object, don't use any more data!
					gc->dialoghandler->EndDialog();
					return;
				}
				gc->dialoghandler->DialogChoose( idx );
				return;
			}
		}
	}

	if (VarName[0] != 0) {
		core->GetDictionary()->SetAt( VarName, Value );
	}
	RunEventHandler( TextAreaOnChange );
}

void TextArea::SetText(const std::vector<char*>& text)
{
	Clear();
	for (size_t i = 0; i < text.size(); i++) {
		int newlen = strlen(text[i]);
		char* str = (char *) malloc(newlen + 1);
		memcpy(str, text[i], newlen + 1);
		lines.push_back(str);
		lrows.push_back(0);
		CurPos = newlen;
	}
	CurLine = lines.size() - 1;
	UpdateControls();
}

/** Copies the current TextArea content to another TextArea control */
void TextArea::CopyTo(TextArea *ta)
{
	ta->SetText(lines);
}

void TextArea::UpdateState(const char* VariableName, unsigned int Sum)
{
	if (strnicmp( VarName, VariableName, MAX_VARIABLE_LENGTH )) {
		return;
	}
	Value = Sum;
	MarkDirty();
}

void TextArea::SelectText(const char *select)
{
	int i = lines.size();
	while(i--) {
		if (!stricmp(lines[i], select) ) {
			CurLine = i;
			if (sb) {
				ScrollBar* bar = ( ScrollBar* ) sb;
				bar->SetPos( i );
			} else {
				SetRow( i );
			}
			UpdateState(VarName, i);
			CalcRowCount();
			core->RedrawAll();
			break;
		}
	}
}

const char* TextArea::QueryText() const
{
	if ( Value<lines.size() ) {
		return ( const char * ) lines[Value];
	}
	return "";
}

bool TextArea::SetEvent(int eventType, EventHandler handler)
{
	switch (eventType) {
	case IE_GUI_TEXTAREA_ON_CHANGE:
		TextAreaOnChange = handler;
		break;
	default:
		return false;
	}

	return true;
}

void TextArea::PadMinRow()
{
	int row = 0;
	int i=(int) (lines.size()-1);
	//minrow -1 ->gap
	//minrow -2 ->npc text
	while (i>=minrow-2 && i>=0) {
		row+=lrows[i];
		i--;
	}
	row = GetVisibleRowCount()-row;
	while (row>0) {
		AppendText("",-1);
		row--;
	}
}

void TextArea::SetPreservedRow(int arg)
{
	keeplines=arg;
	Flags |= IE_GUI_TEXTAREA_HISTORY;
}

void TextArea::Clear()
{
	for (size_t i = 0; i < lines.size(); i++) {
		free( lines[i] );
	}
	lines.clear();
	lrows.clear();
	rows = 0;
}

//setting up the textarea for smooth scrolling, the first
//TEXTAREA_OUTOFTEXT callback is called automatically
void TextArea::SetupScroll()
{
	SetPreservedRow(0);
	startrow = 0;
	// ticks is the number of ticks it takes to scroll this font 1 px
	ticks = 2400 / ftext->maxHeight;
	//clearing the textarea
	Clear();
	unsigned int i = (unsigned int) (1 + ((Height - 1) / ftext->maxHeight)); // ceiling
	while (i--) { //push empty lines so that the text starts out of view.
		char *str = (char *) malloc(1);
		str[0]=0;
		lines.push_back(str);
		lrows.push_back(0);
	}
	Flags |= IE_GUI_TEXTAREA_SMOOTHSCROLL;
	starttime = GetTickCount();
}

void TextArea::OnMouseDown(unsigned short /*x*/, unsigned short /*y*/, unsigned short Button,
	unsigned short /*Mod*/)
{

	ScrollBar* scrlbr = (ScrollBar*) sb;
	
	if (!scrlbr) {
		Control *ctrl = Owner->GetScrollControl();
		if (ctrl && (ctrl->ControlType == IE_GUI_SCROLLBAR)) {
			scrlbr = (ScrollBar *) ctrl;
		}
	}
	if (scrlbr) {
		switch(Button) {
		case GEM_MB_SCRLUP:
			scrlbr->ScrollUp();
			core->RedrawAll();
			break;
		case GEM_MB_SCRLDOWN:
			scrlbr->ScrollDown();
			core->RedrawAll();
			break;
		}
	}
}

void TextArea::SetFocus(bool focus)
{
	Control::SetFocus(focus);
	if (hasFocus && Flags & IE_GUI_TEXTAREA_EDITABLE) {
		core->GetVideoDriver()->ShowSoftKeyboard();
	}
}

static bool charSorter(const char *a, const char *b) {
	return stricmp(a, b) < 0;
}

void TextArea::SortText()
{
	std::list<char*> sorter(lines.begin(), lines.end());
	sorter.sort(charSorter);
	lines.assign(sorter.begin(), sorter.end());
	CalcRowCount();
}

}<|MERGE_RESOLUTION|>--- conflicted
+++ resolved
@@ -18,11 +18,6 @@
  *
  */
 
-<<<<<<< HEAD
-=======
-#include <list>
-
->>>>>>> 790315cb
 #include "TextArea.h"
 
 #include "win32def.h"
