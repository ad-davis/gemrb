/* GemRB - Infinity Engine Emulator
 * Copyright (C) 2003 The GemRB Project
 *
 * This program is free software; you can redistribute it and/or
 * modify it under the terms of the GNU General Public License
 * as published by the Free Software Foundation; either version 2
 * of the License, or (at your option) any later version.
 *
 * This program is distributed in the hope that it will be useful,
 * but WITHOUT ANY WARRANTY; without even the implied warranty of
 * MERCHANTABILITY or FITNESS FOR A PARTICULAR PURPOSE.  See the
 * GNU General Public License for more details.
 *
 * You should have received a copy of the GNU General Public License
 * along with this program; if not, write to the Free Software
 * Foundation, Inc., 51 Franklin Street, Fifth Floor, Boston, MA 02110-1301, USA.
 *
 *
 */

#include "TextArea.h"

<<<<<<< HEAD
#include "win32def.h"

=======
#include "GameData.h"
>>>>>>> b3834d57
#include "Interface.h"
#include "Variables.h"
#include "GUI/EventMgr.h"
#include "GUI/Window.h"

namespace GemRB {
	
TextArea::SpanSelector::SpanSelector(TextArea& ta, const std::vector<const String*>& opts, bool numbered, Margin m)
: ContentContainer(Region(0, 0, ta.Frame().w, 0)), ta(ta)
{
	SetFlags(RESIZE_WIDTH, OP_NAND);

	selectedSpan = NULL;
	hoverSpan = NULL;

	size = opts.size();

	SetMargin(m);

	Size flexFrame(-1, 0); // flex frame for hanging indent after optnum
	Point origin(margin.left, margin.top);
	Region r(origin, Dimensions());
	r.w = std::max(r.w - margin.left - margin.right, 0);
	r.h = std::max(r.h - margin.top - margin.bottom, 0);
	
	Font::PrintColors colors {ta.colors[COLOR_OPTIONS], ta.colors[COLOR_BACKGROUND]};
	Font::PrintColors selectedCol {ta.colors[COLOR_SELECTED], ta.colors[COLOR_BACKGROUND]};

	for (size_t i = 0; i < opts.size(); i++) {
		TextContainer* selOption = new OptSpan(r, ta.ftext, colors.fg, colors.bg);
		selOption->SetAutoResizeFlags(ResizeHorizontal, OP_SET);

		if (numbered) {
			wchar_t optNum[6];
			swprintf(optNum, sizeof(optNum)/sizeof(optNum[0]), L"%d. - ", static_cast<int>(i+1));
			// TODO: as per the original PALETTE_SELECTED should be updated to the PC color (same color their name is rendered in)
			// but that should probably actually be done by the dialog handler, not here.
			selOption->AppendContent(new TextSpan(optNum, nullptr, selectedCol));
		}
		selOption->AppendContent(new TextSpan(*opts[i], nullptr, &flexFrame));
		AddSubviewInFrontOfView(selOption);

		if (EventMgr::TouchInputEnabled) {
			// keeping the options spaced out (for touch screens)
			r.y += ta.LineHeight();
		}
		r.y += selOption->Dimensions().h;
	}
	
	SetFrameSize(Size(r.w, r.y)); // r.y is not a typo, its the location where the next option would have been

	if (numbered) {
		// in a sane world we would simply focus the window and this View
		// unfortunately, focusing the window makes it overlap with the portwin/optwin...
		EventMgr::EventCallback cb = METHOD_CALLBACK( &SpanSelector::KeyEvent, this);
		id = EventMgr::RegisterEventMonitor(cb, Event::KeyDownMask);
	} else {
		id = -1;
	}

	assert((Flags()&RESIZE_WIDTH) == 0);
}
	
TextArea::SpanSelector::~SpanSelector()
{
	EventMgr::UnRegisterEventMonitor(id);
}

void TextArea::SpanSelector::SizeChanged(const Size&)
{
	// NOTE: this wouldnt be needed if we used TextSpans (layout) for the options, but then we would have to
	// write more complex code for the hover effects and selection

	std::list<View*>::reverse_iterator it = subViews.rbegin();

	Point origin(margin.left, margin.top);
	for (; it != subViews.rend(); ++it) {
		View* selOption = *it;

		selOption->SetFrameOrigin(origin);

		if (EventMgr::TouchInputEnabled) {
			// keeping the options spaced out (for touch screens)
			origin.y += ta.LineHeight();
		}
		origin.y += selOption->Dimensions().h;
	}
	
	frame.h = std::max(frame.h, origin.y + margin.bottom);
}

bool TextArea::SpanSelector::KeyEvent(const Event& event)
{
	return OnKeyPress(event.keyboard, 0);
}

bool TextArea::SpanSelector::OnKeyPress(const KeyboardEvent& key, unsigned short /*mod*/)
{
	KeyboardKey chr = key.character;
	if (chr < '1' || chr > '9')
		return false;

	unsigned int idx = chr - '1';
	MakeSelection(idx);
	return true;
}

void TextArea::SpanSelector::ClearHover()
{
	if (hoverSpan) {
		if (hoverSpan == selectedSpan) {
			hoverSpan->SetColors(ta.colors[COLOR_SELECTED], ta.colors[COLOR_BACKGROUND]);
		} else {
			// reset the old hover span
			hoverSpan->SetColors(ta.colors[COLOR_OPTIONS], ta.colors[COLOR_BACKGROUND]);
		}
		hoverSpan = NULL;
	}
}

void TextArea::SpanSelector::MakeSelection(size_t idx)
{
	TextContainer* optspan = TextAtIndex(idx);

	if (optspan == selectedSpan) {
		return; // already selected
	}

	if (selectedSpan && selectedSpan != optspan) {
		// reset the previous selection
		selectedSpan->SetColors(ta.colors[COLOR_OPTIONS], ta.colors[COLOR_BACKGROUND]);
	}
	selectedSpan = optspan;
	
	if (selectedSpan) {
		selectedSpan->SetColors(ta.colors[COLOR_SELECTED], ta.colors[COLOR_BACKGROUND]);
	}

	// beware, this will recursively call this function.
	ta.UpdateState(static_cast<unsigned int>(idx));
}
	
TextContainer* TextArea::SpanSelector::TextAtPoint(const Point& p)
{
	// container only has text, so...
	return static_cast<TextContainer*>(SubviewAt(p, true, false));
}
	
TextContainer* TextArea::SpanSelector::TextAtIndex(size_t idx)
{
	if (subViews.empty()|| idx > subViews.size() - 1) {
		return NULL;
	}

	std::list<View*>::reverse_iterator it = subViews.rbegin();
	std::advance(it, idx);
	return static_cast<TextContainer*>(*it);
}

bool TextArea::SpanSelector::OnMouseOver(const MouseEvent& me)
{
	Point p = ConvertPointFromScreen(me.Pos());
	TextContainer* span = TextAtPoint(p);
	
	if (hoverSpan || span)
		MarkDirty();
	
	ClearHover();
	if (span) {
		hoverSpan = span;
		hoverSpan->SetColors(ta.colors[COLOR_HOVER], ta.colors[COLOR_BACKGROUND]);
	}
	return true;
}
	
bool TextArea::SpanSelector::OnMouseUp(const MouseEvent& me, unsigned short /*Mod*/)
{
	Point p = ConvertPointFromScreen(me.Pos());
	TextContainer* span = TextAtPoint(p);
	
	if (span) {
		std::list<View*>::reverse_iterator it = subViews.rbegin();
		unsigned int idx = 0;
		while (*it++ != span) { ++idx; };
		
		MakeSelection(idx);
	}
	return true;
}
	
void TextArea::SpanSelector::OnMouseLeave(const MouseEvent& me, const DragOp* op)
{
	ClearHover();
	ContentContainer::OnMouseLeave(me, op);
}

TextArea::TextArea(const Region& frame, Font* text)
: TextArea(frame, text, text, ColorWhite, ColorWhite, ColorBlack)
{}

TextArea::TextArea(const Region& frame, Font* text, Font* caps,
				   const Color& textcolor, const Color& initcolor, const Color& textBgColor)
: Control(frame), scrollview(Region(Point(), Dimensions())), ftext(text), colors()
{
	colors[COLOR_NORMAL] = textcolor;
	colors[COLOR_INITIALS] = initcolor;
	colors[COLOR_BACKGROUND] = textBgColor;

	// quick font optimization (prevents creating unnecessary cap spans)
	finit = (caps && caps != ftext) ? caps : ftext;
	assert(ftext && finit);

	parser.ResetAttributes(text, {textcolor, textBgColor}, finit, {initcolor, textBgColor});

	ControlType = IE_GUI_TEXTAREA;
	strncpy(VarName, "Selected", sizeof(VarName));

	selectOptions = NULL;
	textContainer = NULL;
	historyTimer = NULL;
	
	AddSubviewInFrontOfView(&scrollview);

	// initialize the Text containers
	ClearSelectOptions();
	ClearText();
	SetAnimPicture(NULL);

	scrollview.SetScrollIncrement(LineHeight());
	scrollview.SetAutoResizeFlags(ResizeAll, OP_SET);
	scrollview.SetFlags(View::IgnoreEvents, (Flags()&View::IgnoreEvents) ? OP_OR : OP_NAND);
}

void TextArea::DrawSelf(Region drawFrame, const Region& /*clip*/)
{
	if (AnimPicture) {
		// speaker portrait
		core->GetVideoDriver()->BlitSprite(AnimPicture, drawFrame.Origin());
	}
}

void TextArea::SetAnimPicture(Holder<Sprite2D> pic)
{
	if (core->HasFeature(GF_ANIMATED_DIALOG)) {
		// FIXME: there isnt a specific reason why animatied dialog couldnt also use pics
		// However, PST does not and the animation makes the picture spaz currently
		return;
	}

	Control::SetAnimPicture(pic);

	assert(textContainer);
	UpdateTextFrame();
}

ContentContainer::Margin TextArea::GetMargins() const
{
	return textMargins;
}

void TextArea::SetMargins(ContentContainer::Margin m)
{
	textMargins = m;
	if (textContainer)
		textContainer->SetMargin(textMargins);
}

ieDword TextArea::LineCount() const
{
	int rowHeight = LineHeight();
	if (rowHeight > 0)
		return (ContentHeight() + rowHeight - 1) / rowHeight; // round up
	else
		return 0;
}

Region TextArea::UpdateTextFrame()
{
	if (textContainer) {
		Region r = textContainer->Frame();
		r.w = scrollview.ContentRegion().Dimensions().w;
		r.h = 0; // auto grow

		if (AnimPicture) {
			// shrink and shift the container to accommodate the image
			r.x = AnimPicture->Frame.w + 5;
			r.w -= r.x;
		} else {
			r.x = 0;
		}

		textContainer->SetFrame(r);
		scrollview.Update();
		return textContainer->Frame();
	}
	return Region(Point(0,0), Size(scrollview.ContentRegion().Dimensions().w, 0));
}

void TextArea::UpdateScrollview()
{
	if (selectOptions) {
		Region textFrame = UpdateTextFrame();
		textFrame.y = textFrame.h;
		textFrame.h = selectOptions->Frame().h;

		selectOptions->SetFrame(textFrame);
	}

	if (Flags()&AutoScroll
		&& dialogBeginNode) {
		assert(textContainer && selectOptions);

		Region nodeBounds = textContainer->BoundingBoxForContent(dialogBeginNode);
		int optH = OptionsHeight();
		ieDword anim = 0;
		int y = 0;

		if (core->HasFeature(GF_ANIMATED_DIALOG)) {
			anim = 500;
			y = -9999999; // FIXME: properly calculate the "bottom"?
		} else {
			int blankH = frame.h - LineHeight() - nodeBounds.h - optH;
			if (blankH > 0) {
				optH += blankH;
				int width = selectOptions->Frame().w;
				selectOptions->SetFrameSize(Size(width, optH));
			}

			// now scroll dialogBeginNode to the top less a blank line
			y = nodeBounds.y - LineHeight();
		}

		// FIXME: must update before the scroll, but this should be automaticly done as a reaction to changing sizes/origins of subviews
		scrollview.Update();
		scrollview.ScrollTo(Point(0, -y), anim);
	} else if (!core->HasFeature(GF_ANIMATED_DIALOG)) {
		scrollview.Update();
	}
	UpdateTextFrame();
}

void TextArea::FlagsChanged(unsigned int oldflags)
{
	if (Flags()&View::IgnoreEvents) {
		scrollview.SetFlags(View::IgnoreEvents, OP_OR);
	} else if (oldflags&View::IgnoreEvents) {
		scrollview.SetFlags(View::IgnoreEvents, OP_NAND);
	}

	if (Flags()&Editable) {
		assert(textContainer);
		textContainer->SetFlags(View::IgnoreEvents, OP_NAND);
		textContainer->SetEventProxy(NULL);
		SetEventProxy(textContainer);
	} else if (oldflags&Editable) {
		assert(textContainer);
		textContainer->SetFlags(View::IgnoreEvents, OP_OR);
		textContainer->SetEventProxy(&scrollview);
		SetEventProxy(&scrollview);
	}
}

/** Sets the Actual Text */
void TextArea::SetText(const String& text)
{
	ClearText();
	AppendText(text);
}

void TextArea::SetColor(const Color& color, COLOR_TYPE idx)
{
	assert(idx < COLOR_TYPE_COUNT);
	colors[idx] = color;
}

void TextArea::SetColor(const Color* color, COLOR_TYPE idx)
{
	if (color) {
		SetColor(*color, idx);
	} else {
		SetColor(colors[COLOR_NORMAL], idx);
	}
}

void TextArea::TrimHistory(size_t lines)
{
	if (dialogBeginNode) {
		// we don't trim history in dialog
		// this allows us to always reference the entire dialog no matter how long it is
		// we would also have to reapply the selection options origin since it will often be changed by trimming
		// e.g. selectOptions->SetFrameOrigin(Point(textFrame.x, textFrame.h));
		return;
	}

	int height = int(LineHeight() * lines);
	Region exclusion(Point(), Size(frame.w, height));
	scrollview.ScrollDelta(Point(0, exclusion.h));
	textContainer->DeleteContentsInRect(exclusion);
	scrollview.Update();

	if (historyTimer) {
		historyTimer->Invalidate();
		historyTimer = NULL;
	}
}

void TextArea::AppendText(const String& text)
{
	if ((flags&ClearHistory)) {
		if (historyTimer) {
			historyTimer->Invalidate();
			historyTimer = NULL;
		}

		int heightLimit = (ftext->LineHeight * 100); // 100 lines of content
		int currHeight = ContentHeight();
		if (currHeight > heightLimit) {
			size_t lines = (currHeight - heightLimit) / LineHeight();

			EventHandler h = [this, lines]() {
				TrimHistory(lines);
			};
			assert(historyTimer == NULL);
			historyTimer = &core->SetTimer(h, 500);
		}
	}

	size_t tagPos = text.find_first_of('[');
	if (tagPos != String::npos) {
		parser.ParseMarkupStringIntoContainer(text, *textContainer);
	} else if (text.length()) {
		if (finit != ftext) {
			// append cap spans
			size_t textpos = text.find_first_not_of(WHITESPACE_STRING);
			if (textpos != String::npos) {
				// first append the white space as its own span
				textContainer->AppendText(text.substr(0, textpos));

				// we must create and append this span here (instead of using AppendText),
				// because the original data files for the DC font specifies a line height of 13
				// that would cause overlap when the lines wrap beneath the DC if we didnt specify the correct size
				Size s = finit->GetGlyph(text[textpos]).size;
				if (s.h > ftext->LineHeight) {
					// pad this only if it is "real" (it is higher than the other text).
					// some text areas have a "cap" font assigned in the CHU that differs from ftext, but isnt meant to be a cap
					// see BG2 chargen
					s.w += 3;
				}
				TextSpan* dc = new TextSpan(text.substr(textpos, 1), finit, {ColorWhite, ColorBlack}, &s);
				textContainer->AppendContent(dc);
				textpos++;
				// FIXME: assuming we have more text!
				// FIXME: as this is currently implemented, the cap is *not* considered part of the word,
				// there is potential wrapping errors (BG2 char gen).
				// we could solve this by wrapping the cap and the letters remaining letters of the word into their own TextContainer
			} else {
				textpos = 0;
			}
			textContainer->AppendText(text.substr(textpos));
		} else {
			textContainer->AppendText(text);
		}
	}

	UpdateScrollview();

	if (flags&AutoScroll && !selectOptions)
	{
		// scroll to the bottom
		int bottom = ContentHeight() - frame.h;
		if (bottom > 0)
			ScrollToY(-bottom, 500);
	}
	MarkDirty();
}
/*
int TextArea::InsertText(const char* text, int pos)
{
	// TODO: actually implement this
	AppendText(text);
	return pos;
}
*/

ieWord TextArea::LineHeight() const
{
	return ftext->LineHeight;
}

void TextArea::ScrollDelta(const Point& p)
{
	scrollview.ScrollTo(p);
}

void TextArea::ScrollTo(const Point& p)
{
	scrollview.ScrollTo(p);
}

/** Will scroll y pixels over duration */
void TextArea::ScrollToY(int y, ieDword duration)
{
	scrollview.ScrollTo(Point(0, y), duration);
}

void TextArea::UpdateState(unsigned int optIdx)
{
	if (!selectOptions) {
		// no selectable options present
		// set state to safe and return
		ClearSelectOptions();
		return;
	}

	if (!VarName[0]) {
		return;
	}
	
	if (optIdx >= selectOptions->NumOpts()) {
		selectOptions->MakeSelection(-1);
		return;
	}

	// always run the TextAreaOnSelect handler even if the value hasnt changed
	// the *context* of the value can change (dialog) and the handler will want to know 
	SetValue( values[optIdx] );

	// this can be called from elsewhere (GUIScript), so we need to make sure we update the selected span
	selectOptions->MakeSelection(optIdx);

	PerformAction(Action::Select);
}

void TextArea::DidFocus()
{
	if (Flags()&Editable) {
		textContainer->DidFocus();
	}
}

void TextArea::DidUnFocus()
{
	if (Flags()&Editable) {
		textContainer->DidUnFocus();
	}
}

void TextArea::AddSubviewInFrontOfView(View* front, const View* back)
{
	// we dont have a way of retrieving a TextArea's scrollview so
	// we have no direct way of placing subviews in front of it so we let NULL represent it
	const View* target = (back) ? back : &scrollview;
	View::AddSubviewInFrontOfView(front, target);
}
	
int TextArea::TextHeight() const
{
	return (textContainer) ? textContainer->Dimensions().h : 0;
}
int TextArea::OptionsHeight() const
{
	return (selectOptions) ? selectOptions->Dimensions().h : 0;
}

int TextArea::ContentHeight() const
{
	return TextHeight() + OptionsHeight();
}

String TextArea::QueryText() const
{
	if (selectOptions) {
		if (selectOptions->Selection()) {
			return selectOptions->Selection()->Text();
		} else {
			Log(ERROR, "TextArea", "QueryText: No selection found!");
			return String();
		}
	}
	if (textContainer) {
		return textContainer->Text();
	}
	return String();
}

void TextArea::ClearSelectOptions()
{
	values.clear();
	delete scrollview.RemoveSubview(selectOptions);
	dialogBeginNode = NULL;
	selectOptions = NULL;

	if (!core->HasFeature(GF_ANIMATED_DIALOG)) {
		UpdateScrollview();
	}
}

void TextArea::SetSelectOptions(const std::vector<SelectOption>& opts, bool numbered,
								const Color* color, const Color* hiColor, const Color* selColor)
{
	SetColor(color, COLOR_OPTIONS);
	SetColor(hiColor, COLOR_HOVER);
	SetColor(selColor, COLOR_SELECTED);

	ClearSelectOptions(); // deletes previous options

	ContentContainer::ContentList::const_reverse_iterator it = textContainer->Contents().rbegin();
	if (it != textContainer->Contents().rend()) {
		dialogBeginNode = *it; // need to get the last node *before* we append anything
	}

	values.reserve(opts.size());
	std::vector<const String*> strings(opts.size());
	for (size_t i = 0; i < opts.size(); i++) {
		values[i] = opts[i].first;
		strings[i] = &(opts[i].second);
	}

	ContentContainer::Margin m;
	size_t selectIdx = -1;
	if (dialogBeginNode) {
		if (AnimPicture)
			m = ContentContainer::Margin(10, 20);
		else
			m = ContentContainer::Margin(LineHeight(), 40, 10);
	} else if (LineCount() > 0) {
		m = ContentContainer::Margin(0, 3);
		selectIdx = GetValue();
	} else {
		m = textMargins;
	}

	selectOptions = new SpanSelector(*this, strings, numbered, m);
	scrollview.AddSubviewInFrontOfView(selectOptions);
	selectOptions->MakeSelection(selectIdx);

	UpdateScrollview();
}

void TextArea::SelectAvailableOption(size_t idx)
{
	if (selectOptions) {
		selectOptions->MakeSelection(idx);
	}
}

void TextArea::TextChanged(TextContainer& /*tc*/)
{
	PerformAction(Action::Change);
}

void TextArea::ClearText()
{
	delete scrollview.RemoveSubview(textContainer);

	parser.Reset(); // reset in case any tags were left open from before
	textContainer = new TextContainer(Region(Point(), Dimensions()), ftext);
	textContainer->SetColors(colors[COLOR_NORMAL], colors[COLOR_BACKGROUND]);
	textContainer->SetMargin(textMargins);
	textContainer->callback = METHOD_CALLBACK(&TextArea::TextChanged, this);
	if (Flags()&Editable) {
		textContainer->SetFlags(View::IgnoreEvents, OP_NAND);
		SetEventProxy(textContainer);
	} else {
		textContainer->SetFlags(View::IgnoreEvents, OP_OR);
		textContainer->SetEventProxy(&scrollview);
		SetEventProxy(&scrollview);
	}
	scrollview.AddSubviewInFrontOfView(textContainer);

	UpdateScrollview();
	scrollview.ScrollTo(Point());
}

}<|MERGE_RESOLUTION|>--- conflicted
+++ resolved
@@ -20,12 +20,6 @@
 
 #include "TextArea.h"
 
-<<<<<<< HEAD
-#include "win32def.h"
-
-=======
-#include "GameData.h"
->>>>>>> b3834d57
 #include "Interface.h"
 #include "Variables.h"
 #include "GUI/EventMgr.h"
