--- conflicted
+++ resolved
@@ -33,11 +33,7 @@
 namespace GemRB {
 
 TextArea::TextArea(const Region& frame, Font* text)
-<<<<<<< HEAD
 	: Control(frame), ftext(text), palettes()
-=======
-	: Control(frame), contentWrapper(Size(frame.w, 0)), ftext(text), parser(text), palettes()
->>>>>>> 88fecde2
 {
 	palette = text->GetPalette();
 	finit = ftext;
@@ -185,38 +181,23 @@
 		// possibly add some phony height to allow dialogBeginNode to the top when the scrollbar is at the bottom
 		// add the height of a newline too so that there is a space
 		nodeBounds = textContainer->BoundingBoxForContent(dialogBeginNode);
-<<<<<<< HEAD
 		Size selectFrame = selectOptions->Dimensions();
 		// page = blank line + dialog node + blank line + select options
-		int pageH = ftext->LineHeight*2 + nodeBounds.h + selectFrame.h;
+		int pageH = ftext->LineHeight + nodeBounds.h + selectFrame.h;
 		if (pageH < frame.h) {
-=======
-		Size selectFrame = selectOptions->ContentFrame();
-		// page = blank line + dialog node + blank line + select options, but the second blank line is part of selectFrame
-		int pageH = ftext->LineHeight + nodeBounds.h + selectFrame.h;
-		if (pageH < Height) {
->>>>>>> 88fecde2
 			// if the node isnt a full page by itself we need to fake it
 			textHeight += frame.h - pageH;
 		}
 	}
-<<<<<<< HEAD
 	int rowHeight = GetRowHeight();
 	int newRows = (textHeight + rowHeight - 1) / rowHeight; // round up
 	if (newRows != rows) {
-		rows = newRows;
+		UpdateRowCount(textHeight);
 		ieWord visibleRows = (frame.h / GetRowHeight());
 		ieWord sbMax = (rows > visibleRows) ? (rows - visibleRows) : 0;
 		scrollbar->SetMax(sbMax);
 	}
-=======
-	
-	UpdateRowCount(textHeight);
-	ScrollBar* bar = ( ScrollBar* ) sb;
-	ieWord visibleRows = Height;
-	ieWord sbMax = (textHeight > visibleRows) ? (textHeight - visibleRows) : 0;
-	bar->SetMax(sbMax);
->>>>>>> 88fecde2
+
 	if (Flags&IE_GUI_TEXTAREA_AUTOSCROLL
 		&& dialogBeginNode) {
 		// now scroll dialogBeginNode to the top less a blank line
@@ -226,13 +207,12 @@
 
 void TextArea::SetScrollBar(ScrollBar* bar)
 {
-<<<<<<< HEAD
 	View::SetScrollBar(bar);
-	if (bar) bar->textarea = this;
-=======
-	Control::SetScrollBar(ptr);
-	if (ptr) ((ScrollBar *)ptr)->SetScrollAmount(GetRowHeight());
->>>>>>> 88fecde2
+	if (bar) {
+		bar->textarea = this;
+		bar->SetScrollAmount(GetRowHeight());
+	}
+
 	// we need to update the ScrollBar position based around TextYPos
 	UpdateScrollbar();
 	if (Flags&IE_GUI_TEXTAREA_AUTOSCROLL) {
@@ -327,7 +307,7 @@
 				ScrollToY(bottom, NULL, 500); // animated scroll
 		}
 	} else {
-		UpdateRowCount(contentWrapper.ContentFrame().h);
+		UpdateRowCount(ContentHeight());
 	}
 	MarkDirty();
 }
@@ -452,18 +432,10 @@
 		animationEnd = AnimationPoint();
 	}
 
-<<<<<<< HEAD
 	if (scrollbar && sender != scrollbar) {
-		// we must "scale" the pixels
-		scrollbar->SetPosForY(y * (scrollbar->GetStep()-1 / ftext->LineHeight));
-		// sb->SetPosForY will recall this method so we dont need to do more... yet.
+		scrollbar->SetPos(y);
+		// sb->SetPos will recall this method so we dont need to do more... yet.
 	} else if (scrollbar) {
-=======
-	if (sb && sender != sb) {
-		((ScrollBar*)sb)->SetPos(y);
-		// sb->SetPos will recall this method so we dont need to do more... yet.
-	} else if (sb) {
->>>>>>> 88fecde2
 		// our scrollbar has set position for us
 		TextYPos = y;
 		MarkDirty();
