/* GemRB - Infinity Engine Emulator
 * Copyright (C) 2003 The GemRB Project
 *
 * This program is free software; you can redistribute it and/or
 * modify it under the terms of the GNU General Public License
 * as published by the Free Software Foundation; either version 2
 * of the License, or (at your option) any later version.

 * This program is distributed in the hope that it will be useful,
 * but WITHOUT ANY WARRANTY; without even the implied warranty of
 * MERCHANTABILITY or FITNESS FOR A PARTICULAR PURPOSE.  See the
 * GNU General Public License for more details.

 * You should have received a copy of the GNU General Public License
 * along with this program; if not, write to the Free Software
 * Foundation, Inc., 51 Franklin Street, Fifth Floor, Boston, MA 02110-1301, USA.
 *
 */

#include "GUI/MapControl.h"

#include "win32def.h"
#include "ie_cursors.h"

#include "Game.h"
#include "GlobalTimer.h"
#include "Map.h"
#include "Sprite2D.h"
#include "GUI/GameControl.h"
#include "Scriptable/Actor.h"

namespace GemRB {

#define MAP_NO_NOTES   0
#define MAP_VIEW_NOTES 1
#define MAP_SET_NOTE   2
#define MAP_REVEAL     3

// Ratio between pixel sizes of an Area (Big map) and a Small map

static int MAP_DIV   = 3;
static int MAP_MULT  = 32;

typedef enum {black=0, gray, violet, green, orange, red, blue, darkblue, darkgreen} colorcode;

Color colors[]={
 { 0x00, 0x00, 0x00, 0xff }, //black
 { 0x60, 0x60, 0x60, 0xff }, //gray
 { 0xa0, 0x00, 0xa0, 0xff }, //violet
 { 0x00, 0xff, 0x00, 0xff }, //green
 { 0xff, 0xff, 0x00, 0xff }, //orange
 { 0xff, 0x00, 0x00, 0xff }, //red
 { 0x00, 0x00, 0xff, 0xff }, //blue
 { 0x00, 0x00, 0x80, 0xff }, //darkblue
 { 0x00, 0x80, 0x00, 0xff }  //darkgreen
};

#define MAP_TO_SCREENX(x) (XWin + XCenter - ScrollX + (x))
#define MAP_TO_SCREENY(y) (YWin + YCenter - ScrollY + (y))
// Omit [XY]Pos, since these macros are used in OnMouseDown(x, y), and x, y is 
//   already relative to control [XY]Pos there
#define SCREEN_TO_MAPX(x) ((x) - XCenter + ScrollX)
#define SCREEN_TO_MAPY(y) ((y) - YCenter + ScrollY)

#define GAME_TO_SCREENX(x) MAP_TO_SCREENX((int)((x) * MAP_DIV / MAP_MULT))
#define GAME_TO_SCREENY(y) MAP_TO_SCREENY((int)((y) * MAP_DIV / MAP_MULT))

#define SCREEN_TO_GAMEX(x) (SCREEN_TO_MAPX(x) * MAP_MULT / MAP_DIV)
#define SCREEN_TO_GAMEY(y) (SCREEN_TO_MAPY(y) * MAP_MULT / MAP_DIV)

MapControl::MapControl(const Region& frame)
	: Control(frame)
{
	ControlType = IE_GUI_MAP;
	if (core->HasFeature(GF_IWD_MAP_DIMENSIONS) ) {
		MAP_DIV=4;
		MAP_MULT=32;
	} else {
		MAP_DIV=3;
		MAP_MULT=32;
	}

	LinkedLabel = NULL;
	ScrollX = 0;
	ScrollY = 0;
	NotePosX = 0;
	NotePosY = 0;
	MapWidth = MapHeight = ViewWidth = ViewHeight = 0;
	XCenter = YCenter = 0;
	lastMouseX = lastMouseY = 0;
	mouseIsDown = false;
	MarkDirty();
	convertToGame = true;
	memset(Flag,0,sizeof(Flag) );

	// initialize var and event callback to no-ops
	VarName[0] = 0;
	ResetEventHandler( MapControlOnPress );
	ResetEventHandler( MapControlOnRightPress );
	ResetEventHandler( MapControlOnDoublePress );

	MyMap = core->GetGame()->GetCurrentArea();
	if (MyMap && MyMap->SmallMap) {
		MapMOS = MyMap->SmallMap;
		MapMOS->acquire();
	} else
		MapMOS = NULL;
}

MapControl::~MapControl(void)
{
	if (MapMOS) {
		Sprite2D::FreeSprite(MapMOS);
	}
	for(int i=0;i<8;i++) {
		if (Flag[i]) {
			Sprite2D::FreeSprite(Flag[i]);
		}
	}
}

// Draw fog on the small bitmap
void MapControl::DrawFog(const Region& rgn)
{
	ieWord XWin = rgn.x;
	ieWord YWin = rgn.y;
	Video *video = core->GetVideoDriver();

	// FIXME: this is ugly, the knowledge of Map and ExploredMask
	//   sizes should be in Map.cpp
	int w = MyMap->GetWidth() / 2;
	int h = MyMap->GetHeight() / 2;

	for (int y = 0; y < h; y++) {
		for (int x = 0; x < w; x++) {
			Point p( (short) (MAP_MULT * x), (short) (MAP_MULT * y) );
			bool visible = MyMap->IsVisible( p, true );
			if (! visible) {
				Region rgn = Region ( MAP_TO_SCREENX(MAP_DIV * x), MAP_TO_SCREENY(MAP_DIV * y), MAP_DIV, MAP_DIV );
				video->DrawRect( rgn, colors[black] );
			}
		}
	}
}

// To be called after changes in control's or screen geometry
void MapControl::Realize()
{
	// FIXME: ugly!! How to get area size in pixels?
	//Map *map = core->GetGame()->GetCurrentMap();
	//MapWidth = map->GetWidth();
	//MapHeight = map->GetHeight();

	if (MapMOS) {
		MapWidth = (short) MapMOS->Width;
		MapHeight = (short) MapMOS->Height;
	} else {
		MapWidth = 0;
		MapHeight = 0;
	}

	// FIXME: ugly hack! What is the actual viewport size?
	ViewWidth = (short) (core->Width * MAP_DIV / MAP_MULT);
	ViewHeight = (short) (core->Height * MAP_DIV / MAP_MULT);

	XCenter = (short) (frame.w - MapWidth ) / 2;
	YCenter = (short) (frame.h - MapHeight ) / 2;
	if (XCenter < 0) XCenter = 0;
	if (YCenter < 0) YCenter = 0;
}

void MapControl::UpdateState(unsigned int Sum)
{
	Value = Sum;
	MarkDirty();
}

/** Draws the Control on the Output Display */
void MapControl::DrawSelf(Region rgn, const Region& /*clip*/)
{
	ieWord XWin = rgn.x;
	ieWord YWin = rgn.y;

	Realize();

	Video* video = core->GetVideoDriver();
	if (MapMOS) {
		video->BlitSprite( MapMOS, MAP_TO_SCREENX(0), MAP_TO_SCREENY(0), &rgn );
	}

	if (core->FogOfWar&FOG_DRAWFOG)
		DrawFog(rgn);

	Region vp = core->GetGameControl()->Viewport();

	vp.x = GAME_TO_SCREENX(vp.x);
	vp.y = GAME_TO_SCREENY(vp.y);
	vp.w = ViewWidth;
	vp.h = ViewHeight;

	if ((vp.x + vp.w) >= MAP_TO_SCREENX( frame.w ))
		vp.w = MAP_TO_SCREENX( frame.w ) - vp.x;
	if ((vp.y + vp.h) >= MAP_TO_SCREENY( frame.h ))
		vp.h = MAP_TO_SCREENY( frame.h ) - vp.y;

	video->DrawRect( vp, colors[green], false );

	// Draw PCs' ellipses
	Game *game = core->GetGame();
	int i = game->GetPartySize(true);
	while (i--) {
		Actor* actor = game->GetPC( i, true );
		if (MyMap->HasActor(actor) ) {
			video->DrawEllipse( (short) GAME_TO_SCREENX(actor->Pos.x), (short) GAME_TO_SCREENY(actor->Pos.y), 3, 2, actor->Selected ? colors[green] : colors[darkgreen] );
		}
	}
	// Draw Map notes, could be turned off in bg2
	// we use the common control value to handle it, because then we
	// don't need another interface
	if (Value!=MAP_NO_NOTES) {
		i = MyMap -> GetMapNoteCount();
		while (i--) {
			const MapNote& mn = MyMap -> GetMapNote(i);
			Sprite2D *anim = Flag[mn.color&7];
			Point pos = mn.Pos;
			if (convertToGame) {
				vp.x = GAME_TO_SCREENX(mn.Pos.x);
				vp.y = GAME_TO_SCREENY(mn.Pos.y);
			} else { //pst style
				vp.x = MAP_TO_SCREENX(mn.Pos.x);
				vp.y = MAP_TO_SCREENY(mn.Pos.y);
				pos.x = pos.x * MAP_MULT / MAP_DIV;
				pos.y = pos.y * MAP_MULT / MAP_DIV;
			}

			//Skip unexplored map notes
			bool visible = MyMap->IsVisible( pos, true );
			if (!visible)
				continue;

			if (anim) {
				video->BlitSprite( anim, vp.x - anim->Width/2, vp.y - anim->Height/2, &rgn );
			} else {
				video->DrawEllipse( (short) vp.x, (short) vp.y, 6, 5, colors[mn.color&7] );
			}
		}
	}
}

/** Mouse Over Event */
void MapControl::OnMouseOver(const Point& p)
{
	if (mouseIsDown) {
		MarkDirty();
		ScrollX -= p.x - lastMouseX;
		ScrollY -= p.y - lastMouseY;

		if (ScrollX > MapWidth - frame.w)
			ScrollX = MapWidth - frame.w;
		if (ScrollY > MapHeight - frame.h)
			ScrollY = MapHeight - frame.h;
		if (ScrollX < 0)
			ScrollX = 0;
		if (ScrollY < 0)
			ScrollY = 0;
		ViewHandle(p.x, p.y);
	}

	lastMouseX = p.x;
	lastMouseY = p.y;

	// FIXME: implement cursor changing
	switch (Value) {
		case MAP_REVEAL: //for farsee effect
			//Owner->Cursor = IE_CURSOR_CAST;
			break;
		case MAP_SET_NOTE:
			//Owner->Cursor = IE_CURSOR_GRAB;
			break;
		default:
			//Owner->Cursor = IE_CURSOR_NORMAL;
			break;
	}

	if (Value == MAP_VIEW_NOTES || Value == MAP_SET_NOTE || Value == MAP_REVEAL) {
		Point mp;
		unsigned int dist;

		if (convertToGame) {
			mp.x = (short) SCREEN_TO_GAMEX(p.x);
			mp.y = (short) SCREEN_TO_GAMEY(p.y);
			dist = 100;
		} else {
			mp.x = (short) SCREEN_TO_MAPX(p.x);
			mp.y = (short) SCREEN_TO_MAPY(p.y);
			dist = 16;
		}
		int i = MyMap -> GetMapNoteCount();
		while (i--) {
			const MapNote& mn = MyMap -> GetMapNote(i);
			if (Distance(mp, mn.Pos)<dist) {
				if (LinkedLabel) {
					LinkedLabel->SetText( mn.text );
				}
				NotePosX = mn.Pos.x;
				NotePosY = mn.Pos.y;
				return;
			}
		}
		NotePosX = mp.x;
		NotePosY = mp.y;
	}
	if (LinkedLabel) {
		LinkedLabel->SetText( L"" );
	}
}

void MapControl::ClickHandle(unsigned short Button)
{
	core->GetDictionary()->SetAt( "MapControlX", NotePosX );
	core->GetDictionary()->SetAt( "MapControlY", NotePosY );
	switch(Button&GEM_MB_NORMAL) {
		case GEM_MB_ACTION:
			if (Button&GEM_MB_DOUBLECLICK) {
				RunEventHandler( MapControlOnDoublePress );
			} else {
				RunEventHandler( MapControlOnPress );
			}
			break;
		case GEM_MB_MENU:
			RunEventHandler( MapControlOnRightPress );
			break;
		default:
			break;
	}
}

void MapControl::ViewHandle(unsigned short x, unsigned short y)
{
	short xp = (short) (SCREEN_TO_MAPX(x) - ViewWidth / 2);
	short yp = (short) (SCREEN_TO_MAPY(y) - ViewHeight / 2);

	if (xp + ViewWidth > MapWidth) xp = MapWidth - ViewWidth;
	if (yp + ViewHeight > MapHeight) yp = MapHeight - ViewHeight;
	if (xp < 0) xp = 0;
	if (yp < 0) yp = 0;

	// clear any previously scheduled moves and then do it asap, so it works while paused
	Point p(xp * MAP_MULT / MAP_DIV, yp * MAP_MULT / MAP_DIV);
	core->timer->SetMoveViewPort( p, 0, false );
}

/** Mouse Button Down */
void MapControl::OnMouseDown(const Point& p, unsigned short Button, unsigned short Mod)
{
	switch((unsigned char) Button & GEM_MB_NORMAL) {
		case GEM_MB_SCRLUP:
			OnKeyPress(GEM_UP, 0);
			return Control::OnMouseDown(p, Button, Mod);
		case GEM_MB_SCRLDOWN:
			OnKeyPress(GEM_DOWN, 0);
			return Control::OnMouseDown(p, Button, Mod);
		case GEM_MB_ACTION:
			if (Button & GEM_MB_DOUBLECLICK) {
				ClickHandle(Button);
			}
			break;
		default:
			break;
	}

	mouseIsDown = true;
	Region vp = core->GetGameControl()->Viewport();
	vp.w = vp.x+ViewWidth*MAP_MULT/MAP_DIV;
	vp.h = vp.y+ViewHeight*MAP_MULT/MAP_DIV;
	ViewHandle(p.x, p.y);
	lastMouseX = p.x;
	lastMouseY = p.y;
}

/** Mouse Button Up */
void MapControl::OnMouseUp(const Point& p, unsigned short Button, unsigned short Mod)
{
	if (!mouseIsDown) {
		return;
	}

	MarkDirty();
	mouseIsDown = false;
	switch(Value) {
		case MAP_REVEAL:
			ViewHandle(p.x, p.y);
			NotePosX = (short) SCREEN_TO_MAPX(p.x) * MAP_MULT / MAP_DIV;
			NotePosY = (short) SCREEN_TO_MAPY(p.y) * MAP_MULT / MAP_DIV;
			ClickHandle(Button);
			return;
		case MAP_NO_NOTES:
			ViewHandle(p.x, p.y);
			return;
		case MAP_VIEW_NOTES:
			//left click allows setting only when in MAP_SET_NOTE mode
<<<<<<< HEAD
			if (Button == GEM_MB_ACTION) {
				ViewHandle(p.x, p.y);
=======
			if (Button & GEM_MB_ACTION) {
				ViewHandle(x,y);
>>>>>>> be6c01d5
			}
			ClickHandle(Button);
			return;
		default:
			return Control::OnMouseUp(p, Button, Mod);
	}
}

/** Special Key Press */
bool MapControl::OnKeyPress(unsigned char Key, unsigned short mod)
{
	ieDword keyScrollSpd = 64;
	core->GetDictionary()->Lookup("Keyboard Scroll Speed", keyScrollSpd);
	switch (Key) {
		case GEM_LEFT:
			ScrollX -= keyScrollSpd;
			break;
		case GEM_UP:
			ScrollY -= keyScrollSpd;
			break;
		case GEM_RIGHT:
			ScrollX += keyScrollSpd;
			break;
		case GEM_DOWN:
			ScrollY += keyScrollSpd;
			break;
		default:
			return Control::OnKeyPress(Key, mod);
	}

	if (ScrollX > MapWidth - frame.w)
		ScrollX = MapWidth - frame.w;
	if (ScrollY > MapHeight - frame.h)
		ScrollY = MapHeight - frame.h;
	if (ScrollX < 0)
		ScrollX = 0;
	if (ScrollY < 0)
		ScrollY = 0;
	MarkDirty();
	return true;
}

bool MapControl::SetEvent(int eventType, ControlEventHandler handler)
{
	switch (eventType) {
		case IE_GUI_MAP_ON_PRESS:
			MapControlOnPress = handler;
			break;
		case IE_GUI_MAP_ON_RIGHT_PRESS:
			MapControlOnRightPress = handler;
			break;
		case IE_GUI_MAP_ON_DOUBLE_PRESS:
			MapControlOnDoublePress = handler;
			break;
		default:
			return false;
	}

	return true;
}

}<|MERGE_RESOLUTION|>--- conflicted
+++ resolved
@@ -57,7 +57,7 @@
 
 #define MAP_TO_SCREENX(x) (XWin + XCenter - ScrollX + (x))
 #define MAP_TO_SCREENY(y) (YWin + YCenter - ScrollY + (y))
-// Omit [XY]Pos, since these macros are used in OnMouseDown(x, y), and x, y is 
+// Omit [XY]Pos, since these macros are used in OnMouseDown(x, y), and x, y is
 //   already relative to control [XY]Pos there
 #define SCREEN_TO_MAPX(x) ((x) - XCenter + ScrollX)
 #define SCREEN_TO_MAPY(y) ((y) - YCenter + ScrollY)
@@ -399,13 +399,8 @@
 			return;
 		case MAP_VIEW_NOTES:
 			//left click allows setting only when in MAP_SET_NOTE mode
-<<<<<<< HEAD
-			if (Button == GEM_MB_ACTION) {
+			if (Button & GEM_MB_ACTION) {
 				ViewHandle(p.x, p.y);
-=======
-			if (Button & GEM_MB_ACTION) {
-				ViewHandle(x,y);
->>>>>>> be6c01d5
 			}
 			ClickHandle(Button);
 			return;
