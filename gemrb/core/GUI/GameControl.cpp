/* GemRB - Infinity Engine Emulator
 * Copyright (C) 2003 The GemRB Project
 *
 * This program is free software; you can redistribute it and/or
 * modify it under the terms of the GNU General Public License
 * as published by the Free Software Foundation; either version 2
 * of the License, or (at your option) any later version.

 * This program is distributed in the hope that it will be useful,
 * but WITHOUT ANY WARRANTY; without even the implied warranty of
 * MERCHANTABILITY or FITNESS FOR A PARTICULAR PURPOSE. See the
 * GNU General Public License for more details.

 * You should have received a copy of the GNU General Public License
 * along with this program; if not, write to the Free Software
 * Foundation, Inc., 51 Franklin Street, Fifth Floor, Boston, MA 02110-1301, USA.
 *
 */

#include "GUI/GameControl.h"

#include "strrefs.h"
#include "win32def.h"

#include "CharAnimations.h"
#include "DialogHandler.h"
#include "DisplayMessage.h"
#include "Game.h"
#include "GameData.h"
#include "GlobalTimer.h"
#include "ImageMgr.h"
#include "Interface.h"
#include "PathFinder.h"
#include "ScriptEngine.h"
#include "TileMap.h"
#include "Video.h"
#include "damages.h"
#include "ie_cursors.h"
#include "opcode_params.h"
#include "GameScript/GSUtils.h"
#include "GUI/EventMgr.h"
#include "GUI/GUIScriptInterface.h"
#include "GUI/TextArea.h"
#include "RNG/RNG_SFMT.h"
#include "Scriptable/Container.h"
#include "Scriptable/Door.h"
#include "Scriptable/InfoPoint.h"

#include <cmath>

namespace GemRB {

#define DEBUG_SHOW_INFOPOINTS   0x01
#define DEBUG_SHOW_CONTAINERS   0x02
#define DEBUG_SHOW_DOORS	DEBUG_SHOW_CONTAINERS
#define DEBUG_SHOW_LIGHTMAP     0x08

#define FORMATIONSIZE 10
typedef Point formation_type[FORMATIONSIZE];
ieDword formationcount;
static formation_type *formations=NULL;
static ieResRef TestSpell="SPWI207";

//If one of the actors has tracking on, the gamecontrol needs to display
//arrow markers on the edges to point at detected monsters
//tracterID is the tracker actor's global ID
//distance is the detection distance
void GameControl::SetTracker(Actor *actor, ieDword dist)
{
	trackerID = actor->GetGlobalID();
	distance = dist;
}

GameControl::GameControl(const Region& frame)
	: Control(frame),
	windowGroupCounts(),
	ClickPoint()
{
	ControlType = IE_GUI_GAMECONTROL;
	if (!formations) {
		ReadFormations();
	}
	//this is the default action, individual actors should have one too
	//at this moment we use only this
	//maybe we don't even need it
	spellCount = spellIndex = spellOrItem = spellSlot = 0;
	spellUser = NULL;
	spellName[0] = 0;
	user = NULL;
	lastActorID = 0;
	trackerID = 0;
	distance = 0;
	overDoor = NULL;
	overContainer = NULL;
	overInfoPoint = NULL;
	drawPath = NULL;
	pfs.null();
	lastCursor = IE_CURSOR_NORMAL;
	moveX = moveY = 0;
	scrolling = false;
	numScrollCursor = 0;
	DebugFlags = 0;
	AIUpdateCounter = 1;
	AlwaysRun = false; //make this a game flag if you wish
	ieDword tmp=0;

	ClearMouseState();
	ResetTargetMode();

	tmp=0;
	core->GetDictionary()->Lookup("Center",tmp);
	if (tmp) {
		ScreenFlags=SF_ALWAYSCENTER|SF_CENTERONACTOR;
	} else {
		ScreenFlags = SF_CENTERONACTOR;
	}
	DialogueFlags = 0;
	dialoghandler = new DialogHandler();
	DisplayText = NULL;
	DisplayTextTime = 0;
}

//TODO:
//There could be a custom formation which is saved in the save game
//alternatively, all formations could be saved in some compatible way
//so it doesn't cause problems with the original engine
void GameControl::ReadFormations()
{
	unsigned int i,j;
	AutoTable tab("formatio");
	if (!tab) {
		// fallback
		formationcount = 1;
		formations = (formation_type *) calloc(1,sizeof(formation_type) );
		return;
	}
	formationcount = tab->GetRowCount();
	formations = (formation_type *) calloc(formationcount, sizeof(formation_type));
	for(i=0; i<formationcount; i++) {
		for(j=0;j<FORMATIONSIZE;j++) {
			short k=(short) atoi(tab->QueryField(i,j*2));
			formations[i][j].x=k;
			k=(short) atoi(tab->QueryField(i,j*2+1));
			formations[i][j].y=k;
		}
	}
}

//returns a single point offset for a formation
//formation: the formation type
//pos: the actor's slot ID
Point GameControl::GetFormationOffset(ieDword formation, ieDword pos)
{
	if (formation>=formationcount) formation = 0;
	if (pos>=FORMATIONSIZE) pos=FORMATIONSIZE-1;
	return formations[formation][pos];
}

//WARNING: don't pass p as a reference because it gets modified
Point GameControl::GetFormationPoint(Map *map, unsigned int pos, const Point& src, Point p)
{
	int formation=core->GetGame()->GetFormation();
	if (pos>=FORMATIONSIZE) pos=FORMATIONSIZE-1;

	// calculate angle
	double angle;
	double xdiff = src.x - p.x;
	double ydiff = src.y - p.y;
	if (ydiff == 0) {
		if (xdiff > 0) {
			angle = M_PI_2;
		} else {
			angle = -M_PI_2;
		}
	} else {
		angle = atan(xdiff/ydiff);
		if (ydiff < 0) angle += M_PI;
	}

	// calculate new coordinates by rotating formation around (0,0)
	double newx = -formations[formation][pos].x * cos(angle) + formations[formation][pos].y * sin(angle);
	double newy = formations[formation][pos].x * sin(angle) + formations[formation][pos].y * cos(angle);
	p.x += (int)newx;
	p.y += (int)newy;

	if (p.x < 0) p.x = 8;
	if (p.y < 0) p.y = 8;
	if (p.x > map->GetWidth()*16) p.x = map->GetWidth()*16 - 8;
	if (p.y > map->GetHeight()*12) p.y = map->GetHeight()*12 - 8;

	if(map->GetCursor(p) == IE_CURSOR_BLOCKED) {
		//we can't get there --> adjust position
		p.x/=16;
		p.y/=12;
		map->AdjustPosition(p);
		p.x*=16;
		p.y*=12;
	}
	return p;
}

void GameControl::Center(const Point& p) const
{
	Video *video = core->GetVideoDriver();
	Region Viewport = video->GetViewport();
	Viewport.x += p.x - Viewport.w / 2;
	Viewport.y += p.y - Viewport.h / 2;
	MoveViewportTo(Viewport.Origin(), false);
}

void GameControl::ClearMouseState()
{
	MouseIsDown = false;
	DrawSelectionRect = false;
	FormationRotation = false;
	DoubleClick = false;
}

// generate an action to do the actual movement
// only PST supports RunToPoint
void GameControl::CreateMovement(Actor *actor, const Point &p)
{
	char Tmp[256];
	Action *action = NULL;
	static bool CanRun = true;

	//try running (in PST) only if not encumbered
	if (CanRun && ShouldRun(actor)) {
		sprintf( Tmp, "RunToPoint([%d.%d])", p.x, p.y );
		action = GenerateAction( Tmp );
		//if it didn't work don't insist
		if (!action)
			CanRun = false;
	}
	if (!action) {
		sprintf( Tmp, "MoveToPoint([%d.%d])", p.x, p.y );
		action = GenerateAction( Tmp );
	}

	actor->CommandActor(action);
}

// were we instructed to run and can handle it (no movement impairments)?
bool GameControl::ShouldRun(Actor *actor) const
{
	if (!actor) return false;
	ieDword speed = actor->CalculateSpeed(true);
	if (speed != actor->GetStat(IE_MOVEMENTRATE)) {
		return false;
	}
	return (DoubleClick || AlwaysRun);
}

GameControl::~GameControl(void)
{
	//releasing the viewport of GameControl
	core->GetVideoDriver()->SetViewport( Region() );
	if (formations)	{
		free( formations );
		formations = NULL;
	}
	delete dialoghandler;
	delete DisplayText;
}

// ArrowSprite cycles
//  321
//  4 0
//  567

#define D_LEFT   1
#define D_UP     2
#define D_RIGHT  4
#define D_BOTTOM 8
// Direction Bits
//  326
//  1 4
//  98c

static const int arrow_orientations[16]={
// 0  1  2  3  4  5  6  7  8  9  a  b  c  d  e  f
	-1, 4, 2, 3, 0,-1, 1,-1, 6, 5,-1,-1, 7,-1,-1,-1
};

//Draws arrow markers along the edge of the game window
//WARNING:don't use reference for point, because it is altered
void GameControl::DrawArrowMarker(const Region &screen, Point p, const Region &viewport, const Color& color)
{
	Video* video = core->GetVideoDriver();

	//p.x-=viewport.x;
	//p.y-=viewport.y;
	ieDword draw = 0;
	if (p.x<viewport.x) {
		p.x=viewport.x;
		draw|= D_LEFT;
	}
	if (p.y<viewport.y) {
		p.y=viewport.y;
		draw |= D_UP;
	}
	int tmp;

	Sprite2D *spr = core->GetScrollCursorSprite(0,0);

	tmp = spr->Width;
	//tmp = core->ArrowSprites[0]->Width;

	if (p.x>viewport.x+viewport.w-tmp) {
		p.x=viewport.x+viewport.w;//-tmp;
		draw |= D_RIGHT;
	}

	tmp = spr->Height;
	//tmp = core->ArrowSprites[0]->Height;

	if (p.y>viewport.y+viewport.h-tmp) {
		p.y=viewport.y+viewport.h;//-tmp;
		draw |= D_BOTTOM;
	}
	if (arrow_orientations[draw]>=0) {
		Sprite2D *arrow = core->GetScrollCursorSprite(arrow_orientations[draw], 0);
		video->BlitGameSprite(arrow, p.x+screen.x, p.y+screen.y, BLIT_TINTED, color, NULL);
		arrow->release();
	}
	spr->release();
}

void GameControl::DrawTargetReticle(Point p, int size, bool animate, bool flash, bool actorSelected)
{
	// reticles are never drawn in cutscenes
	if (GetScreenFlags()&SF_CUTSCENE)
		return;

	unsigned short step = 0;
	if (animate) {
		// generates "step" from sequence 3 2 1 0 1 2 3 4
		// updated each 1/15 sec
		++step = tp_steps [(GetTickCount() >> 6) & 7];
	} else {
		step = 3;
	}
	if (size < 3) size = 3;

	/* segments should not go outside selection radius */
	unsigned short xradius = (size * 4) - 5;
	unsigned short yradius = (size * 3) - 5;

	Color color = ColorGreen;
	if (flash) {
		if (step & 2) {
			color = ColorWhite;
		} else {
			if (!actorSelected) color = ColorGreenDark;
		}
	}

	Region viewport = core->GetVideoDriver()->GetViewport();
	// TODO: 0.5 and 0.7 are pretty much random values
	// right segment
	core->GetVideoDriver()->DrawEllipseSegment( p.x + step - viewport.x, p.y - viewport.y, xradius,
								yradius, color, -0.5, 0.5 );
	// top segment
	core->GetVideoDriver()->DrawEllipseSegment( p.x - viewport.x, p.y - step - viewport.y, xradius,
								yradius, color, -0.7 - M_PI_2, 0.7 - M_PI_2 );
	// left segment
	core->GetVideoDriver()->DrawEllipseSegment( p.x - step - viewport.x, p.y - viewport.y, xradius,
								yradius, color, -0.5 - M_PI, 0.5 - M_PI );
	// bottom segment
	core->GetVideoDriver()->DrawEllipseSegment( p.x - viewport.x, p.y + step - viewport.y, xradius,
								yradius, color, -0.7 - M_PI - M_PI_2, 0.7 - M_PI - M_PI_2 );
}

/** Draws the Control on the Output Display */
void GameControl::DrawSelf(Region screen, const Region& /*clip*/)
{
	bool update_scripts = !(DialogueFlags & DF_FREEZE_SCRIPTS);

	Game* game = core->GetGame();
	if (!game)
		return;

	Map *area = core->GetGame()->GetCurrentArea();
	Video* video = core->GetVideoDriver();
	if (!area) {
		video->DrawRect( screen, ColorBlue, true );
		return;
	}

	Region viewport = video->GetViewport();
	// handle keeping the actor in the spotlight, but only when unpaused
	if ((ScreenFlags & SF_ALWAYSCENTER) && update_scripts) {
		Actor *star = core->GetFirstSelectedActor();
		moveX = star->Pos.x - viewport.x - viewport.w/2;
		moveY = star->Pos.y - viewport.y - viewport.h/2;
	}

	if (moveX || moveY) {
		viewport.x += moveX;
		viewport.y += moveY;
		MoveViewportTo( viewport.Origin(), false );
	}
	video->DrawRect( screen, ColorBlack, true );

	// setup outlines
	InfoPoint *i;
	unsigned int idx;
	for (idx = 0; (i = area->TMap->GetInfoPoint( idx )); idx++) {
		i->Highlight = false;
		if (overInfoPoint == i && target_mode) {
			if (i->VisibleTrap(0)) {
				i->outlineColor = ColorGreen;
				i->Highlight = true;
				continue;
			}
		}
		if (i->VisibleTrap(DebugFlags & DEBUG_SHOW_INFOPOINTS)) {
			i->outlineColor = ColorRed; // traps
		} else if (DebugFlags & DEBUG_SHOW_INFOPOINTS) {
			i->outlineColor = ColorBlue; // debug infopoints
		} else {
			continue;
		}
		i->Highlight = true;
	}

	Door *d;
	for (idx = 0; (d = area->TMap->GetDoor( idx )); idx++) {
		d->Highlight = false;
		if (d->Flags & DOOR_HIDDEN) {
			continue;
		}
		if (overDoor == d) {
			if (target_mode) {
				if (d->Visible() && (d->VisibleTrap(0) || (d->Flags & DOOR_LOCKED))) {
					// only highlight targettable doors
					d->outlineColor = ColorGreen;
					d->Highlight = true;
					continue;
				}
			} else if (!(d->Flags & DOOR_SECRET)) {
				// mouse over, not in target mode, no secret door
				d->outlineColor = ColorCyan;
				d->Highlight = true;
				continue;
			}
		}
		if (d->VisibleTrap(0)) {
			d->outlineColor = ColorRed; // traps
		} else if (d->Flags & DOOR_SECRET) {
			if (DebugFlags & DEBUG_SHOW_DOORS || d->Flags & DOOR_FOUND) {
				d->outlineColor = ColorMagenta; // found hidden door
			} else {
				// secret door is invisible
				continue;
			}
		} else if (DebugFlags & DEBUG_SHOW_DOORS) {
			d->outlineColor = ColorCyan; // debug doors
		} else {
			continue;
		}
		d->Highlight = true;
	}

	Container *c;
	for (idx = 0; (c = area->TMap->GetContainer( idx )); idx++) {
		if (c->Flags & CONT_DISABLED) {
			continue;
		}

		c->Highlight = false;
		if (overContainer == c && target_mode) {
			if (c->VisibleTrap(0) || (c->Flags & CONT_LOCKED)) {
				// only highlight targettable containers
				c->outlineColor = ColorGreen;
				c->Highlight = true;
				continue;
			}
		} else if (overContainer == c) {
			// mouse over, not in target mode
			c->outlineColor = ColorCyan;
			c->Highlight = true;
			continue;
		}
		if (c->VisibleTrap(0)) {
			c->outlineColor = ColorRed; // traps
		} else if (DebugFlags & DEBUG_SHOW_CONTAINERS) {
			c->outlineColor = ColorCyan; // debug containers
		} else {
			continue;
		}
		c->Highlight = true;
	}

	//drawmap should be here so it updates fog of war
	area->DrawMap( screen );
	game->DrawWeather(screen, update_scripts);

	if (trackerID) {
		Actor *actor = area->GetActorByGlobalID(trackerID);

		if (actor) {
			Actor **monsters = area->GetAllActorsInRadius(actor->Pos, GA_NO_DEAD|GA_NO_LOS|GA_NO_UNSCHEDULED, distance);

			int i = 0;
			while(monsters[i]) {
				Actor *target = monsters[i++];
				if (target->InParty) continue;
				if (target->GetStat(IE_NOTRACKING)) continue;
				DrawArrowMarker(screen, target->Pos, viewport, ColorBlack);
			}
			free(monsters);
		} else {
			trackerID = 0;
		}
	}

	if (lastActorID) {
		Actor* actor = GetLastActor();
		if (actor) {
			DrawArrowMarker(screen, actor->Pos, viewport, ColorGreen);
		}
	}

	if (ScreenFlags & SF_DISABLEMOUSE)
		return;

	// Draw selection rect
	if (DrawSelectionRect) {
		CalculateSelection( gameMousePos );
		video->DrawRect( SelectionRect, ColorGreen, false, true );
	}

	// draw reticles
	if (FormationRotation) {
		Actor *actor;
		int max = game->GetPartySize(false);
		// we only care about PCs and not summons for this. the summons will be included in
		// the final mouse up event.
		int formationPos = 0;
		for(int idx = 1; idx<=max; idx++) {
			actor = game->FindPC(idx);
			if (actor && actor->IsSelected()) {
				// transform the formation point
				Point p = GetFormationPoint(actor->GetCurrentArea(), formationPos++, gameMousePos, ClickPoint);
				DrawTargetReticle(p, 4, false);
			}
		}
	}

	// Show wallpolygons
	if (DebugFlags & DEBUG_SHOW_INFOPOINTS) {

		unsigned int count = area->GetWallCount();
		for (unsigned int i = 0; i < count; ++i) {
			Wall_Polygon* poly = area->GetWallGroup(i);
			if (!poly) continue;
			// yellow
			Color c;
			c.r = 0x7F;
			c.g = 0x7F;
			c.b = 0;
			c.a = 0;
			//if polygon is disabled, make it grey
			if (poly->wall_flag&WF_DISABLED) {
				c.b = 0x7F;
			}

			video->DrawPolyline( poly, c, true );
		}
	}

	// Draw path
	if (drawPath) {
		PathNode* node = drawPath;
		while (true) {
			Point p( ( node-> x*16) + 8, ( node->y*12 ) + 6 );
			if (!node->Parent) {
				video->DrawCircle( p.x, p.y, 2, ColorRed );
			} else {
				short oldX = ( node->Parent-> x*16) + 8, oldY = ( node->Parent->y*12 ) + 6;
				video->DrawLine( oldX, oldY, p.x, p.y, ColorGreen );
			}
			if (!node->Next) {
				video->DrawCircle( p.x, p.y, 2, ColorGreen );
				break;
			}
			node = node->Next;
		}
	}

	// Draw lightmap
	if (DebugFlags & DEBUG_SHOW_LIGHTMAP) {
		Sprite2D* spr = area->LightMap->GetSprite2D();
		video->BlitSprite( spr, 0, 0, true );
		Sprite2D::FreeSprite( spr );
		Region point( gameMousePos.x / 16, gameMousePos.y / 12, 2, 2 );
		video->DrawRect( point, ColorRed );
	}

	if (core->HasFeature(GF_ONSCREEN_TEXT) && DisplayText) {
		core->GetTextFont()->Print(screen, *DisplayText, core->InfoTextPalette, IE_FONT_ALIGN_CENTER | IE_FONT_ALIGN_MIDDLE);
		if (update_scripts) {
			// just replicating original engine behaviour
			if (DisplayTextTime == 0) {
				SetDisplayText((String*)NULL, 0);
			} else {
				DisplayTextTime--;
			}
		}
	}
}

/** Key Press Event */
bool GameControl::OnKeyPress(unsigned char Key, unsigned short /*Mod*/)
{
	if (DialogueFlags&DF_IN_DIALOG) {
		return false;
	}
	unsigned int i, pc;
	Game* game = core->GetGame();
	if (!game) return false;

	switch (Key) {
		case '0':
			game->SelectActor( NULL, false, SELECT_NORMAL );
			i = game->GetPartySize(false)/2+1;
			while(i--) {
				SelectActor(i, true);
			}
			break;
		case '-':
			game->SelectActor( NULL, true, SELECT_NORMAL );
			i = game->GetPartySize(false)/2+1;
			while(i--) {
				SelectActor(i, false);
			}
			break;
		case '=':
			SelectActor(-1);
			break;
		case '1':
		case '2':
		case '3':
		case '4':
		case '5':
		case '6':
			SelectActor(Key-'0');
			break;
		case '7': // 1 & 2
		case '8': // 3 & 4
		case '9': // 5 & 6
			game->SelectActor( NULL, false, SELECT_NORMAL );
			i = game->GetPartySize(false);
			pc = 2*(Key - '6')-1;
			if (pc >= i) {
				SelectActor(i, true);
				break;
			}
			SelectActor(pc, true);
			SelectActor(pc+1, true);
			break;
#ifdef ANDROID
		case 'o':
		case 'p':
			Control::OnKeyPress(Key, 0);
			break;
		case 'c': // show containers in ANDROID, GEM_ALT is not possible to use
			DebugFlags |= DEBUG_SHOW_CONTAINERS;
			break;
#endif
	default:
			return false;
	}
	return true;
}

//Select (or deselect) a new actor (or actors)
void GameControl::SelectActor(int whom, int type)
{
	Game* game = core->GetGame();
	if (whom==-1) {
		game->SelectActor( NULL, true, SELECT_NORMAL );
		return;
	}

	/* doesn't fall through here */
	Actor* actor = game->FindPC( whom );
	if (!actor)
		return;

	if (type==0) {
		game->SelectActor( actor, false, SELECT_NORMAL );
		return;
	}
	if (type==1) {
		game->SelectActor( actor, true, SELECT_NORMAL );
		actor->PlaySelectionSound();
		return;
	}

	bool was_selected = actor->IsSelected();
	if (game->SelectActor( actor, true, SELECT_REPLACE )) {
		if (was_selected || (ScreenFlags & SF_ALWAYSCENTER)) {
			ScreenFlags |= SF_CENTERONACTOR;
		}
		actor->PlaySelectionSound();
	}
}

//Effect for the ctrl-r cheatkey (resurrect)
static EffectRef heal_ref = { "CurrentHPModifier", -1 };
static EffectRef damage_ref = { "Damage", -1 };

/** Key Release Event */
bool GameControl::OnKeyRelease(unsigned char Key, unsigned short Mod)
{
	unsigned int i;
	Game* game = core->GetGame();

	if (!game)
		return false;

	if (DialogueFlags&DF_IN_DIALOG) {
		if (Mod) return false;
		switch(Key) {
			case '1':
			case '2':
			case '3':
			case '4':
			case '5':
			case '6':
			case '7':
			case '8':
			case '9':
				{
					TextArea *ta = core->GetMessageTextArea();
					if (ta) {
						return ta->OnKeyPress(Key,Mod);
					}
				}
				break;
		}
		return false;
	}
	if (Mod & GEM_MOD_SHIFT) {
		Key = toupper(Key);
	}

	//cheatkeys with ctrl-
	if (Mod & GEM_MOD_CTRL) {
		if (!core->CheatEnabled()) {
			return false;
		}
		Map* area = game->GetCurrentArea( );
		if (!area)
			return false;
		Actor *lastActor = area->GetActorByGlobalID(lastActorID);
		switch (Key) {
			case 'a': //switches through the avatar animations
				if (lastActor) {
					lastActor->GetNextAnimation();
				}
				break;
			case 'b': //draw a path to the target (pathfinder debug)
				//You need to select an origin with ctrl-o first
				if (drawPath) {
					PathNode* nextNode = drawPath->Next;
					PathNode* thisNode = drawPath;
					while (true) {
						delete( thisNode );
						thisNode = nextNode;
						if (!thisNode)
							break;
						nextNode = thisNode->Next;
					}
				}
				drawPath = core->GetGame()->GetCurrentArea()->FindPath( pfs, gameMousePos, lastActor?lastActor->size:1 );
				break;
			case 'c': //force cast a hardcoded spell
				//caster is the last selected actor
				//target is the door/actor currently under the pointer
				if (game->selected.size() > 0) {
					Actor *src = game->selected[0];
					Scriptable *target = lastActor;
					if (overDoor) {
						target = overDoor;
					}
					if (target) {
						src->SetSpellResRef(TestSpell);
						src->CastSpell(target, false);
						if (src->LastSpellTarget) {
							src->CastSpellEnd(0, 0);
						} else {
							src->CastSpellPointEnd(0, 0);
						}
					}
				}
				break;
			case 'd': //detect a trap or door
				if (overInfoPoint) {
					overInfoPoint->DetectTrap(256, lastActorID);
				}
				if (overContainer) {
					overContainer->DetectTrap(256, lastActorID);
				}
				if (overDoor) {
					overDoor->TryDetectSecret(256, lastActorID);
					overDoor->DetectTrap(256, lastActorID);
				}
				break;
			case 'e':// reverses pc order (useful for parties bigger than 6)
				game->ReversePCs();
				break;
			// f
			case 'g'://shows loaded areas and other game information
				game->dump();
				break;
			// h
			case 'i'://interact trigger (from the original game)
				if (!lastActor) {
					lastActor = area->GetActor( gameMousePos, GA_DEFAULT);
				}
				if (lastActor && !(lastActor->GetStat(IE_MC_FLAGS)&MC_EXPORTABLE)) {
					Actor *target;
					int i = game->GetPartySize(true);
					if(i<2) break;
					i=RAND(0, i-1);
					do
					{
						target = game->GetPC(i, true);
						if(target==lastActor) continue;
						if(target->GetStat(IE_MC_FLAGS)&MC_EXPORTABLE) continue;

						char Tmp[40];
						snprintf(Tmp,sizeof(Tmp),"Interact(\"%s\")",target->GetScriptName() );
						lastActor->AddAction(GenerateAction(Tmp));
						break;
					}
					while(i--);
				}
				break;
			case 'j': //teleports the selected actors
				for (i = 0; i < game->selected.size(); i++) {
					Actor* actor = game->selected[i];
					actor->ClearActions();
					MoveBetweenAreasCore(actor, core->GetGame()->CurrentArea, gameMousePos, -1, true);
				}
				break;
			case 'k': //kicks out actor
				if (lastActor && lastActor->InParty) {
					lastActor->Stop();
					lastActor->AddAction( GenerateAction("LeaveParty()") );
				}
				break;
			case 'l': //play an animation (vvc/bam) over an actor
				//the original engine was able to swap through all animations
				if (lastActor) {
					lastActor->AddAnimation("S056ICBL", 0, 0, 0);
				}
				break;
			case 'M':
				if (!lastActor) {
					lastActor = area->GetActor( gameMousePos, GA_DEFAULT);
				}
				if (!lastActor) {
					// ValidTarget never returns immobile targets, making debugging a nightmare
					// so if we don't have an actor, we make really really sure by checking manually
					unsigned int count = area->GetActorCount(true);
					while (count--) {
						Actor *actor = area->GetActor(count, true);
						if (actor->IsOver(gameMousePos)) {
							actor->GetAnims()->DebugDump();
						}
					}
				}
				if (lastActor) {
					lastActor->GetAnims()->DebugDump();
					break;
				}
				break;
			case 'm': //prints a debug dump (ctrl-m in the original game too)
				if (!lastActor) {
					lastActor = area->GetActor( gameMousePos, GA_DEFAULT);
				}
				if (!lastActor) {
					// ValidTarget never returns immobile targets, making debugging a nightmare
					// so if we don't have an actor, we make really really sure by checking manually
					unsigned int count = area->GetActorCount(true);
					while (count--) {
						Actor *actor = area->GetActor(count, true);
						if (actor->IsOver(gameMousePos)) {
							actor->dump();
						}
					}
				}
				if (lastActor) {
					lastActor->dump();
					break;
				}
				if (overDoor) {
					overDoor->dump();
					break;
				}
				if (overContainer) {
					overContainer->dump();
					break;
				}
				if (overInfoPoint) {
					overInfoPoint->dump();
					break;
				}
				core->GetGame()->GetCurrentArea()->dump(false);
				break;
			case 'n': //prints a list of all the live actors in the area
				core->GetGame()->GetCurrentArea()->dump(true);
				break;
			case 'o': //set up the origin for the pathfinder
				// origin
				pfs = gameMousePos;
				break;
			case 'p': //center on actor
				ScreenFlags|=SF_CENTERONACTOR;
				ScreenFlags^=SF_ALWAYSCENTER;
				break;
			case 'q': //joins actor to the party
				if (lastActor && !lastActor->InParty) {
					lastActor->Stop();
					lastActor->AddAction( GenerateAction("JoinParty()") );
				}
				break;
			case 'r'://resurrects actor
				if (!lastActor) {
					lastActor = area->GetActor( gameMousePos, GA_DEFAULT);
				}
				if (lastActor) {
					Effect *fx = EffectQueue::CreateEffect(heal_ref, lastActor->GetStat(IE_MAXHITPOINTS), 0x30001, FX_DURATION_INSTANT_PERMANENT);
					if (fx) {
						core->ApplyEffect(fx, lastActor, lastActor);
					}
					delete fx;
				}
				break;
			case 's': //switches through the stance animations
				if (lastActor) {
					lastActor->GetNextStance();
				}
				break;
			case 't'://advances time
				// 7200 (one day) /24 (hours) == 300
				game->AdvanceTime(300*AI_UPDATE_TIME);
				//refresh gui here once we got it
				break;
			// u
			case 'V': //
				core->GetDictionary()->DebugDump();
				break;
			case 'v': //marks some of the map visited (random vision distance)
				area->ExploreMapChunk( gameMousePos, RAND(0,29), 1 );
				break;
			case 'w': // consolidates found ground piles under the pointed pc
				area->MoveVisibleGroundPiles(gameMousePos);
				break;
			case 'x': // shows coordinates on the map
				Log(MESSAGE, "GameControl", "Position: %s [%d.%d]", area->GetScriptName(), gameMousePos.x, gameMousePos.y );
				break;
			case 'Y': // damages all enemies by 300 (resistances apply)
				// mwahaha!
				Effect *newfx;
				newfx = EffectQueue::CreateEffect(damage_ref, 300, DAMAGE_MAGIC<<16, FX_DURATION_INSTANT_PERMANENT);
				Actor *victim;
				i = area->GetActorCount(0);
				while(i--) {
					victim = area->GetActor(i, 0);
					if (victim->Modified[IE_EA] == EA_ENEMY) {
						core->ApplyEffect(newfx, victim, victim);
					}
				}
				delete newfx;
				// fallthrough
			case 'y': //kills actor
				if (lastActor) {
					//using action so the actor is killed
					//correctly (synchronisation)
					lastActor->Stop();

					Effect *newfx;
					newfx = EffectQueue::CreateEffect(damage_ref, 300, DAMAGE_MAGIC<<16, FX_DURATION_INSTANT_PERMANENT);
					core->ApplyEffect(newfx, lastActor, lastActor);
					delete newfx;
					if (! (lastActor->GetInternalFlag() & IF_REALLYDIED)) {
						newfx = EffectQueue::CreateEffect(damage_ref, 300, DAMAGE_ACID<<16, FX_DURATION_INSTANT_PERMANENT);
						core->ApplyEffect(newfx, lastActor, lastActor);
						delete newfx;
						newfx = EffectQueue::CreateEffect(damage_ref, 300, DAMAGE_CRUSHING<<16, FX_DURATION_INSTANT_PERMANENT);
						core->ApplyEffect(newfx, lastActor, lastActor);
						delete newfx;
					}
				} else if (overContainer) {
					overContainer->SetContainerLocked(0);
				} else if (overDoor) {
					overDoor->SetDoorLocked(0,0);
				}
				break;
			case 'z': //shift through the avatar animations backward
				if (lastActor) {
					lastActor->GetPrevAnimation();
				}
				break;
			case '1': //change paperdoll armour level
				if (! lastActor)
					break;
				lastActor->NewStat(IE_ARMOR_TYPE,1,MOD_ADDITIVE);
				break;
			case '4': //show all traps and infopoints
				DebugFlags ^= DEBUG_SHOW_INFOPOINTS;
				Log(MESSAGE, "GameControl", "Show traps and infopoints %s", DebugFlags & DEBUG_SHOW_INFOPOINTS ? "ON" : "OFF");
				break;
			case '6': //show the lightmap
				DebugFlags ^= DEBUG_SHOW_LIGHTMAP;
				Log(MESSAGE, "GameControl", "Show lightmap %s", DebugFlags & DEBUG_SHOW_LIGHTMAP ? "ON" : "OFF");
				break;
			case '7': //toggles fog of war
				core->FogOfWar ^= FOG_DRAWFOG;
				Log(MESSAGE, "GameControl", "Show Fog-Of-War: %s", core->FogOfWar & FOG_DRAWFOG ? "ON" : "OFF");
				break;
			case '8': //show searchmap over area
				core->FogOfWar ^= FOG_DRAWSEARCHMAP;
				Log(MESSAGE, "GameControl", "Show searchmap %s", core->FogOfWar & FOG_DRAWSEARCHMAP ? "ON" : "OFF");
				break;
			default:
				Log(MESSAGE, "GameControl", "KeyRelease:%d - %d", Key, Mod );
				break;
		}
		return true; //return from cheatkeys
	}
	switch (Key) {
//FIXME: move these to guiscript
		case 'h': //hard pause
			core->SetPause(PAUSE_ON);
			break;
		case ' ': //soft pause
			core->TogglePause();
			break;
		case GEM_ALT: //alt key (shows containers)
#ifdef ANDROID
		case 'c': // show containers in ANDROID, GEM_ALT is not possible to use
#endif
			DebugFlags &= ~DEBUG_SHOW_CONTAINERS;
			break;
		default:
			return false;
	}
	return true;
}

String GameControl::TooltipText() const {
	// not bothering checking if game or area is null. If we are somehow entering this method when either is false,
	// then something is horribly broken elsewhere. by definition we cant have a GameControl without these things.
	Map* area = core->GetGame()->GetCurrentArea();
	if (area == NULL) {
		return Control::TooltipText();
	}
	Actor* actor = area->GetActor(gameMousePos, GA_NO_DEAD|GA_NO_UNSCHEDULED);
	if (actor == NULL) {
		return Control::TooltipText();
	}

	static String tip; // only one game control and we return a const& so cant be temporary.
	const char *name = actor->GetName(-1);
	// FIME: make the actor name a String instead
	String* wname = StringFromCString(name);
	if (wname) {
		tip = *wname;
	}

	int hp = actor->GetStat(IE_HITPOINTS);
	int maxhp = actor->GetStat(IE_MAXHITPOINTS);

	if (actor->InParty) {
		wchar_t hpstring[10];
		swprintf(hpstring, 10, L"%d/%d", hp, maxhp);
		if (/* DISABLES CODE */ (false)) { // FIXME: this should be for PST (how to check?)
			tip += L": ";
		} else {
			tip += L"\n";
		}
		tip += hpstring;
	} else {
		// a guess at a neutral check
		bool enemy = actor->GetStat(IE_EA) != EA_NEUTRAL;
		// test for an injured string being present for this game
		int strindex = displaymsg->GetStringReference(STR_UNINJURED);
		if (enemy && strindex != -1) {
			// non-neutral, not in party: display injured string
			// these boundaries are just a guess
			if (hp == maxhp) {
				strindex = STR_UNINJURED;
			} else if (hp > (maxhp*3)/4) {
				strindex = STR_INJURED1;
			} else if (hp > maxhp/2) {
				strindex = STR_INJURED2;
			} else if (hp > maxhp/3) {
				strindex = STR_INJURED3;
			} else {
				strindex = STR_INJURED4;
			}
			strindex = displaymsg->GetStringReference(strindex);
			String* injuredstring = core->GetString(strindex, 0);
			assert(injuredstring); // we just "checked" for these (by checking for STR_UNINJURED)
			tip += *injuredstring;
			delete injuredstring;
		}
	}

	return tip;
}

//returns the appropriate cursor over an active region (trap, infopoint, travel region)
int GameControl::GetCursorOverInfoPoint(InfoPoint *overInfoPoint) const
{
	if (target_mode == TARGET_MODE_PICK) {
		if (overInfoPoint->VisibleTrap(0)) {
			return IE_CURSOR_TRAP;
		}

		return IE_CURSOR_STEALTH|IE_CURSOR_GRAY;
	}
	// traps always display a walk cursor?
	if (overInfoPoint->Type == ST_PROXIMITY) {
		return IE_CURSOR_WALK;
	}
	return overInfoPoint->Cursor;
}

//returns the appropriate cursor over a door
int GameControl::GetCursorOverDoor(Door *overDoor) const
{
	if (!overDoor->Visible()) {
		if (target_mode == TARGET_MODE_NONE) {
			// most secret doors are in walls, so default to the blocked cursor to not give them away
			// iwd ar6010 table/door/puzzle is walkable, secret and undetectable
			Game *game = core->GetGame();
			if (!game) return IE_CURSOR_BLOCKED;
			Map *area = game->GetCurrentArea();
			if (!area) return IE_CURSOR_BLOCKED;
			return area->GetCursor(overDoor->Pos);
		} else {
			return lastCursor|IE_CURSOR_GRAY;
		}
	}
	if (target_mode == TARGET_MODE_PICK) {
		if (overDoor->VisibleTrap(0)) {
			return IE_CURSOR_TRAP;
		}
		if (overDoor->Flags & DOOR_LOCKED) {
			return IE_CURSOR_LOCK;
		}

		return IE_CURSOR_STEALTH|IE_CURSOR_GRAY;
	}
	return overDoor->Cursor;
}

//returns the appropriate cursor over a container (or pile)
int GameControl::GetCursorOverContainer(Container *overContainer) const
{
	if (overContainer->Flags & CONT_DISABLED) {
		return lastCursor;
	}

	if (target_mode == TARGET_MODE_PICK) {
		if (overContainer->VisibleTrap(0)) {
			return IE_CURSOR_TRAP;
		}
		if (overContainer->Flags & CONT_LOCKED) {
			return IE_CURSOR_LOCK2;
		}

		return IE_CURSOR_STEALTH|IE_CURSOR_GRAY;
	}
	return IE_CURSOR_TAKE;
}

int GameControl::GetDefaultCursor() const
{
	switch(target_mode) {
	case TARGET_MODE_TALK:
			return IE_CURSOR_TALK;
		case TARGET_MODE_ATTACK:
			return IE_CURSOR_ATTACK;
		case TARGET_MODE_CAST:
			return IE_CURSOR_CAST;
		case TARGET_MODE_DEFEND:
			return IE_CURSOR_DEFEND;
		case TARGET_MODE_PICK:
			return IE_CURSOR_PICK;
		}
	return IE_CURSOR_NORMAL;
}

/** Mouse Over Event */
void GameControl::OnMouseOver(const Point& mp)
{
	if (ScreenFlags & SF_DISABLEMOUSE) {
		return;
	}

	gameMousePos = core->GetVideoDriver()->ConvertToGame(mp);

	if (MouseIsDown && ( !DrawSelectionRect )) {
		if (( abs( gameMousePos.x - ClickPoint.x ) > 5 ) || ( abs( gameMousePos.y - ClickPoint.y ) > 5 )) {
			DrawSelectionRect = true;
		}
	}
	if (FormationRotation) {
		return;
	}
	Game* game = core->GetGame();
	if (!game) return;
	Map* area = game->GetCurrentArea( );
	if (!area) return;
	int nextCursor = area->GetCursor( gameMousePos );
	//make the invisible area really invisible
	if (nextCursor == IE_CURSOR_INVALID) {
		lastCursor = IE_CURSOR_BLOCKED;
		return;
	}

	overInfoPoint = area->TMap->GetInfoPoint( gameMousePos, true );
	if (overInfoPoint) {
		//nextCursor = overInfoPoint->Cursor;
		nextCursor = GetCursorOverInfoPoint(overInfoPoint);
	}
	// recheck in case the positioon was different, resulting in a new isVisible check
	if (nextCursor == IE_CURSOR_INVALID) {
		Owner->Cursor = IE_CURSOR_BLOCKED;
		lastCursor = IE_CURSOR_BLOCKED;
		return;
	}

	if (overDoor) {
		overDoor->Highlight = false;
	}
	if (overContainer) {
		overContainer->Highlight = false;
	}
	Actor *lastActor = area->GetActorByGlobalID(lastActorID);
	if (lastActor) {
		lastActor->SetOver( false );
	}

	overDoor = area->TMap->GetDoor( gameMousePos );
	overContainer = area->TMap->GetContainer( gameMousePos );

	if (!DrawSelectionRect) {
		if (overDoor) {
			nextCursor = GetCursorOverDoor(overDoor);
		}

		if (overContainer) {
			nextCursor = GetCursorOverContainer(overContainer);
		}
		// recheck in case the positioon was different, resulting in a new isVisible check
		// fixes bg2 long block door in ar0801 above vamp beds, crashing on mouseover (too big)
		if (nextCursor == IE_CURSOR_INVALID) {
			Owner->Cursor = IE_CURSOR_BLOCKED;
			lastCursor = IE_CURSOR_BLOCKED;
			return;
		}

		// let us target party members even if they are invisible
		lastActor = area->GetActor(gameMousePos, GA_NO_DEAD|GA_NO_UNSCHEDULED);
		if (lastActor && lastActor->Modified[IE_EA]>=EA_CONTROLLED) {
			if (!lastActor->ValidTarget(target_types) || !area->IsVisible(gameMousePos, false)) {
				lastActor = NULL;
			}
		}

		if ((target_types & GA_NO_SELF) && lastActor ) {
			if (lastActor == core->GetFirstSelectedActor()) {
				lastActor=NULL;
			}
		}

		if (lastActor) {
			lastActorID = lastActor->GetGlobalID();
			lastActor->SetOver( true );
			ieDword type = lastActor->GetStat(IE_EA);
			if (type >= EA_EVILCUTOFF || type == EA_GOODBUTRED) {
				nextCursor = IE_CURSOR_ATTACK;
			} else if ( type > EA_CHARMED ) {
				nextCursor = IE_CURSOR_TALK;
				//don't let the pc to talk to frozen/stoned creatures
				ieDword state = lastActor->GetStat(IE_STATE_ID);
				if (state & (STATE_CANTMOVE^STATE_SLEEP)) {
					nextCursor |= IE_CURSOR_GRAY;
				}
			} else {
				nextCursor = IE_CURSOR_NORMAL;
			}
		} else {
			lastActorID = 0;
		}

		if (target_mode == TARGET_MODE_TALK) {
			nextCursor = IE_CURSOR_TALK;
			if (!lastActor) {
				nextCursor |= IE_CURSOR_GRAY;
			} else {
				//don't let the pc to talk to frozen/stoned creatures
				ieDword state = lastActor->GetStat(IE_STATE_ID);
				if (state & (STATE_CANTMOVE^STATE_SLEEP)) {
					nextCursor |= IE_CURSOR_GRAY;
				}
			}
		} else if (target_mode == TARGET_MODE_ATTACK) {
			nextCursor = IE_CURSOR_ATTACK;
			if (overDoor) {
				if (!overDoor->Visible()) {
					nextCursor |= IE_CURSOR_GRAY;
				}
			} else if (!lastActor && !overContainer) {
				nextCursor |= IE_CURSOR_GRAY;
			}
		} else if (target_mode == TARGET_MODE_CAST) {
			nextCursor = IE_CURSOR_CAST;
			//point is always valid
			if (!(target_types & GA_POINT)) {
				if(!lastActor) {
					nextCursor |= IE_CURSOR_GRAY;
				}
			}
		} else if (target_mode == TARGET_MODE_DEFEND) {
			nextCursor = IE_CURSOR_DEFEND;
			if(!lastActor) {
				nextCursor |= IE_CURSOR_GRAY;
			}
		} else if (target_mode == TARGET_MODE_PICK) {
			if (lastActor) {
				nextCursor = IE_CURSOR_PICK;
			} else {
				if (!overContainer && !overDoor && !overInfoPoint) {
					nextCursor = IE_CURSOR_STEALTH|IE_CURSOR_GRAY;
				}
			}
			goto end_function;
		}

		if (lastActor) {
			switch (lastActor->GetStat(IE_EA)) {
				case EA_EVILCUTOFF:
				case EA_GOODCUTOFF:
					break;

				case EA_PC:
				case EA_FAMILIAR:
				case EA_ALLY:
				case EA_CONTROLLED:
				case EA_CHARMED:
				case EA_EVILBUTGREEN:
					if (target_types & GA_NO_ENEMY)
						nextCursor^=1;
					break;

				case EA_ENEMY:
				case EA_GOODBUTRED:
					if (target_types & GA_NO_ALLY)
						nextCursor^=1;
					break;
				default:
					if (!(target_types & GA_NO_NEUTRAL))
						nextCursor^=1;
					break;
			}
		}
	}
end_function:
	if (lastCursor != nextCursor) {
		lastCursor = (unsigned char) nextCursor;
	}
}

/** Global Mouse Move Event */
#if TARGET_OS_IPHONE
// iOS will never have a mouse.
void GameControl::OnGlobalMouseMove(unsigned short /*x*/, unsigned short /*y*/) {}
#else
void GameControl::OnGlobalMouseMove(const Point& p)
{
	if (ScreenFlags & SF_DISABLEMOUSE) {
		return;
	}
	if (Owner->IsDisabled()) {
		return;
	}

	int mousescrollspd = core->GetMouseScrollSpeed();

#define SCROLL_AREA_WIDTH 5
	if (p.x <= SCROLL_AREA_WIDTH)
		moveX = -mousescrollspd;
	else {
		if (p.x >= ( core->Width - SCROLL_AREA_WIDTH ))
			moveX = mousescrollspd;
		else
			moveX = 0;
	}
	if (p.y <= SCROLL_AREA_WIDTH)
		moveY = -mousescrollspd;
	else {
		if (p.y >= ( core->Height - 5 ))
			moveY = mousescrollspd;
		else
			moveY = 0;
	}
#undef SCROLL_AREA_WIDTH

	SetScrolling(moveX != 0 || moveY != 0);
}
#endif

void GameControl::MoveViewportTo(Point p, bool center) const
{
	Map *area = core->GetGame()->GetCurrentArea();
	if (!area) return;

	Video *video = core->GetVideoDriver();
	Region vp = video->GetViewport();
	Point mapsize = area->TMap->GetMapSize();

	if (center) {
		p.x -= vp.w/2;
		p.y -= vp.h/2;
	}
	if (p.x < 0) {
		p.x = 0;
	} else if (p.x + vp.w >= mapsize.x) {
		p.x = mapsize.x - vp.w - 1;
	}
	if (p.y < 0) {
		p.y = 0;
	} else if (p.y + vp.h >= mapsize.y) {
		p.y = mapsize.y - vp.h - 1;
	}

	// override any existing viewport moves which may be in progress
	core->timer->SetMoveViewPort(p, 0, false);
	// move it directly ourselves, since we might be paused
	video->MoveViewportTo(p);
}

void GameControl::UpdateScrolling() {
	// mouse scroll speed is checked because scrolling is not always done by the mouse (ie cutscenes/keyboard/etc)
	if (!scrolling || !core->GetMouseScrollSpeed() || (moveX == 0 && moveY == 0)) return;

	int cursorFrame = 0; // right
	if (moveY < 0) {
		cursorFrame = 2; // up
		if (moveX > 0) cursorFrame--; // +right
		else if (moveX < 0) cursorFrame++; // +left
	} else if (moveY > 0) {
		cursorFrame = 6; // down
		if (moveX > 0) cursorFrame++; // +right
		else if (moveX < 0) cursorFrame--; // +left
	} else if (moveX < 0) {
		cursorFrame = 4; // left
	}

	Sprite2D* cursor = core->GetScrollCursorSprite(cursorFrame, numScrollCursor);
	// FIXME: reimplement this
	//Video* video = core->GetVideoDriver();
	//video->SetCursor(cursor, VID_CUR_DRAG);
	Sprite2D::FreeSprite(cursor);

	numScrollCursor = (numScrollCursor+1) % 15;
}

void GameControl::SetScrolling(bool scroll) {
	if (scrolling != scroll) {
		scrolling = scroll;
		if (!scrolling) {
			moveX = 0;
			moveY = 0;

			// only clear the drag cursor when changing scrolling to false!
			// clearing on every move kills drag operations such as dragging portraits
			//core->GetVideoDriver()->SetCursor(NULL, VID_CUR_DRAG);
		}
	}
}

//generate action code for source actor to try to attack a target
void GameControl::TryToAttack(Actor *source, Actor *tgt)
{
	source->CommandActor(GenerateActionDirect( "NIDSpecial3()", tgt));
}

//generate action code for source actor to try to defend a target
void GameControl::TryToDefend(Actor *source, Actor *tgt)
{
	source->SetModal(MS_NONE);
	source->CommandActor(GenerateActionDirect( "NIDSpecial4()", tgt));
}

// generate action code for source actor to try to pick pockets of a target (if an actor)
// else if door/container try to pick a lock/disable trap
// The -1 flag is a placeholder for dynamic target IDs
void GameControl::TryToPick(Actor *source, Scriptable *tgt)
{
	source->SetModal(MS_NONE);
	const char* cmdString = NULL;
	switch (tgt->Type) {
		case ST_ACTOR:
			cmdString = "PickPockets([-1])";
			break;
		case ST_DOOR:
		case ST_CONTAINER:
			if (((Highlightable*)tgt)->Trapped && ((Highlightable*)tgt)->TrapDetected) {
				cmdString = "RemoveTraps([-1])";
			} else {
				cmdString = "PickLock([-1])";
			}
			break;
		default:
			Log(ERROR, "GameControl", "Invalid pick target of type %d", tgt->Type);
			return;
	}
	source->CommandActor(GenerateActionDirect(cmdString, tgt));
}

//generate action code for source actor to try to disable trap (only trap type active regions)
void GameControl::TryToDisarm(Actor *source, InfoPoint *tgt)
{
	if (tgt->Type!=ST_PROXIMITY) return;

	source->SetModal(MS_NONE);
	source->CommandActor(GenerateActionDirect( "RemoveTraps([-1])", tgt ));
}

//generate action code for source actor to use item/cast spell on a point
void GameControl::TryToCast(Actor *source, const Point &tgt)
{
	char Tmp[40];

	if (!spellCount) {
		ResetTargetMode();
		return; //not casting or using an own item
	}
	source->Stop();

	spellCount--;
	if (spellOrItem>=0) {
		if (spellIndex<0) {
			strlcpy(Tmp, "SpellPointNoDec(\"\",[0.0])", sizeof(Tmp));
		} else {
			strlcpy(Tmp, "SpellPoint(\"\",[0.0])", sizeof(Tmp));
		}
	} else {
		//using item on target
		strlcpy(Tmp, "UseItemPoint(\"\",[0,0],0)", sizeof(Tmp));
	}
	Action* action = GenerateAction( Tmp );
	action->pointParameter=tgt;
	if (spellOrItem>=0) {
		if (spellIndex<0) {
			sprintf(action->string0Parameter,"%.8s",spellName);
		} else {
			CREMemorizedSpell *si;
			//spell casting at target
			si = source->spellbook.GetMemorizedSpell(spellOrItem, spellSlot, spellIndex);
			if (!si) {
				ResetTargetMode();
				delete action;
				return;
			}
			sprintf(action->string0Parameter,"%.8s",si->SpellResRef);
		}
	} else {
		action->int0Parameter = spellSlot;
		action->int1Parameter = spellIndex;
		action->int2Parameter = UI_SILENT;
                //for multi-shot items like BG wand of lightning
                if (spellCount)
                    action->int2Parameter |= UI_NOAURA|UI_NOCHARGE;
	}
	source->AddAction( action );
	if (!spellCount) {
		ResetTargetMode();
	}
}

//generate action code for source actor to use item/cast spell on another actor
void GameControl::TryToCast(Actor *source, Actor *tgt)
{
	char Tmp[40];

	if (!spellCount) {
		ResetTargetMode();
		return; //not casting or using an own item
	}
	source->Stop();

	// cannot target spells on invisible or sanctuaried creatures
	// invisible actors are invisible, so this is usually impossible by itself, but improved invisibility changes that
	if (source != tgt && tgt->Untargetable(spellName)) {
		displaymsg->DisplayConstantStringName(STR_NOSEE_NOCAST, DMC_RED, source);
		ResetTargetMode();
		return;
	}

	spellCount--;
	if (spellOrItem>=0) {
		if (spellIndex<0) {
			sprintf(Tmp, "NIDSpecial7()");
		} else {
			sprintf(Tmp, "NIDSpecial6()");
		}
	} else {
		//using item on target
		sprintf(Tmp, "NIDSpecial5()");
	}
	Action* action = GenerateActionDirect( Tmp, tgt);
	if (spellOrItem>=0) {
		if (spellIndex<0) {
			sprintf(action->string0Parameter,"%.8s",spellName);
		} else {
			CREMemorizedSpell *si;
			//spell casting at target
			si = source->spellbook.GetMemorizedSpell(spellOrItem, spellSlot, spellIndex);
			if (!si) {
				ResetTargetMode();
				delete action;
				return;
			}
			sprintf(action->string0Parameter,"%.8s",si->SpellResRef);
		}
	} else {
		action->int0Parameter = spellSlot;
		action->int1Parameter = spellIndex;
		action->int2Parameter = UI_SILENT;
                //for multi-shot items like BG wand of lightning
                if (spellCount)
                    action->int2Parameter |= UI_NOAURA|UI_NOCHARGE;
	}
	source->AddAction( action );
	if (!spellCount) {
		ResetTargetMode();
	}
}

//generate action code for source actor to use talk to target actor
void GameControl::TryToTalk(Actor *source, Actor *tgt)
{
	//Nidspecial1 is just an unused action existing in all games
	//(non interactive demo)
	//i found no fitting action which would emulate this kind of
	//dialog initation
	source->SetModal(MS_NONE);
	dialoghandler->SetTarget(tgt); //this is a hack, but not so deadly
	source->CommandActor(GenerateActionDirect( "NIDSpecial1()", tgt));
}

//generate action code for actor appropriate for the target mode when the target is a container
void GameControl::HandleContainer(Container *container, Actor *actor)
{
	//container is disabled, it should not react
	if (container->Flags & CONT_DISABLED) {
		return;
	}

	if ((target_mode == TARGET_MODE_CAST) && spellCount) {
		//we'll get the container back from the coordinates
		TryToCast(actor, container->Pos);
		//Do not reset target_mode, TryToCast does it for us!!
		return;
	}

	core->SetEventFlag(EF_RESETTARGET);

	if (target_mode == TARGET_MODE_ATTACK) {
		char Tmp[256];
		snprintf(Tmp, sizeof(Tmp), "BashDoor(\"%s\")", container->GetScriptName());
		actor->CommandActor(GenerateAction(Tmp));
		return;
	}

	if (target_mode == TARGET_MODE_PICK) {
		TryToPick(actor, container);
		return;
	}

	container->AddTrigger(TriggerEntry(trigger_clicked, actor->GetGlobalID()));
	core->SetCurrentContainer( actor, container);
	actor->CommandActor(GenerateAction("UseContainer()"));
}

//generate action code for actor appropriate for the target mode when the target is a door
void GameControl::HandleDoor(Door *door, Actor *actor)
{
	if ((target_mode == TARGET_MODE_CAST) && spellCount) {
		//we'll get the door back from the coordinates
		Point *p = door->toOpen;
		Point *otherp = door->toOpen+1;
		if (Distance(*p,actor)>Distance(*otherp,actor)) {
			p=otherp;
		}
		TryToCast(actor, *p);
		return;
	}

	core->SetEventFlag(EF_RESETTARGET);

	if (target_mode == TARGET_MODE_ATTACK) {
		char Tmp[256];
		snprintf(Tmp, sizeof(Tmp), "BashDoor(\"%s\")", door->GetScriptName());
		actor->CommandActor(GenerateAction(Tmp));
		return;
	}

	if (target_mode == TARGET_MODE_PICK) {
		TryToPick(actor, door);
		return;
	}

	door->AddTrigger(TriggerEntry(trigger_clicked, actor->GetGlobalID()));
	actor->TargetDoor = door->GetGlobalID();
	// internal gemrb toggle door action hack - should we use UseDoor instead?
	actor->CommandActor(GenerateAction("NIDSpecial9()"));
}

//generate action code for actor appropriate for the target mode when the target is an active region (infopoint, trap or travel)
bool GameControl::HandleActiveRegion(InfoPoint *trap, Actor * actor, Point &p)
{
	if ((target_mode == TARGET_MODE_CAST) && spellCount) {
		//we'll get the active region from the coordinates (if needed)
		TryToCast(actor, p);
		//don't bother with this region further
		return true;
	}
	if (target_mode == TARGET_MODE_PICK) {
		TryToDisarm(actor, trap);
		return true;
	}

	switch(trap->Type) {
		case ST_TRAVEL:
			trap->AddTrigger(TriggerEntry(trigger_clicked, actor->GetGlobalID()));
			actor->LastMarked = trap->GetGlobalID();
			//clear the go closer flag
			trap->GetCurrentArea()->LastGoCloser = 0;
			return false;
		case ST_TRIGGER:
			// pst, eg. ar1500
			if (trap->GetDialog()[0]) {
				trap->AddAction(GenerateAction("Dialogue([PC])"));
				return true;
			}

			// always display overhead text; totsc's ar0511 library relies on it
			if (!trap->GetOverheadText().empty()) {
				if (!trap->OverheadTextIsDisplaying()) {
					trap->DisplayOverheadText(true);
					DisplayString( trap );
				}
			}
			//the importer shouldn't load the script
			//if it is unallowed anyway (though
			//deactivated scripts could be reactivated)
			//only the 'trapped' flag should be honoured
			//there. Here we have to check on the
			//reset trap and deactivated flags
			if (trap->Scripts[0]) {
				if (!(trap->Flags&TRAP_DEACTIVATED) ) {
					trap->AddTrigger(TriggerEntry(trigger_clicked, actor->GetGlobalID()));
					actor->LastMarked = trap->GetGlobalID();
					//directly feeding the event, even if there are actions in the queue
					//trap->Scripts[0]->Update();
					// FIXME
					trap->ExecuteScript(1);
					trap->ProcessActions();
				}
			}
			if (trap->GetUsePoint() ) {
				char Tmp[256];
				sprintf(Tmp, "TriggerWalkTo(\"%s\")", trap->GetScriptName());
				actor->CommandActor(GenerateAction(Tmp));
				return true;
			}
			return true;
		default:;
	}
	return false;
}
/** Mouse Button Down */
void GameControl::OnMouseDown(const Point& p, unsigned short Button, unsigned short Mod)
{
	if (ScreenFlags&SF_DISABLEMOUSE)
		return;

	ClickPoint = p;
	core->GetVideoDriver()->ConvertToGame( ClickPoint );

	ClearMouseState(); // cancel existing mouse action, we dont support multibutton actions
	switch(Button) {
	case GEM_MB_SCRLUP:
		OnSpecialKeyPress(GEM_UP);
		break;
	case GEM_MB_SCRLDOWN:
		OnSpecialKeyPress(GEM_DOWN);
		break;
	case GEM_MB_MENU: //right click.
		if (core->HasFeature(GF_HAS_FLOAT_MENU) && !Mod) {
			core->GetGUIScriptEngine()->RunFunction( "GUICommon", "OpenFloatMenuWindow", false, p);
		} else {
			FormationRotation = true;
		}
		break;
	case GEM_MB_ACTION|GEM_MB_DOUBLECLICK:
		DoubleClick = true;
	case GEM_MB_ACTION:
		// PST uses alt + left click for formation rotation
		// is there any harm in this being true in all games?
		if (Mod&GEM_MOD_ALT) {
			FormationRotation = true;
		} else {
			MouseIsDown = true;
			SelectionRect.x = ClickPoint.x;
			SelectionRect.y = ClickPoint.y;
			SelectionRect.w = 0;
			SelectionRect.h = 0;
		}
		break;
	}
	if (core->GetGame()->selected.size() <= 1
		|| target_mode != TARGET_MODE_NONE) {
		FormationRotation = false;
	}
	if (FormationRotation) {
		lastCursor = IE_CURSOR_USE;
	}
}

/** Mouse Button Up */
void GameControl::OnMouseUp(const Point& mp, unsigned short Button, unsigned short /*Mod*/)
{
	MouseIsDown = false;
	if (ScreenFlags & SF_DISABLEMOUSE) {
		return;
	}
	//heh, i found no better place
	core->CloseCurrentContainer();

	Point p = core->GetVideoDriver()->ConvertToGame( mp );
	Game* game = core->GetGame();
	if (!game) return;
	Map* area = game->GetCurrentArea( );
	if (!area) return;

	unsigned int i = 0;
	if (DrawSelectionRect) {
		Actor** ab;
		unsigned int count = area->GetActorInRect( ab, SelectionRect,true );
		if (count != 0) {
			for (i = 0; i < highlighted.size(); i++)
				highlighted[i]->SetOver( false );
			highlighted.clear();
			game->SelectActor( NULL, false, SELECT_NORMAL );
			for (i = 0; i < count; i++) {
				// FIXME: should call handler only once
				game->SelectActor( ab[i], true, SELECT_NORMAL );
			}
		}
		free( ab );
		DrawSelectionRect = false;
		return;
	}

	Actor* actor = NULL;
	bool doMove = FormationRotation;
	if (!FormationRotation) {
		//hidden actors are not selectable by clicking on them unless they're party members
		actor = area->GetActor(p, target_types & ~GA_NO_HIDDEN);
		if (actor && actor->Modified[IE_EA]>=EA_CONTROLLED) {
			if (!actor->ValidTarget(GA_NO_HIDDEN)) {
				actor = NULL;
			}
		}
		switch (Button) {
			case GEM_MB_ACTION:
				if (!actor) {
					Actor *pc = core->GetFirstSelectedPC(false);
					if (!pc) {
						//this could be a non-PC
						pc = game->selected[0];
					}
					//add a check if you don't want some random monster handle doors and such
					if (overDoor) {
						HandleDoor(overDoor, pc);
						break;
					}
					if (overContainer) {
						HandleContainer(overContainer, pc);
						break;
					}
					if (overInfoPoint) {
						if (overInfoPoint->Type==ST_TRAVEL) {
<<<<<<< HEAD
							size_t i = game->selected.size();
=======
>>>>>>> bf4f0515
							ieDword exitID = overInfoPoint->GetGlobalID();
							if (core->HasFeature(GF_TEAM_MOVEMENT)) {
								// pst forces everyone to travel (eg. ar0201 outside_portal)
								int i = game->GetPartySize(false);
								while(i--) {
									game->GetPC(i, false)->UseExit(exitID);
								}
							} else {
								int i = game->selected.size();
								while(i--) {
									game->selected[i]->UseExit(exitID);
								}
							}
						}
						if (HandleActiveRegion(overInfoPoint, pc, p)) {
							core->SetEventFlag(EF_RESETTARGET);
							break;
						}
					}
					//just a single actor, no formation
					if (game->selected.size()==1
						&& target_mode == TARGET_MODE_CAST
						&& spellCount
						&& (target_types&GA_POINT)) {
						//the player is using an item or spell on the ground
						TryToCast(pc, p);
						break;
					}
				}
				doMove = (!actor && target_mode == TARGET_MODE_NONE);
				break;
			case GEM_MB_MENU:
				// we used to check mod in this case,
				// but it doesnt make sense to initiate an action based on a mod on mouse down
				// then cancel that action because the mod disapeared before mouse up
				if (!core->HasFeature(GF_HAS_FLOAT_MENU)) {
					SetTargetMode(TARGET_MODE_NONE);
				}
				if (!actor) {
					// reset the action bar
					core->GetGUIScriptEngine()->RunFunction("GUICommonWindows", "EmptyControls");
					core->SetEventFlag(EF_ACTION);
				}
				break;
			default:
				return; // we dont handle any other buttons beyond this point
		}
	}

	if (doMove && game->selected.size() > 0) {
		// construct a sorted party
		// TODO: this is still ugly, help?
		std::vector<Actor *> party;
		// first, from the actual party
		int max = game->GetPartySize(false);
		for(int idx = 1; idx<=max; idx++) {
			Actor *act = game->FindPC(idx);
			if(act->IsSelected()) {
				party.push_back(act);
			}
		}

		//summons etc
		for (i = 0; i < game->selected.size(); i++) {
			Actor *act = game->selected[i];
			if (!act->InParty) {
				party.push_back(act);
			}
		}

		//party formation movement
		Point src;
		if (FormationRotation) {
			p = ClickPoint;
			src = gameMousePos;
		} else {
			src = party[0]->Pos;
		}
		Point move = p;

		for(i = 0; i < party.size(); i++) {
			actor = party[i];
			actor->Stop();

			if (i || party.size() > 1) {
				Map* map = actor->GetCurrentArea();
				move = GetFormationPoint(map, i, src, p);
			}
			CreateMovement(actor, move);
		}
		if (DoubleClick) Center(mp);

		//p is a searchmap travel region
		if ( party[0]->GetCurrentArea()->GetCursor(p) == IE_CURSOR_TRAVEL) {
			char Tmp[256];
			sprintf( Tmp, "NIDSpecial2()" );
			party[0]->AddAction( GenerateAction( Tmp) );
		}
	} else if (actor) {
		if (actor->GetStat(IE_EA)<EA_CHARMED
			&& target_mode == TARGET_MODE_NONE) {
			// we are selecting a party member
			actor->PlaySelectionSound();
		}

		PerformActionOn(actor);
	}
	FormationRotation = false;
}

void GameControl::OnMouseWheelScroll(short x, short y)
{
	Region Viewport = core->GetVideoDriver()->GetViewport();
	Viewport.x += x;
	Viewport.y += y;

	if (ScreenFlags & SF_LOCKSCROLL) {
		moveX = 0;
		moveY = 0;
	} else {
		MoveViewportTo( Viewport.Origin(), false);
	}
}

void GameControl::PerformActionOn(Actor *actor)
{
	Game* game = core->GetGame();
	unsigned int i;

	//determining the type of the clicked actor
	ieDword type;

	type = actor->GetStat(IE_EA);
	if ( type >= EA_EVILCUTOFF || type == EA_GOODBUTRED ) {
		type = ACT_ATTACK; //hostile
	} else if ( type > EA_CHARMED ) {
		type = ACT_TALK; //neutral
	} else {
		type = ACT_NONE; //party
	}

	if (target_mode == TARGET_MODE_ATTACK) {
		type = ACT_ATTACK;
	} else if (target_mode == TARGET_MODE_TALK) {
		type = ACT_TALK;
	} else if (target_mode == TARGET_MODE_CAST) {
		type = ACT_CAST;
	} else if (target_mode == TARGET_MODE_DEFEND) {
		type = ACT_DEFEND;
	} else if (target_mode == TARGET_MODE_PICK) {
		type = ACT_THIEVING;
	}

	if (type != ACT_NONE) {
		if(!actor->ValidTarget(target_types)) {
			return;
		}
	}

	//we shouldn't zero this for two reasons in case of spell or item
	//1. there could be multiple targets
	//2. the target mode is important
	if (!(target_mode == TARGET_MODE_CAST) || !spellCount) {
		ResetTargetMode();
	}

	switch (type) {
		case ACT_NONE: //none
			if (!actor->ValidTarget(GA_SELECT)) {
				return;
			}

			if (actor->InParty)
				SelectActor( actor->InParty );
			else if (actor->GetStat(IE_EA) <= EA_CHARMED) {
				/*let's select charmed/summoned creatures
				EA_CHARMED is the maximum value known atm*/
				core->GetGame()->SelectActor(actor, true, SELECT_REPLACE);
			}
			break;
		case ACT_TALK:
			if (!actor->ValidTarget(GA_TALK)) {
				return;
			}

			//talk (first selected talks)
			if (game->selected.size()) {
				//if we are in PST modify this to NO!
				Actor *source;
				if (core->HasFeature(GF_PROTAGONIST_TALKS) ) {
					source = game->GetPC(0, false); //protagonist
				} else {
					source = core->GetFirstSelectedPC(false);
				}
				// only party members can start conversations
				if (source) {
					TryToTalk(source, actor);
				}
			}
			break;
		case ACT_ATTACK:
			//all of them attacks the red circled actor
			for(i=0;i<game->selected.size();i++) {
				TryToAttack(game->selected[i], actor);
			}
			break;
		case ACT_CAST: //cast on target or use item on target
			if (game->selected.size()==1) {
				Actor *source;
				source = core->GetFirstSelectedActor();
				if(source) {
					TryToCast(source, actor);
				}
			}
			break;
		case ACT_DEFEND:
			for(i=0;i<game->selected.size();i++) {
				TryToDefend(game->selected[i], actor);
			}
			break;
		case ACT_THIEVING:
			if (game->selected.size()==1) {
				Actor *source;
				source = core->GetFirstSelectedActor();
				if(source) {
					TryToPick(source, actor);
				}
			}
			break;
	}
}

//sets target mode, and resets the cursor
void GameControl::SetTargetMode(int mode) {
	target_mode = mode;
}

void GameControl::ResetTargetMode() {
	target_types = GA_NO_DEAD|GA_NO_HIDDEN|GA_NO_UNSCHEDULED;
	SetTargetMode(TARGET_MODE_NONE);
}

void GameControl::UpdateTargetMode() {
	SetTargetMode(target_mode);
}

/** Special Key Press */
bool GameControl::OnSpecialKeyPress(unsigned char Key)
{
	if (DialogueFlags&DF_IN_DIALOG) {
		// don't accept keys in dialog
		// dont forward the even either
		return false;
	}
	Game *game = core->GetGame();
	if (!game) return false;
	int partysize = game->GetPartySize(false);
	
	int pm;
	ieDword keyScrollSpd = 64;
	core->GetDictionary()->Lookup("Keyboard Scroll Speed", keyScrollSpd);
	switch (Key) {
		case GEM_LEFT:
			OnMouseWheelScroll(keyScrollSpd * -1, 0);
			break;
		case GEM_UP:
			OnMouseWheelScroll(0, keyScrollSpd * -1);
			break;
		case GEM_DOWN:
			OnMouseWheelScroll(0, keyScrollSpd);
			break;
		case GEM_RIGHT:
			OnMouseWheelScroll(keyScrollSpd, 0);
			break;
		case GEM_ALT:
			DebugFlags |= DEBUG_SHOW_CONTAINERS;
			break;
		case GEM_TAB:
			// show partymember hp/maxhp as overhead text
			for (pm=0; pm < partysize; pm++) {
				Actor *pc = game->GetPC(pm, true);
				if (!pc) continue;
				pc->DisplayHeadHPRatio();
			}
			break;
		case GEM_MOUSEOUT:
			moveX = 0;
			moveY = 0;
			break;
		case GEM_ESCAPE:
			core->GetGUIScriptEngine()->RunFunction("GUICommonWindows", "EmptyControls");
			core->SetEventFlag(EF_ACTION|EF_RESETTARGET);
			break;
		case GEM_PGUP:
			core->GetGUIScriptEngine()->RunFunction("CommonWindow","OnIncreaseSize");
			break;
		case GEM_PGDOWN:
			core->GetGUIScriptEngine()->RunFunction("CommonWindow","OnDecreaseSize");
			break;
		default:
			return Control::OnSpecialKeyPress(Key);
	}
	return true;
}

void GameControl::CalculateSelection(const Point &p)
{
	unsigned int i;

	Game* game = core->GetGame();
	Map* area = game->GetCurrentArea( );
	if (DrawSelectionRect) {
		if (p.x < ClickPoint.x) {
			SelectionRect.w = ClickPoint.x - p.x;
			SelectionRect.x = p.x;
		} else {
			SelectionRect.x = ClickPoint.x;
			SelectionRect.w = p.x - ClickPoint.x;
		}
		if (p.y < ClickPoint.y) {
			SelectionRect.h = ClickPoint.y - p.y;
			SelectionRect.y = p.y;
		} else {
			SelectionRect.y = ClickPoint.y;
			SelectionRect.h = p.y - ClickPoint.y;
		}
		Actor** ab;
		unsigned int count = area->GetActorInRect( ab, SelectionRect,true );
		for (i = 0; i < highlighted.size(); i++)
			highlighted[i]->SetOver( false );
		highlighted.clear();
		if (count != 0) {
			for (i = 0; i < count; i++) {
				ab[i]->SetOver( true );
				highlighted.push_back( ab[i] );
			}
		}
		free( ab );
	} else {
		Actor* actor = area->GetActor( p, GA_DEFAULT | GA_SELECT | GA_NO_DEAD | GA_NO_ENEMY);
		SetLastActor( actor, area->GetActorByGlobalID(lastActorID) );
/*
		Actor *lastActor = area->GetActorByGlobalID(lastActorID);
		if (lastActor)
			lastActor->SetOver( false );
		if (!actor) {
			lastActorID = 0;
		} else {
			lastActorID = actor->globalID;
			actor->SetOver( true );
		}
*/
	}
}

void GameControl::SetLastActor(Actor *actor, Actor *prevActor)
{
	if (prevActor)
		prevActor->SetOver( false );
	if (!actor) {
		lastActorID = 0;
	} else {
		lastActorID = actor->GetGlobalID();
		actor->SetOver( true );
	}
}

void GameControl::SetCutSceneMode(bool active)
{
	if (active) {
		ScreenFlags |= (SF_DISABLEMOUSE | SF_LOCKSCROLL | SF_CUTSCENE);
		moveX = 0;
		moveY = 0;
	} else {
		ScreenFlags &= ~(SF_DISABLEMOUSE | SF_LOCKSCROLL | SF_CUTSCENE);
	}
}

//Hide or unhide all other windows on the GUI (gamecontrol is not hidden by this)
bool GameControl::SetGUIHidden(bool hide)
{
	if (hide) {
		//no gamecontrol visible
		if (!(ScreenFlags&SF_GUIENABLED)) {
			return false;
		}
		ScreenFlags &=~SF_GUIENABLED;
	} else {
		if (ScreenFlags&SF_GUIENABLED) {
			return false;
		}
		ScreenFlags |= SF_GUIENABLED;
	}

	static const char* keys[6][2] = {
		{"PortraitWindow", "PortraitPosition"},
		{"OtherWindow", "OtherPosition"},
		{"TopWindow", "TopPosition"},
		{"OptionsWindow", "OptionsPosition"},
		{"MessageWindow", "MessagePosition"},
		{"ActionsWindow", "ActionsPosition"},
	};

	Variables* dict = core->GetDictionary();
	ieDword id;

	// iterate the list forwards for hiding, and in reverse for unhiding
	int i = hide ? 0 : 5;
	int inc = hide ? 1 : -1;
	WINDOW_RESIZE_OPERATION op = hide ? WINDOW_EXPAND : WINDOW_CONTRACT;
	for (;i >= 0 && i <= 5; i+=inc) {
		const char** val = keys[i];
		//Log(MESSAGE, "GameControl", "window: %s", *val);
		if (dict->Lookup( *val, id )) {
			if (id != (ieDword) -1) {
				// FIXME: this will only work for non-pst @ 800 res
				Window* w = GetWindow(id, "GUIW08");
				if (w) {
					w->SetFlags(Window::Borderless, BM_OR);
					if (dict->Lookup( *++val, id )) {
						//Log(MESSAGE, "GameControl", "position: %s", *val);
						ResizeParentWindowFor( w, id, op );
						continue;
					}
				}
				Log(ERROR, "GameControl", "Invalid window or position: %s:%u", *val, id);
			}
		}
	}

	//FloatWindow doesn't affect gamecontrol, so it is special
	if (dict->Lookup("FloatWindow", id)) {
		if (id != (ieDword) -1) {
			// FIXME: hardcoded to PST
			Window* fw = GetWindow(id, "GUIWORLD");
			if (!hide) {
				assert(fw != NULL);
				fw->SetFlags(Window::Draggable|Window::Borderless, BM_OR);
				fw->Focus();
			}
		}
	}
	core->GetVideoDriver()->SetViewport( Region(Owner->Frame().Origin(), frame.Dimensions()) );
	return true;
}

void GameControl::ResizeParentWindowFor(Window* win, int type, WINDOW_RESIZE_OPERATION op)
{
	// when GameControl contracts it adds to windowGroupCounts
	// WINDOW_CONTRACT is a positive operation and WINDOW_EXPAND is negative
	const Region& winFrame = win->Frame();
	Region ownerFrame = Owner->Frame();
	if (type < WINDOW_GROUP_COUNT) {
		windowGroupCounts[type] += op;
		if ((op == WINDOW_CONTRACT && windowGroupCounts[type] == 1)
			|| (op == WINDOW_EXPAND && !windowGroupCounts[type])) {

			switch (type) {
				case WINDOW_GROUP_LEFT:
					ownerFrame.x += winFrame.w * op;
					// fallthrough
				case WINDOW_GROUP_RIGHT:
					ownerFrame.w -= winFrame.w * op;
					break;
				case WINDOW_GROUP_TOP:
					ownerFrame.y += winFrame.h * op;
					// fallthrough
				case WINDOW_GROUP_BOTTOM:
					ownerFrame.h -= winFrame.h * op;
					break;
			}
		}

		frame.w = ownerFrame.w;
		frame.h = ownerFrame.h;
	}
	// 4 == BottomAdded; 5 == Inactivating
	else if (type <= 5) {
		windowGroupCounts[WINDOW_GROUP_BOTTOM] += op;
		ownerFrame.h -= winFrame.h * op;
		if (op == WINDOW_CONTRACT && type == 5) {
			frame.h = 0;
		} else {
			frame.h = ownerFrame.h;
		}
	} else {
		Log(ERROR, "GameControl", "Unknown resize type: %d", type);
	}
	Owner->View::SetFrame(ownerFrame);
}

//Create an overhead text over a scriptable target
//Multiple texts are possible, as this code copies the text to a new object
void GameControl::DisplayString(Scriptable* target)
{
	Scriptable* scr = new Scriptable( ST_TRIGGER );
	scr->SetOverheadText(target->GetOverheadText());
	scr->Pos = target->Pos;

	// add as a "subtitle" to the main message window
	ieDword tmp = 0;
	core->GetDictionary()->Lookup("Duplicate Floating Text", tmp);
	if (tmp && !target->GetOverheadText().empty()) {
		// pass NULL target so pst does not display multiple
		displaymsg->DisplayString(target->GetOverheadText());
	}
}

/** changes displayed map to the currently selected PC */
void GameControl::ChangeMap(Actor *pc, bool forced)
{
	//swap in the area of the actor
	Game* game = core->GetGame();
	if (forced || (pc && stricmp( pc->Area, game->CurrentArea) != 0) ) {
		dialoghandler->EndDialog();
		overInfoPoint = NULL;
		overContainer = NULL;
		overDoor = NULL;
		/*this is loadmap, because we need the index, not the pointer*/
		char *areaname = game->CurrentArea;
		if (pc) {
			areaname = pc->Area;
		}
		game->GetMap( areaname, true );
		ScreenFlags|=SF_CENTERONACTOR;
	}
	//center on first selected actor
	if (pc && (ScreenFlags&SF_CENTERONACTOR)) {
		MoveViewportTo( pc->Pos, true );
		ScreenFlags&=~SF_CENTERONACTOR;
	}
}

void GameControl::SetScreenFlags(unsigned int value, int mode)
{
	core->SetBits(ScreenFlags, value, mode);
}

void GameControl::SetDialogueFlags(unsigned int value, int mode)
{
	core->SetBits(DialogueFlags, value, mode);
}

Actor *GameControl::GetActorByGlobalID(ieDword globalID)
{
	if (!globalID)
		return NULL;
	Game* game = core->GetGame();
	if (!game)
		return NULL;

	Map* area = game->GetCurrentArea( );
	if (!area)
		return NULL;
	return
		area->GetActorByGlobalID(globalID);
}

Actor *GameControl::GetLastActor()
{
	return GetActorByGlobalID(lastActorID);
}

//Set up an item use which needs targeting
//Slot is an inventory slot
//header is the used item extended header
//u is the user
//target type is a bunch of GetActor flags that alter valid targets
//cnt is the number of different targets (usually 1)
void GameControl::SetupItemUse(int slot, int header, Actor *u, int targettype, int cnt)
{
	memset(spellName, 0, sizeof(ieResRef));
	spellOrItem = -1;
	spellUser = u;
	spellSlot = slot;
	spellIndex = header;
	//item use also uses the casting icon, this might be changed in some custom game?
	SetTargetMode(TARGET_MODE_CAST);
	target_types = targettype;
	spellCount = cnt;
}

//Set up spell casting which needs targeting
//type is the spell's type
//level is the caster level
//idx is the spell's number
//u is the caster
//target type is a bunch of GetActor flags that alter valid targets
//cnt is the number of different targets (usually 1)
void GameControl::SetupCasting(ieResRef spellname, int type, int level, int idx, Actor *u, int targettype, int cnt)
{
	memcpy(spellName, spellname, sizeof(ieResRef));
	spellOrItem = type;
	spellUser = u;
	spellSlot = level;
	spellIndex = idx;
	SetTargetMode(TARGET_MODE_CAST);
	target_types = targettype;
	spellCount = cnt;
}

//another method inherited from Control which has no use here
bool GameControl::SetEvent(int /*eventType*/, ControlEventHandler /*handler*/)
{
	return false;
}

void GameControl::SetDisplayText(String* text, unsigned int time)
{
	delete DisplayText;
	DisplayTextTime = time;
	DisplayText = text;
}

void GameControl::SetDisplayText(ieStrRef text, unsigned int time)
{
	SetDisplayText(core->GetString(displaymsg->GetStringReference(text), 0), time);
}

void GameControl::ToggleAlwaysRun()
{
	AlwaysRun = !AlwaysRun;
}

}<|MERGE_RESOLUTION|>--- conflicted
+++ resolved
@@ -1234,7 +1234,7 @@
 	}
 	// recheck in case the positioon was different, resulting in a new isVisible check
 	if (nextCursor == IE_CURSOR_INVALID) {
-		Owner->Cursor = IE_CURSOR_BLOCKED;
+		//Owner->Cursor = IE_CURSOR_BLOCKED;
 		lastCursor = IE_CURSOR_BLOCKED;
 		return;
 	}
@@ -1264,7 +1264,7 @@
 		// recheck in case the positioon was different, resulting in a new isVisible check
 		// fixes bg2 long block door in ar0801 above vamp beds, crashing on mouseover (too big)
 		if (nextCursor == IE_CURSOR_INVALID) {
-			Owner->Cursor = IE_CURSOR_BLOCKED;
+			//Owner->Cursor = IE_CURSOR_BLOCKED;
 			lastCursor = IE_CURSOR_BLOCKED;
 			return;
 		}
@@ -1905,10 +1905,6 @@
 					}
 					if (overInfoPoint) {
 						if (overInfoPoint->Type==ST_TRAVEL) {
-<<<<<<< HEAD
-							size_t i = game->selected.size();
-=======
->>>>>>> bf4f0515
 							ieDword exitID = overInfoPoint->GetGlobalID();
 							if (core->HasFeature(GF_TEAM_MOVEMENT)) {
 								// pst forces everyone to travel (eg. ar0201 outside_portal)
@@ -2327,7 +2323,7 @@
 				// FIXME: this will only work for non-pst @ 800 res
 				Window* w = GetWindow(id, "GUIW08");
 				if (w) {
-					w->SetFlags(Window::Borderless, BM_OR);
+					w->SetFlags(Window::Borderless, OP_OR);
 					if (dict->Lookup( *++val, id )) {
 						//Log(MESSAGE, "GameControl", "position: %s", *val);
 						ResizeParentWindowFor( w, id, op );
@@ -2346,7 +2342,7 @@
 			Window* fw = GetWindow(id, "GUIWORLD");
 			if (!hide) {
 				assert(fw != NULL);
-				fw->SetFlags(Window::Draggable|Window::Borderless, BM_OR);
+				fw->SetFlags(Window::Draggable|Window::Borderless, OP_OR);
 				fw->Focus();
 			}
 		}
