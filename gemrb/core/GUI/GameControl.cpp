--- conflicted
+++ resolved
@@ -536,7 +536,6 @@
 		Actor *actor = area->GetActorByGlobalID(trackerID);
 
 		if (actor) {
-<<<<<<< HEAD
 			std::vector<Actor*> monsters = area->GetAllActorsInRadius(actor->Pos, GA_NO_DEAD|GA_NO_LOS|GA_NO_UNSCHEDULED, distance);
 			std::vector<Actor*>::iterator monster;
 
@@ -545,14 +544,6 @@
 				if (target->InParty) continue;
 				if (target->GetStat(IE_NOTRACKING)) continue;
 				DrawArrowMarker(target->Pos, ColorBlack);
-=======
-			std::vector<Actor *> monsters = area->GetAllActorsInRadius(actor->Pos, GA_NO_DEAD|GA_NO_LOS|GA_NO_UNSCHEDULED, distance);
-			std::vector<Actor *>::iterator monster;
-			for (monster = monsters.begin(); monster != monsters.end(); ++monster) {
-				if ((*monster)->IsPartyMember()) continue;
-				if ((*monster)->GetStat(IE_NOTRACKING)) continue;
-				DrawArrowMarker(screen, (*monster)->Pos, viewport, ColorBlack);
->>>>>>> c3758800
 			}
 		} else {
 			trackerID = 0;
@@ -1099,7 +1090,6 @@
 	return true;
 }
 
-<<<<<<< HEAD
 String GameControl::TooltipText() const {
 	Map* area = CurrentArea();
 	if (area == NULL) {
@@ -1109,81 +1099,6 @@
 	if (actor == NULL) {
 		return View::TooltipText();
 	}
-=======
-void GameControl::DisplayTooltip() {
-	Game* game = core->GetGame();
-	if (game && !(ScreenFlags & SF_DISABLEMOUSE)) {
-		Map* area = game->GetCurrentArea( );
-		if (area) {
-			Actor *actor = area->GetActorByGlobalID(lastActorID);
-			if (actor && (actor->GetStat(IE_STATE_ID)&STATE_DEAD || actor->GetInternalFlag()&IF_REALLYDIED)) {
-				// no tooltips for dead actors!
-				actor->SetOver( false );
-				lastActorID = 0;
-				actor = NULL;
-			}
-
-			if (actor) {
-				char *name = actor->GetName(-1);
-				int hp = actor->GetStat(IE_HITPOINTS);
-				int maxhp = actor->GetStat(IE_MAXHITPOINTS);
-
-				char buffer[100];
-				if (!core->TooltipBack) {
-					// single-line tooltips without background (PS:T)
-					if (actor->InParty) {
-						snprintf(buffer, 100, "%s: %d/%d", name, hp, maxhp);
-					} else {
-						snprintf(buffer, 100, "%s", name);
-					}
-				} else {
-					// a guess at a neutral check
-					bool neutral = actor->GetStat(IE_EA) == EA_NEUTRAL;
-					// test for an injured string being present for this game
-					int strindex = displaymsg->GetStringReference(STR_UNINJURED);
-					// normal tooltips
-					if (actor->InParty) {
-						// in party: display hp unless instructed otherwise
-						if (actor->HasVisibleHP()) {
-							snprintf(buffer, 100, "%s\n%d/%d", name, hp, maxhp);
-						} else {
-							snprintf(buffer, 100, "%s\n?", name);
-						}
-					} else if (neutral) {
-						// neutral: display name only
-						snprintf(buffer, 100, "%s", name);
-					} else if (strindex == -1) {
-						// non-neutral, not in party, no injured strings: display name
-						// this case is mostly hit in bg1
-						snprintf(buffer, 100, "%s", name);
-					} else {
-						// non-neutral, not in party: display injured string
-						int strindex;
-						// these boundaries are just a guess
-						if (hp == maxhp) {
-							strindex = STR_UNINJURED;
-						} else if (hp > (maxhp*3)/4) {
-							strindex = STR_INJURED1;
-						} else if (hp > maxhp/2) {
-							strindex = STR_INJURED2;
-						} else if (hp > maxhp/3) {
-							strindex = STR_INJURED3;
-						} else {
-							strindex = STR_INJURED4;
-						}
-						strindex = displaymsg->GetStringReference(strindex);
-						String* injuredstring = core->GetString(strindex, 0);
-
-						if (!injuredstring) {
-							// eek, where did the string go?
-							snprintf(buffer, 100, "%s\n%d/%d", name, hp, maxhp);
-						} else {
-							snprintf(buffer, 100, "%s\n%ls", name, injuredstring->c_str());
-							delete injuredstring;
-						}
-					}
-				}
->>>>>>> c3758800
 
 	static String tip; // only one game control and we return a const& so cant be temporary.
 	const char *name = actor->GetName(-1);
@@ -1198,14 +1113,19 @@
 	int maxhp = actor->GetStat(IE_MAXHITPOINTS);
 
 	if (actor->InParty) {
-		wchar_t hpstring[10];
-		swprintf(hpstring, 10, L"%d/%d", hp, maxhp);
 		if (core->HasFeature(GF_ONSCREEN_TEXT)) {
 			tip += L": ";
 		} else {
 			tip += L"\n";
 		}
-		tip += hpstring;
+
+		if (actor->HasVisibleHP()) {
+			wchar_t hpstring[10];
+			swprintf(hpstring, 10, L"%d/%d", hp, maxhp);
+			tip += hpstring;
+		} else {
+			tip += L"?";
+		}
 	} else {
 		// a guess at a neutral check
 		bool enemy = actor->GetStat(IE_EA) != EA_NEUTRAL;
@@ -2462,19 +2382,17 @@
 			areaname = pc->Area;
 		}
 		game->GetMap( areaname, true );
-<<<<<<< HEAD
-		ScreenFlags|=SF_CENTERONACTOR;
-		
-		SetDisabled(false);
-
-		if (window) {
-			window->Focus();
-=======
+
 		if (!core->InCutSceneMode()) {
 			// don't interfere with any scripted moves of the viewport
 			// checking core->timer->ViewportIsMoving() is not enough
 			ScreenFlags |= SF_CENTERONACTOR;
->>>>>>> c3758800
+		}
+		
+		SetDisabled(false);
+
+		if (window) {
+			window->Focus();
 		}
 	}
 	//center on first selected actor
