--- conflicted
+++ resolved
@@ -1333,9 +1333,11 @@
 		return;
 	}
 
-<<<<<<< HEAD
 	Actor *lastActor = area->GetActorByGlobalID(lastActorID);
 	if (lastActor) {
+		// don't change the cursor for birds
+		if (lastActor->GetStat(IE_DONOTJUMP) == DNJ_BIRD) return;
+
 		ieDword type = lastActor->GetStat(IE_EA);
 		if (type >= EA_EVILCUTOFF || type == EA_GOODBUTRED) {
 			nextCursor = IE_CURSOR_ATTACK;
@@ -1345,26 +1347,6 @@
 			ieDword state = lastActor->GetStat(IE_STATE_ID);
 			if (state & (STATE_CANTMOVE^STATE_SLEEP)) {
 				nextCursor |= IE_CURSOR_GRAY;
-=======
-		// don't change the cursor for birds
-		if (lastActor && (lastActor->GetStat(IE_DONOTJUMP) == DNJ_BIRD)) return;	
-		
-		if (lastActor) {
-			lastActorID = lastActor->GetGlobalID();
-			lastActor->SetOver( true );
-			ieDword type = lastActor->GetStat(IE_EA);
-			if (type >= EA_EVILCUTOFF || type == EA_GOODBUTRED) {
-				nextCursor = IE_CURSOR_ATTACK;
-			} else if ( type > EA_CHARMED ) {
-				nextCursor = IE_CURSOR_TALK;
-				//don't let the pc to talk to frozen/stoned creatures
-				ieDword state = lastActor->GetStat(IE_STATE_ID);
-				if (state & (STATE_CANTMOVE^STATE_SLEEP)) {
-					nextCursor |= IE_CURSOR_GRAY;
-				}
-			} else {
-				nextCursor = IE_CURSOR_NORMAL;
->>>>>>> be836c0c
 			}
 		} else {
 			nextCursor = IE_CURSOR_NORMAL;
