--- conflicted
+++ resolved
@@ -48,41 +48,18 @@
 
 Window::~Window()
 {
-<<<<<<< HEAD
-
-=======
-	for (std::vector<Control*>::iterator m = Controls.begin(); m != Controls.end(); ++m) {
-		delete *m;
-	}
-	Controls.clear();
-	Sprite2D::FreeSprite( BackGround );
-	BackGround = NULL;
->>>>>>> 88fecde2
+
 }
 
 /** Add a Control in the Window */
 void Window::SubviewAdded(View* view, View* parent)
 {
-<<<<<<< HEAD
 	Control* ctrl = dynamic_cast<Control*>(view);
 	if (ctrl) {
 		if (ctrl->Owner == this) return; // already added!
 		ctrl->Owner = this;
 		if (ctrl->ControlType == IE_GUI_SCROLLBAR && parent == this) {
 			scrollbar = static_cast<ScrollBar*>(ctrl);
-=======
-	if (ctrl == NULL) {
-		return;
-	}
-	ctrl->Owner = this;
-	for (std::vector<Control*>::iterator m = Controls.begin(); m != Controls.end(); ++m) {
-		if ((*m)->ControlID == ctrl->ControlID) {
-			ControlRemoved(*m);
-			delete *m;
-			*m = ctrl;
-			Invalidate();
-			return;
->>>>>>> 88fecde2
 		}
 		for (size_t i = 0; i < Controls.size(); i++) {
 			Control* target = Controls[i];
@@ -227,41 +204,10 @@
 
 Control* Window::GetScrollControl() const
 {
-<<<<<<< HEAD
 	return scrollbar;
 }
 
 void Window::RedrawControls(const char* VarName, unsigned int Sum)
-=======
-	if (i < Controls.size() ) {
-		Control *ctrl = Controls[i];
-		const Region& frame = ctrl->ControlFrame();
-		DrawBackground(&frame); // paint over the spot the control occupied
-		Controls.erase(Controls.begin()+i);
-		ControlRemoved(ctrl);
-		return ctrl;
-	}
-	return NULL;
-}
-
-void Window::ControlRemoved(const Control *ctrl)
-{
-	if (ctrl == lastC) {
-		lastC = NULL;
-	}
-	if (ctrl == lastOver) {
-		lastOver = NULL;
-	}
-	if (ctrl == lastFocus) {
-		lastFocus = NULL;
-	}
-	if (ctrl == lastMouseFocus) {
-		lastMouseFocus = NULL;
-	}
-}
-
-Control* Window::GetDefaultControl(unsigned int ctrltype) const
->>>>>>> 88fecde2
 {
 	for (std::vector<Control *>::iterator c = Controls.begin(); c != Controls.end(); ++c) {
 		Control* ctrl = *c;
@@ -285,7 +231,6 @@
 
 void Window::DispatchMouseOver(const Point& p)
 {
-<<<<<<< HEAD
 	TooltipTime = GetTickCount() + ToolTipDelay;
 
 	// need screen coordinates because the target may not be a direct subview
@@ -308,32 +253,6 @@
 		assert(hoverView);
 		if (trackingView && !drag) {
 			drag = trackingView->DragOperation();
-=======
-	DefaultControl[0] = -1;
-	DefaultControl[1] = -1;
-	ScrollControl = -1;
-	unsigned int i = 0;
-	for (std::vector<Control*>::iterator m = Controls.begin(); m != Controls.end(); ++m, ++i) {
-		Control *ctrl = *m;
-		ctrl->MarkDirty();
-		switch (ctrl->ControlType) {
-			case IE_GUI_SCROLLBAR:
-				if ((ScrollControl == -1) || (ctrl->Flags & IE_GUI_SCROLLBAR_DEFAULT))
-					ScrollControl = i;
-				break;
-			case IE_GUI_BUTTON:
-				if (ctrl->Flags & IE_GUI_BUTTON_DEFAULT) {
-					DefaultControl[0] = i;
-				}
-				if (ctrl->Flags & IE_GUI_BUTTON_CANCEL) {
-					DefaultControl[1] = i;
-				}
-				break;
-			case IE_GUI_GAMECONTROL:
-				DefaultControl[0] = DefaultControl[1] = i;
-				break;
-			default: ;
->>>>>>> 88fecde2
 		}
 		if (trackingView == hoverView
 			&& !trackingView->TracksMouseDown())
@@ -376,17 +295,8 @@
 			target->CompleteDragOperation(*drag);
 		}
 	}
-<<<<<<< HEAD
 	drag = NULL;
 	trackingView = NULL;
-=======
-	if (sb) {
-		sb->ta = ta;
-	}
-	if (ta) {
-		ta->SetScrollBar( sb );
-	}
->>>>>>> 88fecde2
 }
 
 void Window::DispatchMouseWheelScroll(short x, short y)
