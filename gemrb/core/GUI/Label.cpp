--- conflicted
+++ resolved
@@ -83,11 +83,7 @@
 
 void Label::SetAlignment(unsigned char Alignment)
 {
-<<<<<<< HEAD
-	if (frame.h <= font->LineHeight) {
-=======
-	if (!font || Height <= font->LineHeight) {
->>>>>>> 60bac2ec
+	if (!font || frame.h <= font->LineHeight) {
 		// FIXME: is this a poor way of determinine if we are single line?
 		Alignment |= IE_FONT_SINGLE_LINE;
 	} else if (frame.h < font->LineHeight * 2) {
