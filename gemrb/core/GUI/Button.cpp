--- conflicted
+++ resolved
@@ -269,43 +269,27 @@
 		else
 			align |= IE_FONT_ALIGN_MIDDLE;
 
-<<<<<<< HEAD
-		if (! (flags & IE_GUI_BUTTON_MULTILINE)) {
-			align |= IE_FONT_SINGLE_LINE;
-		}
-
-=======
->>>>>>> 9b26b74d
 		Region r = rgn;
 		if (IS_PORTRAIT) {
 			// constrain the label (status icons) to the picture bounds
 			// FIXME: we have to do +1 because the images are 1 px too small to fit 3 icons...
-<<<<<<< HEAD
 			r = Region(picXPos, picYPos, Picture->Frame.w + 1, Picture->Frame.h);
-		} else if ((IE_GUI_BUTTON_ALIGN_LEFT | IE_GUI_BUTTON_ALIGN_RIGHT |
-				   IE_GUI_BUTTON_ALIGN_TOP   | IE_GUI_BUTTON_ALIGN_BOTTOM |
-					IE_GUI_BUTTON_MULTILINE) & flags) {
-			// FIXME: I'm unsure when exactly this adjustment applies...
-			r = Region( rgn.x + 5, rgn.y + 5, rgn.w - 10, rgn.h - 10);
 		} else if (flags&IE_GUI_BUTTON_ANCHOR) {
 			r.x += Anchor.x;
 			r.y += Anchor.y;
 			r.w -= Anchor.x;
 			r.h -= Anchor.y;
-=======
-			r = Region(picXPos, picYPos, Picture->Width + 1, Picture->Height);
 		} else {
 			Font::StringSizeMetrics metrics {r.Dimensions(), 0, 0, false};
 			font->StringSize(Text, &metrics);
 
-			if (metrics.numLines == 1 && (IE_GUI_BUTTON_ALIGNMENT_FLAGS & Flags)) {
+			if (metrics.numLines == 1 && (IE_GUI_BUTTON_ALIGNMENT_FLAGS & flags)) {
 				// FIXME: I'm unsure when exactly this adjustment applies...
 				// we do know that if a button is multiline it should not have margins
 				// I'm actually wondering if we need this at all anymore
 				// I suspect its origins predate the fixing of font baseline alignment
 				r = Region( r.x + 5, r.y + 5, r.w - 10, r.h - 10);
 			}
->>>>>>> 9b26b74d
 		}
 
 		font->Print( r, Text, ppoi, align );
