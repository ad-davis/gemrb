--- conflicted
+++ resolved
@@ -51,7 +51,7 @@
 		disabled_palette->col[i].g = ( disabled_palette->col[i].g * 2 ) / 3;
 		disabled_palette->col[i].b = ( disabled_palette->col[i].b * 2 ) / 3;
 	}
-	SetFlags(IE_GUI_BUTTON_NORMAL, BM_OR);
+	SetFlags(IE_GUI_BUTTON_NORMAL, OP_OR);
 	ToggleState = false;
 	pulseBorder = false;
 	Picture = NULL;
@@ -189,22 +189,6 @@
 	}
 
 	// Button picture
-<<<<<<< HEAD
-	if (AnimPicture) {
-		int xOffs = ( frame.w / 2 ) - ( AnimPicture->Width / 2 );
-		int yOffs = ( frame.h / 2 ) - ( AnimPicture->Height / 2 );
-		Region r( rgn.x + xOffs, rgn.y + yOffs, (int)(AnimPicture->Width * Clipping), AnimPicture->Height );
-
-		if (flags & IE_GUI_BUTTON_CENTER_PICTURES) {
-			video->BlitSprite( AnimPicture, rgn.x + xOffs + AnimPicture->XPos, rgn.y + yOffs + AnimPicture->YPos, true, &r );
-		} else {
-			video->BlitSprite( AnimPicture, rgn.x + xOffs, rgn.y + yOffs, true, &r );
-		}
-	}
-
-	// Button picture
-=======
->>>>>>> bf4f0515
 	int picXPos = 0, picYPos = 0;
 	if (Picture && (flags & IE_GUI_BUTTON_PICTURE) ) {
 		// Picture is drawn centered
@@ -243,11 +227,11 @@
 
 	// Button animation
 	if (AnimPicture) {
-		int xOffs = ( Width / 2 ) - ( AnimPicture->Width / 2 );
-		int yOffs = ( Height / 2 ) - ( AnimPicture->Height / 2 );
-		Region r( rgn.x + xOffs, rgn.y + yOffs, (int)(AnimPicture->Width * Clipping), AnimPicture->Height );
-
-		if (Flags & IE_GUI_BUTTON_CENTER_PICTURES) {
+		int xOffs = ( frame.w / 2 ) - ( AnimPicture->Width / 2 );
+		int yOffs = ( frame.h / 2 ) - ( AnimPicture->Height / 2 );
+		Region r( rgn.x + xOffs, rgn.y + yOffs, int(AnimPicture->Width * Clipping), AnimPicture->Height );
+
+		if (flags & IE_GUI_BUTTON_CENTER_PICTURES) {
 			video->BlitSprite( AnimPicture, rgn.x + xOffs + AnimPicture->XPos, rgn.y + yOffs + AnimPicture->YPos, true, &r );
 		} else {
 			video->BlitSprite( AnimPicture, rgn.x + xOffs, rgn.y + yOffs, true, &r );
