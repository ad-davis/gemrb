/* GemRB - Infinity Engine Emulator
 * Copyright (C) 2003 The GemRB Project
 *
 * This program is free software; you can redistribute it and/or
 * modify it under the terms of the GNU General Public License
 * as published by the Free Software Foundation; either version 2
 * of the License, or (at your option) any later version.

 * This program is distributed in the hope that it will be useful,
 * but WITHOUT ANY WARRANTY; without even the implied warranty of
 * MERCHANTABILITY or FITNESS FOR A PARTICULAR PURPOSE.  See the
 * GNU General Public License for more details.

 * You should have received a copy of the GNU General Public License
 * along with this program; if not, write to the Free Software
 * Foundation, Inc., 51 Franklin Street, Fifth Floor, Boston, MA 02110-1301, USA.
 */

#include "System/String.h"

#include "exports.h"
#include "Interface.h"

#include <stdlib.h>
#include <ctype.h>
#include <cwctype>
#ifdef WIN32
#include "win32def.h"
#ifdef _DEBUG
#include <crtdbg.h>
#endif
#endif

#if HAVE_ICONV
#include <iconv.h>
#include <cerrno>
#endif

namespace GemRB {

static String* StringFromEncodedData(const ieByte* string, const EncodingStruct& encoded)
{
	if (!string) return NULL;

	bool convert = encoded.widechar || encoded.multibyte;
	// assert that its something we know how to handle
	// TODO: add support for other encodings?
	assert(!convert || (encoded.widechar || encoded.encoding == "UTF-8"));

	size_t len = strlen((char*)string);
	String* dbString = new String();
	dbString->reserve(len);
	size_t dbLen = 0;
	for(size_t i=0; i<len; ++i) {
		ieWord currentChr = string[i];
		// we are assuming that every multibyte encoding uses single bytes for chars 32 - 127
		if(convert && (i+1 < len) && (currentChr >= 128 || currentChr < 32)) {
			// this is a double byte char, or a multibyte sequence
			ieWord ch = 0;
			if (encoded.encoding == "UTF-8") {
				size_t nb = 0;
				if (currentChr >= 0xC0 && currentChr <= 0xDF) {
					/* c0-df are first byte of two-byte sequences (5+6=11 bits) */
					/* c0-c1 are noncanonical */
					nb = 2;
				} else if (currentChr >= 0xE0 && currentChr <= 0XEF) {
					/* e0-ef are first byte of three-byte (4+6+6=16 bits) */
					/* e0 80-9f are noncanonical */
					nb = 3;
				} else if (currentChr >= 0xF0 && currentChr <= 0XF7) {
					/* f0-f7 are first byte of four-byte (3+6+6+6=21 bits) */
					/* f0 80-8f are noncanonical */
					nb = 4;
				} else if (currentChr >= 0xF8 && currentChr <= 0XFB) {
					/* f8-fb are first byte of five-byte (2+6+6+6+6=26 bits) */
					/* f8 80-87 are noncanonical */
					nb = 5;
				} else if (currentChr >= 0xFC && currentChr <= 0XFD) {
					/* fc-fd are first byte of six-byte (1+6+6+6+6+6=31 bits) */
					/* fc 80-83 are noncanonical */
					nb = 6;
				} else {
					Log(WARNING, "String", "Invalid UTF-8 character: %x", currentChr);
					continue;
				}

				ch = currentChr & ((1 << (7 - nb)) - 1);
				while (--nb)
					ch <<= 6, ch |= string[++i] & 0x3f;
			} else {
				ch = (string[++i] << 8) + currentChr;
			}
			dbString->push_back(ch);
		} else {
			dbString->push_back(currentChr);
		}
		++dbLen;
	}

	// we dont always use everything we allocated.
	// realloc in this case to avoid static anylizer warnings about "garbage values"
	// since this realloc always truncates it *should* be quick
	dbString->resize(dbLen);
	return dbString;
}

#if HAVE_ICONV
// returns new string converted to given encoding
// in case iconv is not available, requested encoding is the same as string encoding,
// or there is encoding error, copy of original string is returned.
char* ConvertCharEncoding(const char* string, const char* from, const char* to) {
	if (strcmp(from, to) == 0) {
	    return strdup(string);
	}

	iconv_t cd = iconv_open(to, from);
	if (cd == (iconv_t)-1) {
		Log(ERROR, "String", "iconv_open(%s, %s) failed with error: %s", to, from, strerror(errno));
		return strdup(string);
	}


	char * in = (char *) string;
	size_t in_len = strlen(string);
	size_t out_len = (in_len + 1) * 4;
	size_t out_len_left = out_len;
	char* buf = (char*) malloc(out_len);
	char* buf_out = buf;
	size_t ret = iconv(cd, &in, &in_len, &buf_out, &out_len_left);
<<<<<<< HEAD
=======
	iconv_close(cd);
>>>>>>> 6193dc5a

	if (ret == (size_t)-1) {
		Log(ERROR, "String", "iconv failed to convert string %s from %s to %s with error: %s", string, from, to, strerror(errno));
		free(buf);
		return strdup(string);
	}

	size_t used = out_len - out_len_left;
	buf = (char*)realloc(buf, used + 1);
	buf[used] = '\0';
	return buf;
}
#else
char* ConvertCharEncoding(const char* string,
        IGNORE_UNUSED const char* from, IGNORE_UNUSED const char* to) {
	return strdup(string);
}
#endif

String* StringFromCString(const char* string)
{
	// if multibyte is false this is basic expansion of cstring to wchar_t
	// the only reason this is special, is because it allows characters 128-256.
	return StringFromEncodedData((ieByte*)string, core->TLKEncoding);
}

char* MBCStringFromString(const String& string)
{
	size_t allocatedBytes = string.length() * sizeof(String::value_type);
	char *cStr = (char*)malloc(allocatedBytes);

	// FIXME: depends on locale setting
	// FIXME: currently assumes a character-character mapping (Unicode -> ASCII)
	size_t newlen = wcstombs(cStr, string.c_str(), allocatedBytes);

	if (newlen == static_cast<size_t>(-1)) {
		// invalid multibyte sequence
		Log(ERROR, "String", "wcstombs failed to covert string %ls with error: %s", string.c_str(), strerror(errno));
		free(cStr);
		return NULL;
	}
	// FIXME: assuming compatibility with NTMBS
	cStr = (char*)realloc(cStr, newlen+1);
	cStr[newlen] = '\0';

	return cStr;
}

unsigned char pl_uppercase[256];
unsigned char pl_lowercase[256];

void TrimString(String& string)
{
	string.erase(0, string.find_first_not_of(WHITESPACE_STRING));
	string.erase(string.find_last_not_of(WHITESPACE_STRING) + 1);
}

// these 3 functions will copy a string to a zero terminated string with a maximum length
void strnlwrcpy(char *dest, const char *source, int count, bool pad)
{
	while(count--) {
		*dest++ = pl_lowercase[(unsigned char) *source];
		if(!*source++) {
			if (!pad)
				return;
			while(count--) *dest++=0;
			break;
		}
	}
	*dest=0;
}

void strnuprcpy(char* dest, const char *source, int count)
{
	while(count--) {
		*dest++ = pl_uppercase[(unsigned char) *source];
		if(!*source++) {
			while(count--) *dest++=0;
			break;
		}
	}
	*dest=0;
}

// this one also filters spaces, used to copy resrefs and variables
void strnspccpy(char* dest, const char *source, int count, bool upper)
{
	memset(dest,0,count);
	while(count--) {
		char c;
		if (upper)
			c = pl_uppercase[(unsigned char) *source];
		else
			c = pl_lowercase[(unsigned char) *source];
		if (c!=' ') {
			*dest++=c;
		}
		if(!*source++) {
			return;
		}
	}
}

/** Returns the length of string (up to a delimiter) */
GEM_EXPORT int strlench(const char* string, char ch)
{
	int i;
	for (i = 0; string[i] && string[i] != ch; i++)
		;
	return i;
}

} // namespace GemRB

#ifndef HAVE_STRNLEN
int strnlen(const char* string, int maxlen)
{
	if (!string) {
		return -1;
	}
	int i = 0;
	while (maxlen-- > 0) {
		if (!string[i])
			break;
		i++;
	}
	return i;
}
#endif // ! HAVE_STRNLEN

//// Compatibility functions
#ifndef HAVE_STRLCPY
GEM_EXPORT size_t strlcpy(char *d, const char *s, size_t l)
{
	char *dst = d;
	const char *src = s;

	if (l != 0) {
		while (--l != 0) {
			if ((*dst++ = *src++) == '\0')
				break;
		}
		if (l == 0)
			*dst = '\0';
	}

	if (l == 0)
		while (*src++) ;
	return src - s - 1; /* length of source, excluding NULL */
}
#endif

#ifdef WIN32

#else

char* strlwr(char* string)
{
	char* s;
	if (string) {
		for (s = string; *s; ++s)
			*s = tolower( *s );
	}
	return string;
}

#endif // ! WIN32<|MERGE_RESOLUTION|>--- conflicted
+++ resolved
@@ -127,10 +127,7 @@
 	char* buf = (char*) malloc(out_len);
 	char* buf_out = buf;
 	size_t ret = iconv(cd, &in, &in_len, &buf_out, &out_len_left);
-<<<<<<< HEAD
-=======
 	iconv_close(cd);
->>>>>>> 6193dc5a
 
 	if (ret == (size_t)-1) {
 		Log(ERROR, "String", "iconv failed to convert string %s from %s to %s with error: %s", string, from, to, strerror(errno));
@@ -149,6 +146,7 @@
 	return strdup(string);
 }
 #endif
+
 
 String* StringFromCString(const char* string)
 {
