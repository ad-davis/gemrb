--- conflicted
+++ resolved
@@ -27,14 +27,6 @@
 
 class GEM_EXPORT StreamLogWriter : public Logger::LogWriter {
 public:
-<<<<<<< HEAD
-	StdioLogger(bool useColor);
-	~StdioLogger() override;
-	void destroy() override;
-protected:
-	void LogInternal(log_level, const char* owner, const char* message, log_color color) override;
-	virtual void print(const char*);
-=======
 	StreamLogWriter(log_level, DataStream*);
 	~StreamLogWriter();
 	
@@ -58,7 +50,6 @@
 	
 	void WriteLogMessage(const Logger::LogMessage& msg) override;
 protected:
->>>>>>> 2f26d6a2
 	virtual void textcolor(log_color);
 	bool useColor;
 private:
