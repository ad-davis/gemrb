--- conflicted
+++ resolved
@@ -113,14 +113,11 @@
 	va_end(ap);
 }
 
-<<<<<<< HEAD
-=======
 void LogVA(log_level level, const char* owner, const char* message, va_list args)
 {
 	vLog(level, owner, message, WHITE, args);
 }
 
->>>>>>> 7ab9df9f
 void Log(log_level level, const char* owner, StringBuffer const& buffer)
 {
 	for (size_t i = 0; i < theLogger.size(); ++i) {
