/* GemRB - Infinity Engine Emulator
 * Copyright (C) 2003-2005 The GemRB Project
 *
 * This program is free software; you can redistribute it and/or
 * modify it under the terms of the GNU General Public License
 * as published by the Free Software Foundation; either version 2
 * of the License, or (at your option) any later version.

 * This program is distributed in the hope that it will be useful,
 * but WITHOUT ANY WARRANTY; without even the implied warranty of
 * MERCHANTABILITY or FITNESS FOR A PARTICULAR PURPOSE. See the
 * GNU General Public License for more details.

 * You should have received a copy of the GNU General Public License
 * along with this program; if not, write to the Free Software
 * Foundation, Inc., 51 Franklin Street, Fifth Floor, Boston, MA 02110-1301, USA.
 *
 */

#include "Scriptable/Scriptable.h"

#include "win32def.h"
#include "strrefs.h"
#include "ie_cursors.h"

#include "DisplayMessage.h"
#include "Game.h"
#include "GameData.h"
#include "Projectile.h"
#include "Spell.h"
#include "Sprite2D.h"
#include "SpriteCover.h"
#include "Video.h"
#include "GameScript/GSUtils.h"
#include "GameScript/Matching.h" // MatchActor
#include "GUI/GameControl.h"
#include "GUI/TextSystem/Font.h"
#include "RNG/RNG_SFMT.h"
#include "Scriptable/InfoPoint.h"

namespace GemRB {

// we start this at a non-zero value to make debugging easier
static ieDword globalActorCounter = 10000;
static bool startActive = false;
static bool third = false;

/***********************
 *  Scriptable Class   *
 ***********************/
Scriptable::Scriptable(ScriptableType type)
{
	Type = type;
	for (int i = 0; i < MAX_SCRIPTS; i++) {
		Scripts[i] = NULL;
	}
	overHeadTextPos.empty();
	overheadTextDisplaying = 0;
	timeStartDisplaying = 0;

	scriptName[0] = 0;
	scriptlevel = 0;

	LastAttacker = 0;
	LastCommander = 0;
	LastProtector = 0;
	LastProtectee = 0;
	LastTargetedBy = 0;
	LastHitter = 0;
	LastHelp = 0;
	LastTrigger = 0;
	LastSeen = 0;
	LastTalker = 0;
	LastHeard = 0;
	LastSummoner = 0;
	LastFollowed = 0;
	LastMarked = 0;
	LastMarkedSpell = 0;

	DialogName = 0;
	CurrentAction = NULL;
	CurrentActionState = 0;
	CurrentActionTarget = 0;
	CurrentActionInterruptable = true;
	CurrentActionTicks = 0;
	UnselectableTimer = 0;
	Ticks = 0;
	AdjustedTicks = 0;
	ScriptTicks = 0;
	IdleTicks = 0;
	AuraTicks = 100;
	TriggerCountdown = 0;
	Dialog[0] = 0;

	globalID = ++globalActorCounter;
	if (globalActorCounter == 0) {
		error("Scriptable", "GlobalID overflowed, quitting due to too many actors.");
	}

	WaitCounter = 0;
	if (Type == ST_ACTOR) {
		InternalFlags = IF_VISIBLE | IF_USEDSAVE;
		if (startActive) {
			InternalFlags |= IF_ACTIVE;
		}
	} else {
		InternalFlags = IF_ACTIVE | IF_VISIBLE | IF_NOINT;
	}
	area = 0;
	Pos.x = 0;
	Pos.y = 0;

	LastTarget = 0;
	LastSpellOnMe = 0xffffffff;
	ResetCastingState(NULL);
	InterruptCasting = false;
	locals = new Variables();
	locals->SetType( GEM_VARIABLES_INT );
	locals->ParseKey( 1 );
	InitTriggers();
	AddTrigger(TriggerEntry(trigger_oncreation));

	memset( script_timers,0, sizeof(script_timers));
	startActive = core->HasFeature(GF_START_ACTIVE);
	third = core->HasFeature(GF_3ED_RULES);
}

Scriptable::~Scriptable(void)
{
	if (CurrentAction) {
		ReleaseCurrentAction();
	}
	ClearActions();
	for (int i = 0; i < MAX_SCRIPTS; i++) {
		delete Scripts[i];
	}
<<<<<<< HEAD
	if (locals) {
		delete( locals );
	}
=======
	if (overHeadText) {
		core->FreeString( overHeadText );
	}
	delete locals;
>>>>>>> c9eea2f2
}

void Scriptable::SetScriptName(const char* text)
{
	//if (text && text[0]) { //this leaves some uninitialized bytes
	//lets hope this won't break anything
	if (text) {
		strnspccpy( scriptName, text, 32 );
	}
}

/** Gets the DeathVariable */
const char* Scriptable::GetScriptName(void) const
{
	return scriptName;
}

void Scriptable::SetDialog(const char *resref) {
	if (gamedata->Exists(resref, IE_DLG_CLASS_ID) ) {
		strnuprcpy(Dialog, resref, 8);
	}
}

Map* Scriptable::GetCurrentArea() const
{
	//this could be NULL, always check it
	return area;
}

void Scriptable::SetMap(Map *map)
{
	if (map && (map->GetCurrentArea()!=map)) {
		//a map always points to itself (if it is a real map)
		error("Scriptable", "Invalid map set!\n");
	}
	area = map;
}

//ai is nonzero if this is an actor currently in the party
//if the script level is AI_SCRIPT_LEVEL, then we need to
//load an AI script (.bs) instead of (.bcs)
void Scriptable::SetScript(const ieResRef aScript, int idx, bool ai)
{
	if (idx >= MAX_SCRIPTS) {
		error("Scriptable", "Invalid script index!\n");
	}
	delete Scripts[idx];
	Scripts[idx] = NULL;
	// NONE is an 'invalid' script name, never used seriously
	// This hack is to prevent flooding of the console
	if (aScript[0] && stricmp(aScript, "NONE") ) {
		if (idx!=AI_SCRIPT_LEVEL) ai = false;
		Scripts[idx] = new GameScript( aScript, this, idx, ai );
	}
}

void Scriptable::SetScript(int index, GameScript* script)
{
	if (index >= MAX_SCRIPTS) {
		Log(ERROR, "Scriptable", "Invalid script index!");
		return;
	}
	delete Scripts[index];
	Scripts[index] = script;
}

void Scriptable::SetSpellResRef(ieResRef resref) {
	strnuprcpy(SpellResRef, resref, 8);
}

void Scriptable::SetOverheadText(const String& text, bool display)
{
	overHeadTextPos.empty();
	if (!text.empty()) {
		OverheadText = text;
		DisplayOverheadText(display);
	} else {
		DisplayOverheadText(false);
	}
}

bool Scriptable::DisplayOverheadText(bool show)
{
	if (show && !overheadTextDisplaying) {
		overheadTextDisplaying = true;
		timeStartDisplaying = core->GetGame()->Ticks;
		return true;
	} else if (!show && overheadTextDisplaying) {
		overheadTextDisplaying = false;
		timeStartDisplaying = 0;
		return true;
	}
	return false;
}

/* 'fix' the current overhead text in the current position */
void Scriptable::FixHeadTextPos()
{
	overHeadTextPos = Pos;
}

#define MAX_DELAY  6000
void Scriptable::DrawOverheadText(const Region &screen)
{
	if (!overheadTextDisplaying)
		return;

	unsigned long time = core->GetGame()->Ticks;
	Palette *palette = NULL;

	time -= timeStartDisplaying;
	if (time >= MAX_DELAY) {
		DisplayOverheadText(false);
		return;
	} else {
		time = (MAX_DELAY-time)/10;
		if (time<256) {
			ieByte time2 = time; // shut up narrowing warnings
			const Color overHeadColor = {time2,time2,time2,time2};
			palette = new Palette(overHeadColor, ColorBlack);
		}
	}

	int cs = 100;
	if (Type == ST_ACTOR) {
		cs = ((Selectable *) this)->size*50;
	}

	short x, y;
	if (overHeadTextPos.isempty()) {
		x = Pos.x;
		y = Pos.y;
	} else {
		x = overHeadTextPos.x;
		y = overHeadTextPos.y;
	}

	if (!palette) {
		palette = core->InfoTextPalette;
		palette->acquire();
	}

	core->GetVideoDriver()->ConvertToScreen(x, y);
	Region rgn( x-100+screen.x, y - cs + screen.y, 200, 400 );
	core->GetTextFont()->Print( rgn, OverheadText, palette?palette:core->InfoTextPalette,
							   IE_FONT_ALIGN_CENTER | IE_FONT_ALIGN_TOP );

	palette->release();
}

void Scriptable::ImmediateEvent()
{
	InternalFlags |= IF_FORCEUPDATE;
}

bool Scriptable::IsPC() const
{
	if(Type == ST_ACTOR) {
		if (((Actor *) this)->GetStat(IE_EA) <= EA_CHARMED) {
			return true;
		}
	}
	return false;
}

void Scriptable::Update()
{
	Ticks++;
	AdjustedTicks++;
	AuraTicks++;

	if (UnselectableTimer) {
		UnselectableTimer--;
		if (!UnselectableTimer) {
			if (Type == ST_ACTOR) {
				((Actor *) this)->SetCircleSize();
			}
		}
	}

	TickScripting();

	ProcessActions();

	InterruptCasting = false;
}

void Scriptable::TickScripting()
{
	// Stagger script updates.
	if (Ticks % 16 != globalID % 16)
		return;

	ieDword actorState = 0;
	if (Type == ST_ACTOR)
		actorState = ((Actor *)this)->Modified[IE_STATE_ID];

	// Dead actors only get one chance to run a new script.
	if ( (InternalFlags& (IF_REALLYDIED|IF_JUSTDIED))==IF_REALLYDIED)
		return;

	ScriptTicks++;

	// If no action is running, we've had triggers set recently or we haven't checked recently, do a script update.
	bool needsUpdate = (!CurrentAction) || (TriggerCountdown > 0) || (IdleTicks > 15);

	// Also do a script update if one was forced..
	if (InternalFlags & IF_FORCEUPDATE) {
		needsUpdate = true;
		InternalFlags &= ~IF_FORCEUPDATE;
	}
	// TODO: force for all on-screen actors

	// Charmed actors don't get frequent updates.
	if ((actorState & STATE_CHARMED) && (IdleTicks < 5))
		needsUpdate = false;

	if (!needsUpdate) {
		IdleTicks++;
		return;
	}

	if (triggers.size())
		TriggerCountdown = 5;
	IdleTicks = 0;
	InternalFlags &= ~IF_JUSTDIED;
	if (TriggerCountdown > 0)
		TriggerCountdown--;
	// TODO: set TriggerCountdown once we have real triggers

	ExecuteScript(MAX_SCRIPTS);
}

void Scriptable::ExecuteScript(int scriptCount)
{
	// area scripts still run for at least the current area, in bg1 (see ar2631, confirmed by testing)
	// but not in bg2 (kill Abazigal in ar6005)
	if (core->GetGameControl()->GetScreenFlags()&SF_CUTSCENE) {
		if (! (core->HasFeature(GF_CUTSCENE_AREASCRIPTS) && Type == ST_AREA)) {
			return;
		}
	}

	// Don't abort if there is a running non-interruptable action.
	if ((InternalFlags & IF_NOINT) && (CurrentAction || GetNextAction())) {
		return;
	}
	if (!CurrentActionInterruptable) {
		// sanity check
		if (!CurrentAction && !GetNextAction())
			error("Scriptable", "No current action and no next action.\n");
		return;
	}

	bool changed = false;

	Actor *act = NULL;
	if (Type == ST_ACTOR) {
		act = (Actor *) this;
	}

	if (act) {
		// if party AI is disabled, don't run non-override scripts
		if (act->InParty && (core->GetGame()->ControlStatus & CS_PARTY_AI))
			scriptCount = 1;
		// TODO: hardcoded action hacks
		//TODO: add stuff here that overrides actions (like Panic, etc)
		changed |= act->OverrideActions();
	}

	bool continuing = false, done = false;
	for (scriptlevel = 0;scriptlevel<scriptCount;scriptlevel++) {
		GameScript *Script = Scripts[scriptlevel];
		if (Script) {
			changed |= Script->Update(&continuing, &done);
		}

		/* scripts are not concurrent, see WAITPC override script for example */
		if (done) break;
	}

	if (changed)
		InitTriggers();

	if (act) {
		//TODO: add stuff here about idle actions
		act->IdleActions(CurrentAction!=NULL);
	}
}

void Scriptable::AddAction(Action* aC)
{
	if (!aC) {
		Log(WARNING, "Scriptable", "NULL action encountered for %s!", scriptName);
		return;
	}

	InternalFlags|=IF_ACTIVE;
	if (startActive) {
		InternalFlags &= ~IF_IDLE;
	}
	aC->IncRef();
	if (actionflags[aC->actionID] & AF_SCRIPTLEVEL) {
		aC->int0Parameter = scriptlevel;
	}

	// attempt to handle 'instant' actions, from instant.ids, which run immediately
	// when added if the action queue is empty, even on actors which are Held/etc
	// FIXME: area check hack until fuzzie fixes scripts here
	if (!CurrentAction && !GetNextAction() && area) {
		if (actionflags[aC->actionID] & AF_INSTANT) {
			CurrentAction = aC;
			GameScript::ExecuteAction( this, CurrentAction );
			return;
		}
	}

	actionQueue.push_back( aC );
}

void Scriptable::AddActionInFront(Action* aC)
{
	if (!aC) {
		Log(WARNING, "Scriptable", "NULL action encountered for %s!", scriptName);
		return;
	}
	InternalFlags|=IF_ACTIVE;
	actionQueue.push_front( aC );
	aC->IncRef();
}

Action* Scriptable::GetNextAction() const
{
	if (actionQueue.size() == 0) {
		return NULL;
	}
	return actionQueue.front();
}

Action* Scriptable::PopNextAction()
{
	if (actionQueue.size() == 0) {
		return NULL;
	}
	Action* aC = actionQueue.front();
	actionQueue.pop_front();
	return aC;
}

void Scriptable::ClearActions()
{
	ReleaseCurrentAction();
	for (unsigned int i = 0; i < actionQueue.size(); i++) {
		Action* aC = actionQueue.front();
		actionQueue.pop_front();
		aC->Release();
	}
	actionQueue.clear();
	WaitCounter = 0;
	LastTarget = 0;
	LastTargetPos.empty();
	LastSpellTarget = 0;

	if (Type == ST_ACTOR) {
		Interrupt();
	} else {
		NoInterrupt();
	}
}

void Scriptable::Stop()
{
	ClearActions();
}

void Scriptable::ReleaseCurrentAction()
{
	if (CurrentAction) {
		CurrentAction->Release();
		CurrentAction = NULL;
	}

	CurrentActionState = 0;
	CurrentActionTarget = 0;
	CurrentActionInterruptable = true;
	CurrentActionTicks = 0;
}

void Scriptable::ProcessActions()
{
	if (WaitCounter) {
		WaitCounter--;
		if (WaitCounter) return;
	}

	int lastAction = -1;

	while (true) {
		CurrentActionInterruptable = true;
		if (!CurrentAction) {
			if (! (CurrentActionTicks == 0 && CurrentActionState == 0)) {
				Log(ERROR, "Scriptable", "Last action: %d", lastAction);
			}
			assert(CurrentActionTicks == 0 && CurrentActionState == 0);
			CurrentAction = PopNextAction();
		} else {
			CurrentActionTicks++;
		}
		if (!CurrentAction) {
			ClearActions();
			lastAction = -1;
			break;
		}
		lastAction = CurrentAction->actionID;
		GameScript::ExecuteAction( this, CurrentAction );
		//break execution in case of a Wait flag
		if (WaitCounter) {
			break;
		}
		//break execution in case of blocking action
		if (CurrentAction) {
			break;
		}
		//break execution in case of movement
		//we should not actually break here, or else fix waypoints
		if (InMove()) {
			break;
		}
	}
	// FIXME
	/*if (InternalFlags&IF_IDLE) {
		Deactivate();
	}*/
}

bool Scriptable::InMove() const
{
	if (Type!=ST_ACTOR) {
		return false;
	}
	Movable *me = (Movable *) this;
	return me->GetNextStep()!=NULL;
}

void Scriptable::SetWait(unsigned long time)
{
	WaitCounter = time;
}

unsigned long Scriptable::GetWait() const
{
	return WaitCounter;
}

void Scriptable::LeaveDialog()
{
	AddTrigger(TriggerEntry(trigger_wasindialog));
}

void Scriptable::Hide()
{
	InternalFlags &=~(IF_VISIBLE);
}

void Scriptable::Unhide()
{
	InternalFlags |= IF_VISIBLE;
}

void Scriptable::Interrupt()
{
	InternalFlags &= ~IF_NOINT;
}

void Scriptable::NoInterrupt()
{
	InternalFlags |= IF_NOINT;
}

//also turning off the idle flag so it won't run continuously
void Scriptable::Deactivate()
{
	InternalFlags &=~(IF_ACTIVE|IF_IDLE);
}

//turning off the not interruptable flag, actions should reenable it themselves
//also turning off the idle flag
//heh, no, i wonder why did i touch the interruptable flag here
void Scriptable::Activate()
{
	InternalFlags |= IF_ACTIVE;
	InternalFlags &= ~IF_IDLE;
}

void Scriptable::PartyRested()
{
	//InternalFlags |=IF_PARTYRESTED;
	AddTrigger(TriggerEntry(trigger_partyrested));
}

ieDword Scriptable::GetInternalFlag() const
{
	return InternalFlags;
}

void Scriptable::SetInternalFlag(int value, int mode)
{
	switch (mode) {
		case BM_OR: InternalFlags|=value; break;
		case BM_NAND: InternalFlags&=~value; break;
		case BM_SET: InternalFlags=value; break;
		case BM_AND: InternalFlags&=value; break;
		case BM_XOR: InternalFlags^=value; break;
	}
}

void Scriptable::InitTriggers()
{
	triggers.clear();
}

void Scriptable::AddTrigger(TriggerEntry trigger)
{
	triggers.push_back(trigger);
	ImmediateEvent();

	assert(trigger.triggerID < MAX_TRIGGERS);
	if (triggerflags[trigger.triggerID] & TF_SAVED) {
		//TODO: if LastTrigger is still overwritten by script action blocks, store this in a separate field and copy it back when the block ends
		//Log(WARNING, "Scriptable", "%s: Added LastTrigger: %d for trigger %d\n", scriptName, trigger.param1, trigger.triggerID);
		LastTrigger = trigger.param1;
	}
}

bool Scriptable::MatchTrigger(unsigned short id, ieDword param) {
	for (std::list<TriggerEntry>::iterator m = triggers.begin(); m != triggers.end (); m++) {
		TriggerEntry &trigger = *m;
		if (trigger.triggerID != id)
			continue;
		if (param && trigger.param1 != param)
			continue;
		return true;
	}

	return false;
}

bool Scriptable::MatchTriggerWithObject(unsigned short id, class Object *obj, ieDword param) {
	for (std::list<TriggerEntry>::iterator m = triggers.begin(); m != triggers.end (); m++) {
		TriggerEntry &trigger = *m;
		if (trigger.triggerID != id)
			continue;
		if (param && trigger.param2 != param)
			continue;
		if (!MatchActor(this, trigger.param1, obj))
			continue;
		return true;
	}

	return false;
}

const TriggerEntry *Scriptable::GetMatchingTrigger(unsigned short id, unsigned int notflags) {
	for (std::list<TriggerEntry>::iterator m = triggers.begin(); m != triggers.end (); m++) {
		TriggerEntry &trigger = *m;
		if (trigger.triggerID != id)
			continue;
		if (notflags & trigger.flags)
			continue;
		return &*m;
	}

	return NULL;
}

void Scriptable::CreateProjectile(const ieResRef SpellResRef, ieDword tgt, int level, bool fake)
{
	Spell* spl = gamedata->GetSpell( SpellResRef );
	Actor *caster = NULL;

	//PST has a weird effect, called Enoll Eva's duplication
	//it creates every projectile of the affected actor twice
	int projectileCount = 1;
	if (Type == ST_ACTOR) {
		caster = (Actor *) this;
		if (spl->Flags&SF_HOSTILE) {
			caster->CureSanctuary();
		}

		// check if a wild surge ordered us to replicate the projectile
		projectileCount = caster->wildSurgeMods.num_castings;
		if (!projectileCount) {
			projectileCount = 1;
		}
	}

	if (core->HasFeature(GF_PST_STATE_FLAGS) && (Type == ST_ACTOR)) {
		if (caster->GetStat(IE_STATE_ID)&STATE_EE_DUPL) {
			//seriously, wild surges and EE in the same game?
			//anyway, it would be too many duplications
			projectileCount = 2;
		}
	}

	while(projectileCount --) {
		Projectile *pro = NULL;
		// jump through hoops to skip applying selftargeting spells to the caster
		// if we'll be changing the target
		int tct = 0;
		if (caster) {
			tct = caster->wildSurgeMods.target_change_type;
		}
		if (!caster || !tct || tct == WSTC_ADDTYPE || !caster->wildSurgeMods.projectile_id) {
			pro = spl->GetProjectile(this, SpellHeader, level, LastTargetPos);
			if (!pro) {
				return;
			}
			pro->SetCaster(GetGlobalID(), level);
		}

		Point origin = Pos;
		if (Type == ST_TRIGGER || Type == ST_PROXIMITY) {
			// try and make projectiles start from the right trap position
			// see the traps in the duergar/assassin battle in bg2 dungeon
			// see also function below - maybe we should fix Pos instead
			origin = ((InfoPoint *)this)->TrapLaunch;
		}

		if (caster) {
			// check for target (type) change
			int count, i;
			Actor *newact = NULL;
			SPLExtHeader *seh = NULL;
			Effect *fx = NULL;
			switch (caster->wildSurgeMods.target_change_type) {
				case WSTC_SETTYPE:
					seh = &spl->ext_headers[SpellHeader];
					for (i=0; i < seh->FeatureCount; i++) {
						seh->features[i].Target = caster->wildSurgeMods.target_type;
					}
					// we need to fetch the projectile, so the effect queue is created
					// (skipped above)
					pro = spl->GetProjectile(this, SpellHeader, level, LastTargetPos);
					pro->SetCaster(GetGlobalID(), level);
					break;
				case WSTC_ADDTYPE:
					// TODO: unhardcode to allow for mixing all the target types
					// caster gets selftargeting fx when the projectile is fetched above
					seh = &spl->ext_headers[SpellHeader];
					for (i=0; i < seh->FeatureCount; i++) {
						if (seh->features[i].Target == FX_TARGET_SELF) {
							seh->features[i].Target = caster->wildSurgeMods.target_type;
						} else {
							// also apply to the caster
							fx = seh->features+i;
							core->ApplyEffect(fx, caster, caster);
						}
					}
					// we need to refetch the projectile, so the effect queue is created
					delete pro; // don't leak the original one
					pro = spl->GetProjectile(this, SpellHeader, level, LastTargetPos);
					pro->SetCaster(GetGlobalID(), level);
					break;
				case WSTC_RANDOMIZE:
					count = area->GetActorCount(false);
					newact = area->GetActor(core->Roll(1,count,-1), false);
					if (count > 1 && newact == caster) {
						while (newact == caster) {
							newact = area->GetActor(core->Roll(1,count,-1), false);
						}
					}
					if (tgt) {
						LastSpellTarget = newact->GetGlobalID();
						LastTargetPos = newact->Pos;
					} else {
						// no better idea; I wonder if the original randomized point targets at all
						LastTargetPos = newact->Pos;
					}

					// make it also work for self-targeting spells:
					// change the payload or this was all in vain
					seh = &spl->ext_headers[SpellHeader];
					for (i=0; i < seh->FeatureCount; i++) {
						if (seh->features[i].Target == FX_TARGET_SELF) {
							seh->features[i].Target = FX_TARGET_PRESET;
						}
					}
					// we need to fetch the projectile, so the effect queue is created
					// (skipped above)
					pro = spl->GetProjectile(this, SpellHeader, level, LastTargetPos);
					pro->SetCaster(GetGlobalID(), level);
					break;
				default: //0 - do nothing
					break;
			}

			// apply the saving throw mod
			if (caster->wildSurgeMods.saving_throw_mod) {
				seh = &spl->ext_headers[SpellHeader];
				for (i=0; i < seh->FeatureCount; i++) {
					seh->features[i].SavingThrowBonus += caster->wildSurgeMods.saving_throw_mod;
				}
			}

			// change the projectile
			if (caster->wildSurgeMods.projectile_id) {
				spl->ext_headers[SpellHeader].ProjectileAnimation = caster->wildSurgeMods.projectile_id;
				// make it also work for self-targeting spells:
				// change the payload or this was all in vain
				seh = &spl->ext_headers[SpellHeader];
				for (i=0; i < seh->FeatureCount; i++) {
					if (seh->features[i].Target == FX_TARGET_SELF) {
						seh->features[i].Target = FX_TARGET_PRESET;
					}
				}
				// we need to refetch the projectile, so the new one is used
				delete pro; // don't leak the original one
				pro = spl->GetProjectile(this, SpellHeader, level, LastTargetPos);
				pro->SetCaster(GetGlobalID(), level);
			}

			// check for the speed mod
			if (caster->wildSurgeMods.projectile_speed_mod) {
				pro->Speed = (pro->Speed * caster->wildSurgeMods.projectile_speed_mod) / 100;
				if (!pro->Speed) {
					pro->Speed = 1;
				}
			}
		}

		if (tgt) {
			area->AddProjectile(pro, origin, tgt, fake);
		} else {
			area->AddProjectile(pro, origin, LastTargetPos);
		}
	}

	ieDword spellnum=ResolveSpellNumber( SpellResRef );
	if (spellnum!=0xffffffff) {
		area->SeeSpellCast(this, spellnum);

		// spellcasting feedback
		if (third) {
			// only display it for party friendly creatures - enemies require a successful spellcraft check
			if (Type == ST_ACTOR) {
				Actor *caster = ((Actor *) this);
				if (caster->GetStat(IE_EA) <= EA_CONTROLLABLE) {
					DisplaySpellCastMessage(tgt, spl);
				}
			}
		} else {
			DisplaySpellCastMessage(tgt, spl);
		}
	}
	// only trigger the autopause when in combat or buffing gets very annoying
	if (core->GetGame()->CombatCounter) {
		core->Autopause(AP_SPELLCAST, this);
	}

	gamedata->FreeSpell(spl, SpellResRef, false);
}

void Scriptable::DisplaySpellCastMessage(ieDword tgt, Spell *spl)
{
	// caster - Casts spellname : target OR
	// caster - spellname : target (repeating spells)
	Scriptable *target = NULL;
	if (tgt) {
		target = area->GetActorByGlobalID(tgt);
		if (!target) {
			target=core->GetGame()->GetActorByGlobalID(tgt);
		}
	}

	String* spell = core->GetString(spl->SpellName);
	if (spell->length() && Type == ST_ACTOR) {
		wchar_t str[256];

		if (target) {
			String* msg = core->GetString(displaymsg->GetStringReference(STR_ACTION_CAST), 0);
			swprintf(str, sizeof(str)/sizeof(str[0]), L"%ls %ls : %s", msg->c_str(), spell->c_str(), target->GetName(-1));
			delete msg;
		} else {
			swprintf(str, sizeof(str)/sizeof(str[0]), L"%ls : %s", spell->c_str(), GetName(-1));
		}
		displaymsg->DisplayStringName(str, DMC_WHITE, this);
	}
	delete spell;
}

void Scriptable::SendTriggerToAll(TriggerEntry entry)
{
	Actor** nearActors = area->GetAllActorsInRadius(Pos, GA_NO_DEAD, 15*10);
	int i=0;
	while(nearActors[i]!=NULL) {
		nearActors[i]->AddTrigger(entry);
		++i;
	}
	area->AddTrigger(entry);
	free(nearActors);
}

inline void Scriptable::ResetCastingState(Actor *caster) {
	SpellHeader = -1;
	SpellResRef[0] = 0;
	LastTargetPos.empty();
	LastSpellTarget = 0;
	if (caster) {
		memset(&(caster->wildSurgeMods), 0, sizeof(caster->wildSurgeMods));
	}
}

void Scriptable::CastSpellPointEnd(int level, int no_stance)
{
	Actor *caster = NULL;
	Spell* spl = gamedata->GetSpell(SpellResRef); // this was checked before we got here
	if (!spl) {
		return;
	}
	int nSpellType = spl->SpellType;
	gamedata->FreeSpell(spl, SpellResRef, false);

	if (Type == ST_ACTOR) {
		caster = ((Actor *) this);
		if (!no_stance) {
			caster->SetStance(IE_ANI_CONJURE);
			caster->CureInvisibility();
		}
	}
	if (level == 0) {
		if (caster) {
			level = caster->GetCasterLevel(nSpellType);
		} else {
			//default caster level is 1
			level = 1;
		}
	}

	if (SpellHeader == -1) {
		LastTargetPos.empty();
		return;
	}

	if (LastTargetPos.isempty()) {
		SpellHeader = -1;
		return;
	}

	if (!SpellResRef[0]) {
		return;
	}
	if (!area) {
		Log(ERROR, "Scriptable", "CastSpellPointEnd: lost area, skipping %s!", SpellResRef);
		ResetCastingState(caster);
		return;
	}

	if (caster && caster->PCStats) {
		caster->PCStats->RegisterFavourite(SpellResRef, FAV_SPELL);
	}

	CreateProjectile(SpellResRef, 0, level, false);
	//FIXME: this trigger affects actors whom the caster sees, not just the caster itself
	// the original engine saves lasttrigger only in case of SpellCast, so we have to differentiate
	ieDword spellID = ResolveSpellNumber(SpellResRef);
	switch (nSpellType) {
	case 1:
		SendTriggerToAll(TriggerEntry(trigger_spellcast, GetGlobalID(), spellID));
		break;
	case 2:
		SendTriggerToAll(TriggerEntry(trigger_spellcastpriest, GetGlobalID(), spellID));
		break;
	default:
		SendTriggerToAll(TriggerEntry(trigger_spellcastinnate, GetGlobalID(), spellID));
		break;
	}

	ResetCastingState(caster);
}

void Scriptable::CastSpellEnd(int level, int no_stance)
{
	Actor *caster = NULL;
	Spell* spl = gamedata->GetSpell(SpellResRef); // this was checked before we got here
	if (!spl) {
		return;
	}
	int nSpellType = spl->SpellType;
	gamedata->FreeSpell(spl, SpellResRef, false);
	if (Type == ST_ACTOR) {
		caster = ((Actor *) this);
		if (!no_stance) {
			caster->SetStance(IE_ANI_CONJURE);
			caster->CureInvisibility();
		}
	}
	if (level == 0) {
		if (caster) {
			level = caster->GetCasterLevel(nSpellType);
		} else {
			//default caster level is 1
			level = 1;
		}
	}

	if (SpellHeader == -1) {
		LastSpellTarget = 0;
		return;
	}
	if (!LastSpellTarget) {
		SpellHeader = -1;
		return;
	}
	if (!SpellResRef[0]) {
		return;
	}
	if (!area) {
		Log(ERROR, "Scriptable", "CastSpellEnd: lost area, skipping %s!", SpellResRef);
		ResetCastingState(caster);
		return;
	}

	if (caster && caster->PCStats) {
		caster->PCStats->RegisterFavourite(SpellResRef, FAV_SPELL);
	}

	//if the projectile doesn't need to follow the target, then use the target position
	CreateProjectile(SpellResRef, LastSpellTarget, level, GetSpellDistance(SpellResRef, this)==0xffffffff);
	//FIXME: this trigger affects actors whom the caster sees, not just the caster itself
	// the original engine saves lasttrigger only in case of SpellCast, so we have to differentiate
	ieDword spellID = ResolveSpellNumber(SpellResRef);
	switch (nSpellType) {
	case 1:
		SendTriggerToAll(TriggerEntry(trigger_spellcast, GetGlobalID(), spellID));
		break;
	case 2:
		SendTriggerToAll(TriggerEntry(trigger_spellcastpriest, GetGlobalID(), spellID));
		break;
	default:
		SendTriggerToAll(TriggerEntry(trigger_spellcastinnate, GetGlobalID(), spellID));
		break;
	}

	// TODO: maybe it should be set on effect application, since the data uses it with dispel magic and true sight a lot
	Actor *target = area->GetActorByGlobalID(LastSpellTarget);
	if (target) {
		target->AddTrigger(TriggerEntry(trigger_spellcastonme, GetGlobalID(), spellID));
		target->LastSpellOnMe = spellID;
	}

	ResetCastingState(caster);
}

// check for input sanity and good casting conditions
int Scriptable::CanCast(const ieResRef SpellResRef, bool verbose) {
	Spell* spl = gamedata->GetSpell(SpellResRef);
	if (!spl) {
		SpellHeader = -1;
		Log(ERROR, "Scriptable", "Spell not found, aborting cast!");
		return 0;
	}

	// check for area dead magic
	// tob AR3004 is a dead magic area, but using a script with personal dead magic
	if (area->GetInternalFlag()&AF_DEADMAGIC) {
		displaymsg->DisplayConstantStringName(STR_DEADMAGIC_FAIL, DMC_WHITE, this);
		return 0;
	}

	if (spl->Flags&SF_NOT_INDOORS && !(area->AreaType&AT_OUTDOOR)) {
		displaymsg->DisplayConstantStringName(STR_INDOOR_FAIL, DMC_WHITE, this);
		return 0;
	}

	// various individual checks
	if (Type == ST_ACTOR) {
		Actor *actor = (Actor *) this;

		// check for silence
		// only a handful of spells don't have a verbal component -
		// the original hardcoded vocalize and a few more
		// we (also) ignore nonmagic spells
		if (actor->CheckSilenced()) {
			if (!(core->GetSpecialSpell(spl->Name)&SP_SILENCE) && !(spl->Flags&SF_HLA)) {
				Log(WARNING, "Scriptable", "Tried to cast while silenced!");
				return 0;
			}
		}

		// check for personal dead magic
		if (actor->Modified[IE_DEADMAGIC]) {
			displaymsg->DisplayConstantStringName(STR_DEADMAGIC_FAIL, DMC_WHITE, this);
			return 0;
		}

		// check for miscast magic and similar
		ieDword roll = actor->LuckyRoll(1, 100, 0, 0);
		bool failed = false;
		ieDword chance = 0;
		switch(spl->SpellType)
		{
		case IE_SPL_PRIEST:
			chance = actor->GetSpellFailure(false);
			if (chance >= roll) {
				failed = true;
			}
			break;
		case IE_SPL_WIZARD:
			chance = actor->GetSpellFailure(true);
			if (chance >= roll) {
				failed = true;
			}
			break;
		case IE_SPL_INNATE:
			chance = actor->Modified[IE_SPELLFAILUREINNATE];
			if (chance >= roll) {
				failed = true;
			}
			break;
		}
		if (verbose && chance && third) {
			// ~Spell Failure check: Roll d100 %d vs. Spell failure chance %d~
			displaymsg->DisplayRollStringName(40955, DMC_LIGHTGREY, actor, roll, chance);
		}
		if (failed) {
			displaymsg->DisplayConstantStringName(STR_MISCASTMAGIC, DMC_WHITE, this);
			return 0;
		}

		// iwd2: make a concentration check if needed
		if (!actor->ConcentrationCheck()) {
			return 0;
		}
	}

	return 1;
}

// checks if a party-friendly actor is nearby and if so, if it recognizes the spell
// this enemy just started casting
void Scriptable::SpellcraftCheck(const Actor *caster, const ieResRef SpellResRef)
{
	if (!third || !caster || caster->GetStat(IE_EA) <= EA_CONTROLLABLE || !area) {
		return;
	}

	Spell* spl = gamedata->GetSpell(SpellResRef);
	assert(spl); // only a bad surge could make this fail and we want to catch it
	int AdjustedSpellLevel = spl->SpellLevel + 15;
	Actor **neighbours = area->GetAllActorsInRadius(caster->Pos, GA_NO_DEAD|GA_NO_ENEMY|GA_NO_SELF|GA_NO_UNSCHEDULED, 10*caster->GetBase(IE_VISUALRANGE));
	Actor **poi = neighbours;
	while (*poi) {
		Actor *detective = *poi;
		// disallow neutrals from helping the party
		if (detective->GetStat(IE_EA) > EA_CONTROLLABLE) {
			poi++;
			continue;
		}
		if ((signed)detective->GetSkill(IE_SPELLCRAFT) <= 0) {
			poi++;
			continue;
		}

		// ~Spellcraft check (d20 roll + Spellcraft level + int mod) %d vs. (spell level + 15)  = %d.   (Int mod = %d)~
		int Spellcraft = core->Roll(1, 20, 0) + detective->GetStat(IE_SPELLCRAFT);
		int IntMod = detective->GetAbilityBonus(IE_INT);

		if ((Spellcraft + IntMod) > AdjustedSpellLevel) {
			char tmpstr[100];
			// eg. .:Casts Word of Recall:.
<<<<<<< HEAD
			snprintf(tmpstr, sizeof(tmpstr), ".:%s %s:.", core->GetCString(displaymsg->GetStringReference(STR_CASTS)), core->GetCString(spl->SpellName));

			String* str = StringFromCString(tmpstr);
			SetOverheadText(*str);
			delete str;
=======
			char *castmsg = core->GetString(displaymsg->GetStringReference(STR_CASTS));
			char *spellname = core->GetString(spl->SpellName);
			snprintf(tmpstr, sizeof(tmpstr), ".:%s %s:.", castmsg, spellname);
			core->FreeString(castmsg);
			core->FreeString(spellname);
			DisplayHeadText(tmpstr);
>>>>>>> c9eea2f2
			displaymsg->DisplayRollStringName(39306, DMC_LIGHTGREY, detective, Spellcraft+IntMod, AdjustedSpellLevel, IntMod);
			break;
		}
		poi++;
	}
	gamedata->FreeSpell(spl, SpellResRef, false);
	free(neighbours);
}

// shortcut for internal use when there is no wait
void Scriptable::DirectlyCastSpellPoint(const Point &target, ieResRef spellref, int level, int no_stance, bool deplete, bool instant, bool nointerrupt)
{
	SetSpellResRef(spellref);
	CastSpellPoint(target, deplete, instant, nointerrupt);
	CastSpellPointEnd(level, no_stance);
}

// shortcut for internal use
void Scriptable::DirectlyCastSpell(Scriptable *target, ieResRef spellref, int level, int no_stance, bool deplete, bool instant, bool nointerrupt)
{
	SetSpellResRef(spellref);
	CastSpell(target, deplete, instant, nointerrupt);
	CastSpellEnd(level, no_stance);
}

//set target as point
//if spell needs to be depleted, do it
//if spell is illegal stop casting
int Scriptable::CastSpellPoint( const Point &target, bool deplete, bool instant, bool nointerrupt )
{
	LastSpellTarget = 0;
	LastTargetPos.empty();
	Actor *actor = NULL;
	if (Type == ST_ACTOR) {
		actor = (Actor *) this;
		if (actor->HandleCastingStance(SpellResRef, deplete, instant) ) {
			Log(ERROR, "Scriptable", "Spell not known or memorized, aborting cast!");
			return -1;
		}
	}
	if(!nointerrupt && !CanCast(SpellResRef)) {
		SpellResRef[0] = 0;
		if (actor) {
			actor->SetStance(IE_ANI_READY);
		}
		return -1;
	}

	LastTargetPos = target;

	if(!CheckWildSurge()) {
		return -1;
	}
	if (!instant) {
		SpellcraftCheck(actor, SpellResRef);
	}
	return SpellCast(instant);
}

//set target as actor (if target isn't actor, use its position)
//if spell needs to be depleted, do it
//if spell is illegal stop casting
int Scriptable::CastSpell( Scriptable* target, bool deplete, bool instant, bool nointerrupt )
{
	LastSpellTarget = 0;
	LastTargetPos.empty();
	Actor *actor = NULL;
	if (Type == ST_ACTOR) {
		actor = (Actor *) this;
		if (actor->HandleCastingStance(SpellResRef, deplete, instant) ) {
			Log(ERROR, "Scriptable", "Spell not known or memorized, aborting cast!");
			return -1;
		}
	}

	assert(target);

	if(!nointerrupt && !CanCast(SpellResRef)) {
		SpellResRef[0] = 0;
		if (actor) {
			actor->SetStance(IE_ANI_READY);
		}
		return -1;
	}

	LastTargetPos = target->Pos;
	if (target->Type==ST_ACTOR) {
		LastSpellTarget = target->GetGlobalID();
	}

	if(!CheckWildSurge()) {
		return -1;
	}

	if (!instant) {
		SpellcraftCheck(actor, SpellResRef);
	}
	return SpellCast(instant);
}

static EffectRef fx_force_surge_modifier_ref = { "ForceSurgeModifier", -1 };

//start spellcasting (common part)
int Scriptable::SpellCast(bool instant)
{
	Spell* spl = gamedata->GetSpell(SpellResRef); // this was checked before we got here
	Actor *actor = NULL;
	int level = 0;
	if (Type == ST_ACTOR) {
		actor = (Actor *) this;

		//The ext. index is here to calculate the casting time
		level = actor->GetCasterLevel(spl->SpellType);
		SpellHeader = spl->GetHeaderIndexFromLevel(level);
	} else {
		SpellHeader = 0;
	}

	SPLExtHeader *header = spl->GetExtHeader(SpellHeader);
	int casting_time = (int)header->CastingTime;
	// how does this work for non-actors exactly?
	if (actor) {
		// The mental speed effect can shorten or lengthen the casting time.
		casting_time -= (int)actor->Modified[IE_MENTALSPEED];
		// maybe also add a random lucky roll as for weapon speed / initiative
		if (casting_time < 0) {
			casting_time = 0;
		} else if (casting_time > 10) {
			casting_time = 10;
		}
	}
	// this is a guess which seems approximately right so far (same as in the bg2 manual, except that it may be a combat round instead)
	int duration = (casting_time*core->Time.round_size) / 10;
	if (instant) {
		duration = 0;
	}
	if (actor) {
		//cfb
		EffectQueue *fxqueue = spl->GetEffectBlock(this, this->Pos, -1, level);
		fxqueue->SetOwner(actor);
		if (!(actor->Modified[IE_AVATARREMOVAL] || instant)) {
			ieDword gender = actor->GetCGGender();
			spl->AddCastingGlow(fxqueue, duration, gender);
		}
		fxqueue->AddAllEffects(actor, actor->Pos);
		delete fxqueue;
		actor->WMLevelMod = 0;
		if (actor->Modified[IE_FORCESURGE] == 1) {
			// affects only the next spell cast, but since the timing is permanent,
			// we have to remove it manually
			actor->fxqueue.RemoveAllEffectsWithParam(fx_force_surge_modifier_ref, 1);
		}
		actor->ResetCommentTime();
	}

	gamedata->FreeSpell(spl, SpellResRef, false);
	return duration;
}

// Anyone with some wildness has 5% chance of getting a wild surge when casting,
// but most innates are excluded, due to being nonmagic.
// A d100 roll is made, some stat boni are added, then either:
// 1. the spell is cast normally (score of 100 or more)
// 2. one or more wild surges happen and something else is cast
// 2.1. this can loop, since some surges cause rerolls
static EffectRef fx_chaosshield_ref = { "ChaosShieldModifier", -1 };

int Scriptable::CheckWildSurge()
{
	//no need to check for 3rd ed rules, because surgemod or forcesurge need to be nonzero to get a surge
	if (Type != ST_ACTOR) {
		return 1;
	}
	if (core->InCutSceneMode()) {
		return 1;
	}

	Actor *caster = (Actor *) this;

	int roll = core->Roll(1, 100, 0);
	if ((roll <= 5 && caster->Modified[IE_SURGEMOD]) || caster->Modified[IE_FORCESURGE]) {
		ieResRef OldSpellResRef;
		memcpy(OldSpellResRef, SpellResRef, sizeof(OldSpellResRef));
		Spell *spl = gamedata->GetSpell( OldSpellResRef ); // this was checked before we got here
		// ignore non-magic "spells"
		if (!(spl->Flags&(SF_HLA|SF_TRIGGER) )) {
			int check = roll + caster->GetCasterLevel(spl->SpellType) + caster->Modified[IE_SURGEMOD];
			if (caster->Modified[IE_CHAOSSHIELD]) {
				//avert the surge and decrease the chaos shield counter
				check = 0;
				caster->fxqueue.DecreaseParam1OfEffect(fx_chaosshield_ref,1);
				displaymsg->DisplayConstantStringName(STR_CHAOSSHIELD,DMC_LIGHTGREY,caster);
			}

			// hundred or more means a normal cast; same for negative values (for absurd antisurge modifiers)
			if ((check > 0) && (check < 100) ) {
				// display feedback: Wild Surge: bla bla
				char *s1 = core->GetCString(displaymsg->GetStringReference(STR_WILDSURGE), 0);
				char *s2 = core->GetCString(core->SurgeSpells[check-1].message, 0);
				size_t buflen = strlen(s1)+strlen(s2)+2;
				wchar_t *s3 = (wchar_t *) malloc(buflen * sizeof(wchar_t));
				swprintf(s3, buflen, L"%s %s", s1, s2);

				core->FreeString(s1);
				core->FreeString(s2);
				displaymsg->DisplayStringName(s3, DMC_WHITE, this);
				free(s3);

				// lookup the spell in the "check" row of wildmag.2da
				ieResRef surgeSpellRef;
				CopyResRef(surgeSpellRef, core->SurgeSpells[check-1].spell);

				if (!gamedata->Exists(surgeSpellRef, IE_SPL_CLASS_ID)) {
					// handle the hardcoded cases - they'll also fail here
					if (!HandleHardcodedSurge(surgeSpellRef, spl, caster)) {
						//free the spell handle because we need to return
						gamedata->FreeSpell(spl, OldSpellResRef, false);
						return 0;
					}
				} else {
					// finally change the spell
					// the hardcoded bunch does it on its own when needed
					CopyResRef(SpellResRef, surgeSpellRef);
				}
			}
		}

		//free the spell handle
		gamedata->FreeSpell(spl, OldSpellResRef, false);
	}

	return 1;
}

bool Scriptable::HandleHardcodedSurge(ieResRef surgeSpellRef, Spell *spl, Actor *caster)
{
	// format: ID or ID.param1 or +SPELLREF
	int types = caster->spellbook.GetTypes();
	int lvl = spl->SpellLevel-1;
	int count, i, tmp, tmp2, tmp3;
	Scriptable *target = NULL;
	Point targetpos(-1, -1);
	ieResRef newspl;

	int level = caster->GetCasterLevel(spl->SpellType);
	switch (surgeSpellRef[0]) {
		case '+': // cast normally, but also cast SPELLREF first
			core->ApplySpell(surgeSpellRef+1, caster, caster, level);
			break;
		case '0': // cast spell param1 times
			strtok(surgeSpellRef,".");
			count = strtol(strtok(NULL,"."), NULL, 0);
			caster->wildSurgeMods.num_castings = count;
			break;
		case '1': // change projectile (id) to param1
			strtok(surgeSpellRef,".");
			count = strtol(strtok(NULL,"."), NULL, 0);
			caster->wildSurgeMods.projectile_id = count;
			break;
		case '2': // also target target type param1
			strtok(surgeSpellRef,".");
			count = strtol(strtok(NULL,"."), NULL, 0);
			caster->wildSurgeMods.target_type = count;
			caster->wildSurgeMods.target_change_type = WSTC_ADDTYPE;
			break;
		case '3': // (wild surge) roll param1 more times
			strtok(surgeSpellRef,".");
			count = strtol(strtok(NULL,"."), NULL, 0);
			// force surge and then cast
			// force the surge roll to be < 100, so we cast a spell from the surge table
			tmp = caster->Modified[IE_FORCESURGE];
			tmp2 = caster->Modified[IE_SURGEMOD];
			tmp3 = caster->WMLevelMod; // also save caster level; the original didn't reroll the bonus
			caster->Modified[IE_FORCESURGE] = 7;
			caster->Modified[IE_SURGEMOD] = - caster->GetCasterLevel(spl->SpellType); // nulify the bonus
			if (LastSpellTarget) {
				target = area->GetActorByGlobalID(LastSpellTarget);
				if (!target) {
					target = core->GetGame()->GetActorByGlobalID(LastSpellTarget);
				}
			}
			if (!LastTargetPos.isempty()) {
				targetpos = LastTargetPos;
			} else if (target) {
				targetpos = target->Pos;
			}
			// SpellResRef still contains the original spell and we need to keep it that way
			// as any of the rerolls could result in a "spell cast normally" (non-surge)
			for (i=0; i<count; i++) {
				if (target) {
					caster->CastSpell(target, false, true);
					CopyResRef(newspl, SpellResRef);
					caster->WMLevelMod = tmp3;
					caster->CastSpellEnd(level, 1);
				} else {
					caster->CastSpellPoint(targetpos, false, true);
					CopyResRef(newspl, SpellResRef);
					caster->WMLevelMod = tmp3;
					caster->CastSpellPointEnd(level, 1);
				}
				// reset the ref, since CastSpell*End destroyed it
				CopyResRef(SpellResRef, newspl);
			}
			caster->Modified[IE_FORCESURGE] = tmp;
			caster->Modified[IE_SURGEMOD] = tmp2;
			break;
		case '4': // change the target type to param1
			strtok(surgeSpellRef,".");
			count = strtol(strtok(NULL,"."), NULL, 0);
			caster->wildSurgeMods.target_type = count;
			caster->wildSurgeMods.target_change_type = WSTC_SETTYPE;
			break;
		case '5': // change the target to a random actor
			caster->wildSurgeMods.target_change_type = WSTC_RANDOMIZE;
			break;
		case '6': // change saving throw (+param1)
			strtok(surgeSpellRef,".");
			count = strtol(strtok(NULL,"."), NULL, 0);
			caster->wildSurgeMods.saving_throw_mod = count;
			break;
		case '7': // random spell of the same level (FIXME: make an effect out of this?)
			// change this if we ever want the surges to respect the original type
			for (i=0; i<types; i++) {
				unsigned int spellCount = caster->spellbook.GetKnownSpellsCount(i, lvl);
				if (!spellCount) continue;
				int id = core->Roll(1, spellCount, -1);
				CREKnownSpell *ck = caster->spellbook.GetKnownSpell(i, lvl, id);
				if (ck) {
					CopyResRef(SpellResRef, ck->SpellResRef);
					break;
				}
			}
			break;
		case '8': // set projectile speed to param1 %
			strtok(surgeSpellRef,".");
			count = strtol(strtok(NULL,"."), NULL, 0);
			caster->wildSurgeMods.projectile_speed_mod = count;
			break;
		default:
			SpellHeader = -1;
			SpellResRef[0] = 0;
			Log(ERROR, "Scriptable", "New spell not found, aborting cast mid-surge!");
			caster->SetStance(IE_ANI_READY);
			return false;
	}
	return true;
}

bool Scriptable::AuraPolluted()
{
	if (Type != ST_ACTOR) {
		return false;
	}

	// aura pollution happens automatically
	// aura cleansing the usual and magical way
	if (AuraTicks >= core->Time.attack_round_size) {
		AuraTicks = -1;
		return false;
	} else if (CurrentActionTicks == 0 && AuraTicks != 1 && Type == ST_ACTOR) {
		Actor *act = (Actor *) this;
		if (act->GetStat(IE_AURACLEANSING)) {
			AuraTicks = -1;
			displaymsg->DisplayConstantStringName(STR_AURACLEANSED, DMC_WHITE, this);
			return false;
		}
	}

	if (AuraTicks > 0) {
		// sorry, you'll have to recover first
		return true;
	}
	return false;
}

bool Scriptable::TimerActive(ieDword ID)
{
	if (ID>=MAX_TIMER) {
		return false;
	}
	if (script_timers[ID]) {
		return true;
	}
	return false;
}

bool Scriptable::TimerExpired(ieDword ID)
{
	if (ID>=MAX_TIMER) {
		return false;
	}
	if (script_timers[ID] && script_timers[ID] < core->GetGame()->GameTime) {
		// expired timers become inactive after being checked
		script_timers[ID] = 0;
		return true;
	}
	return false;
}

void Scriptable::StartTimer(ieDword ID, ieDword expiration)
{
	if (ID>=MAX_TIMER) {
		Log(ERROR, "Scriptable", "Timer id %d exceeded MAX_TIMER %d",
			ID, MAX_TIMER);
		return;
	}
	script_timers[ID]= core->GetGame()->GameTime + expiration*AI_UPDATE_TIME;
}

/********************
 * Selectable Class *
 ********************/

Selectable::Selectable(ScriptableType type)
	: Scriptable( type )
{
	Selected = false;
	Over = false;
	size = 0;
	cover = NULL;
	circleBitmap[0] = NULL;
	circleBitmap[1] = NULL;
}

void Selectable::SetSpriteCover(SpriteCover* c)
{
	delete cover;
	cover = c;
}

Selectable::~Selectable(void)
{
	delete cover;
}

void Selectable::SetBBox(const Region &newBBox)
{
	BBox = newBBox;
}

void Selectable::DrawCircle(const Region &vp)
{
	/* BG2 colours ground circles as follows:
	dark green for unselected party members
	bright green for selected party members
	flashing green/white for a party member the mouse is over
	bright red for enemies
	yellow for panicked actors
	flashing red/white for enemies the mouse is over
	flashing cyan/white for neutrals the mouse is over
	*/

	if (size<=0) {
		return;
	}
	Color mix;
	Color* col = &selectedColor;
	Sprite2D* sprite = circleBitmap[0];

	if (Selected) {
		sprite = circleBitmap[1];
	} else if (Over) {
		//doing a time dependent flashing of colors
		//if it is too fast, increase the 6 to 7
		unsigned long step;
		step = GetTickCount();
		step = tp_steps [(step >> 7) & 7]*2;
		mix.a = overColor.a;
		mix.r = (overColor.r*step+selectedColor.r*(8-step))/8;
		mix.g = (overColor.g*step+selectedColor.g*(8-step))/8;
		mix.b = (overColor.b*step+selectedColor.b*(8-step))/8;
		col = &mix;
	} else if (IsPC()) {
		col = &overColor;
	}

	if (sprite) {
		core->GetVideoDriver()->BlitSprite( sprite, Pos.x - vp.x, Pos.y - vp.y, true );
	} else {
		// for size >= 2, radii are (size-1)*16, (size-1)*12
		// for size == 1, radii are 12, 9
		int csize = (size - 1) * 4;
		if (csize < 4) csize = 3;
		core->GetVideoDriver()->DrawEllipse( (ieWord) (Pos.x - vp.x), (ieWord) (Pos.y - vp.y),
		(ieWord) (csize * 4), (ieWord) (csize * 3), *col );
	}
}

// Check if P is over our ground circle
bool Selectable::IsOver(const Point &P) const
{
	int csize = size;
	if (csize < 2) csize = 2;

	int dx = P.x - Pos.x;
	int dy = P.y - Pos.y;

	// check rectangle first
	if (dx < -(csize-1)*16 || dx > (csize-1)*16) return false;
	if (dy < -(csize-1)*12 || dy > (csize-1)*12) return false;

	// then check ellipse
	int r = 9*dx*dx + 16*dy*dy; // 48^2 * ( (dx/16)^2 + (dy/12)^2 )

	return (r <= 48*48*(csize-1)*(csize-1));
}

bool Selectable::IsSelected() const
{
	return Selected == 1;
}

void Selectable::SetOver(bool over)
{
	Over = over;
}

//don't call this function after rendering the cover and before the
//blitting of the sprite or bad things will happen :)
void Selectable::Select(int Value)
{
	if (Selected!=0x80 || Value!=1) {
		Selected = (ieWord) Value;
	}
	//forcing regeneration of the cover
	SetSpriteCover(NULL);
}

void Selectable::SetCircle(int circlesize, const Color &color, Sprite2D* normal_circle, Sprite2D* selected_circle)
{
	size = circlesize;
	selectedColor = color;
	overColor.r = color.r >> 1;
	overColor.g = color.g >> 1;
	overColor.b = color.b >> 1;
	overColor.a = color.a;
	circleBitmap[0] = normal_circle;
	circleBitmap[1] = selected_circle;
}

//used for creatures
int Selectable::WantDither() const
{
	//if dithering is disabled globally, don't do it
	if (core->FogOfWar&FOG_DITHERSPRITES) {
		return 0;
	}
	//if actor is dead, dither it if polygon wants
	if (Selected&0x80) {
		return 1;
	}
	//if actor is selected dither it
	if (Selected) {
		return 2;
	}
	return 1;
}

/***********************
 * Highlightable Class *
 ***********************/

Highlightable::Highlightable(ScriptableType type)
	: Scriptable( type )
{
	outline = NULL;
	Highlight = false;
	Cursor = IE_CURSOR_NORMAL;
	KeyResRef[0] = 0;
	EnterWav[0] = 0;
}

Highlightable::~Highlightable(void)
{
	delete( outline );
}

bool Highlightable::IsOver(const Point &Pos) const
{
	if (!outline) {
		return false;
	}
	return outline->PointIn( Pos );
}

void Highlightable::DrawOutline() const
{
	if (!outline) {
		return;
	}
	core->GetVideoDriver()->DrawPolyline( outline, outlineColor, true );
}

void Highlightable::SetCursor(unsigned char CursorIndex)
{
	Cursor = CursorIndex;
}

//trap that will fire now
bool Highlightable::TriggerTrap(int /*skill*/, ieDword ID)
{
	if (!Trapped) {
		return false;
	}
	//actually this could be script name[0]
	if (!Scripts[0] && !EnterWav[0]) {
		return false;
	}
	AddTrigger(TriggerEntry(trigger_entered, ID));
	if (!TrapResets()) {
		Trapped = false;
	}
	return true;
}

bool Highlightable::TryUnlock(Actor *actor, bool removekey) {
	const char *Key = GetKey();
	Actor *haskey = NULL;

	if (Key && actor->InParty) {
		Game *game = core->GetGame();
		//allow unlock when the key is on any partymember
		for (int idx = 0; idx < game->GetPartySize(false); idx++) {
			Actor *pc = game->FindPC(idx + 1);
			if (!pc) continue;

			if (pc->inventory.HasItem(Key,0) ) {
				haskey = pc;
				break;
			}
		}
	} else if (Key) {
		//actor is not in party, check only actor
		if (actor->inventory.HasItem(Key,0) ) {
			haskey = actor;
		}
	}

	if (!haskey) {
		return false;
	}

	if (removekey) {
		CREItem *item = NULL;
		haskey->inventory.RemoveItem(Key,0,&item);
		//the item should always be existing!!!
		delete item;
	}

	return true;
}

//detect this trap, using a skill, skill could be set to 256 for 'sure'
//skill is the all around modified trap detection skill
//a trapdetectiondifficulty of 100 means impossible detection short of a spell
void Highlightable::DetectTrap(int skill, ieDword actorID)
{
	if (!CanDetectTrap()) return;
	if (!Scripts[0]) return;
	if ((skill>=100) && (skill!=256) ) skill = 100;
	int check = 0;
	if (third) {
		//~Search (detect traps) check. Search skill %d vs. trap's difficulty %d (searcher's %d INT bonus).~
		Actor *detective = core->GetGame()->GetActorByGlobalID(actorID);
		int bonus = 0;
		if (detective) {
			bonus = detective->GetAbilityBonus(IE_INT);
			displaymsg->DisplayRollStringName(39303, DMC_LIGHTGREY, detective, skill-bonus, TrapDetectionDiff, bonus);
		}
		check = (skill + bonus)*7;
	} else {
		check = skill/2 + core->Roll(1, skill/2, 0);
	}
	if (check > TrapDetectionDiff) {
		SetTrapDetected(1); //probably could be set to the player #?
		AddTrigger(TriggerEntry(trigger_detected, actorID));
	}
}

bool Highlightable::PossibleToSeeTrap() const
{
	return CanDetectTrap();
}

/*****************
 * Movable Class *
 *****************/

Movable::Movable(ScriptableType type)
	: Selectable( type )
{
	Destination = Pos;
	Orientation = 0;
	NewOrientation = 0;
	StanceID = 0;
	path = NULL;
	step = NULL;
	timeStartStep = 0;
	lastFrame = NULL;
	Area[0] = 0;
	AttackMovements[0] = 100;
	AttackMovements[1] = 0;
	AttackMovements[2] = 0;
}

Movable::~Movable(void)
{
	if (path) {
		ClearPath();
	}
}

int Movable::GetPathLength()
{
	PathNode *node = GetNextStep(0);
	if (!node) return 0;

	int i = 0;
	while (node->Next) {
		i++;
		node = node->Next;
	}
	return i;
}

PathNode *Movable::GetNextStep(int x)
{
	if (!step) {
		DoStep((unsigned int) ~0);
	}
	PathNode *node = step;
	while(node && x--) {
		node = node->Next;
	}
	return node;
}

Point Movable::GetMostLikelyPosition()
{
	if (!path) {
		return Pos;
	}

//actually, sometimes middle path would be better, if
//we stand in Destination already
	int halfway = GetPathLength()/2;
	PathNode *node = GetNextStep(halfway);
	if (node) {
		return Point((ieWord) ((node->x*16)+8), (ieWord) ((node->y*12)+6) );
	}
	return Destination;
}

void Movable::SetStance(unsigned int arg)
{
	//don't modify stance from dead back to anything if the actor is dead
	if ((StanceID==IE_ANI_TWITCH || StanceID==IE_ANI_DIE) && (arg!=IE_ANI_TWITCH) ) {
		if (GetInternalFlag()&IF_REALLYDIED) {
			Log(WARNING, "Movable", "Stance overridden by death");
			return;
		}
	}

	if (StanceID == IE_ANI_CONJURE && StanceID != arg && Type ==ST_ACTOR) {
		Actor *caster = (Actor *) this;
		if (caster->casting_sound) {
			caster->casting_sound->Stop();
			caster->casting_sound.release();
		}
	}

	if (arg<MAX_ANIMS) {
		StanceID=(unsigned char) arg;

		if (StanceID == IE_ANI_ATTACK) {
			// Set stance to a random attack animation

			int random = RAND(0, 99);
			if (random < AttackMovements[0]) {
				StanceID = IE_ANI_ATTACK_BACKSLASH;
			} else if (random < AttackMovements[0] + AttackMovements[1]) {
				StanceID = IE_ANI_ATTACK_SLASH;
			} else {
				StanceID = IE_ANI_ATTACK_JAB;
			}
		}

	} else {
		StanceID=IE_ANI_AWAKE;
		Log(ERROR, "Movable", "Tried to set invalid stance id(%u)", arg);
	}
}

void Movable::SetAttackMoveChances(ieWord *amc)
{
	AttackMovements[0]=amc[0];
	AttackMovements[1]=amc[1];
	AttackMovements[2]=amc[2];
}

//this could be used for WingBuffet as well
void Movable::MoveLine(int steps, int Pass, ieDword orient)
{
	if (path || !steps) {
		return;
	}
	Point p = Pos;
	p.x/=16;
	p.y/=12;
	path = area->GetLine( p, steps, orient, Pass );
}

static void AdjustPositionTowards(Point &Pos, ieDword time_diff, unsigned int walk_speed, short srcx, short srcy, short destx, short desty) {
	if (destx > srcx)
		Pos.x += ( unsigned short )
			( ( ( ( ( destx * 16 ) + 8 ) - Pos.x ) * ( time_diff ) ) / walk_speed );
	else
		Pos.x -= ( unsigned short )
			( ( ( Pos.x - ( ( destx * 16 ) + 8 ) ) * ( time_diff ) ) / walk_speed );
	if (desty > srcy)
		Pos.y += ( unsigned short )
			( ( ( ( ( desty * 12 ) + 6 ) - Pos.y ) * ( time_diff ) ) / walk_speed );
	else
		Pos.y -= ( unsigned short )
			( ( ( Pos.y - ( ( desty * 12 ) + 6 ) ) * ( time_diff ) ) / walk_speed );
}

unsigned char Movable::GetNextFace()
{
	//slow turning
	if (timeStartStep==core->GetGame()->Ticks) {
		return Orientation;
	}
	if (Orientation != NewOrientation) {
		if ( ( (NewOrientation-Orientation) & (MAX_ORIENT-1) ) <= MAX_ORIENT/2) {
			Orientation++;
		} else {
			Orientation--;
		}
		Orientation = Orientation&(MAX_ORIENT-1);
	}

	return Orientation;
}

// returns whether we made all pending steps (so, false if we must be called again this tick)
// we can't just do them all here because the caller might have to update searchmap etc
bool Movable::DoStep(unsigned int walk_speed, ieDword time)
{
	if (!path) {
		return true;
	}
	if (!time) time = core->GetGame()->Ticks;
	if (!walk_speed) {
		// zero speed: no movement
		timeStartStep = time;
		StanceID = IE_ANI_READY;
		return true;
	}
	if (!step) {
		step = path;
		timeStartStep = time;
	} else if (step->Next && (( time - timeStartStep ) >= walk_speed)) {
		//print("[New Step] : Orientation = %d", step->orient);
		step = step->Next;
		timeStartStep = timeStartStep + walk_speed;
	}
	SetOrientation (step->orient, true);
	StanceID = IE_ANI_WALK;
	if ((Type == ST_ACTOR) && (InternalFlags & IF_RUNNING)) {
		StanceID = IE_ANI_RUN;
	}
	Pos.x = ( step->x * 16 ) + 8;
	Pos.y = ( step->y * 12 ) + 6;
	if (!step->Next) {
		// we reached our destination, we are done
		ClearPath();
		NewOrientation = Orientation;
		//since clearpath no longer sets currentaction to NULL
		//we set it here
		//no we don't, action is responsible for releasing itself
		//ReleaseCurrentAction();
		return true;
	}
	if (( time - timeStartStep ) >= walk_speed) {
		// we didn't finish all pending steps, yet
		return false;
	}
	AdjustPositionTowards(Pos, time - timeStartStep, walk_speed, step->x, step->y, step->Next->x, step->Next->y);
	return true;
}

void Movable::AddWayPoint(const Point &Des)
{
	if (!path) {
		WalkTo(Des);
		return;
	}
	Destination = Des;
	//it is tempting to use 'step' here, as it could
	//be about half of the current path already
	PathNode *endNode = path;
	while(endNode->Next) {
		endNode = endNode->Next;
	}
	Point p(endNode->x, endNode->y);
	area->ClearSearchMapFor(this);
	PathNode *path2 = area->FindPath( p, Des, size );
	endNode->Next = path2;
	//probably it is wise to connect it both ways?
	path2->Parent = endNode;
}

void Movable::FixPosition()
{
	if (Type!=ST_ACTOR) {
		return;
	}
	Actor *actor = (Actor *) this;
	if (actor->GetStat(IE_DONOTJUMP)&DNJ_BIRD ) {
		return;
	}
	//before fixposition, you should remove own shadow
	area->ClearSearchMapFor(this);
	Pos.x/=16;
	Pos.y/=12;
	GetCurrentArea()->AdjustPosition(Pos);
	Pos.x=Pos.x*16+8;
	Pos.y=Pos.y*12+6;
}

void Movable::WalkTo(const Point &Des, int distance)
{
	Point from;

	// maybe caller should be responsible for this
	if ((Des.x/16 == Pos.x/16) && (Des.y/12 == Pos.y/12)) {
		ClearPath();
		return;
	}

	// the prev_step stuff is a naive attempt to allow re-pathing while moving
	PathNode *prev_step = NULL;
	unsigned char old_stance = StanceID;
	if (step && step->Next) {
		// don't interrupt in the middle of a step; path from the next one
		prev_step = new PathNode(*step);
		from.x = ( step->Next->x * 16 ) + 8;
		from.y = ( step->Next->y * 12 ) + 6;
	}

	ClearPath();
	if (!prev_step) {
		FixPosition();
		from = Pos;
	}
	area->ClearSearchMapFor(this);
	if (distance) {
		path = area->FindPathNear( from, Des, size, distance );
	} else {
		path = area->FindPath( from, Des, size, distance );
	}
	//ClearPath sets destination, so Destination must be set after it
	//also we should set Destination only if there is a walkable path
	if (path) {
		Destination = Des;

		if (prev_step) {
			// we want to smoothly continue, please
			// this all needs more thought! but it seems to work okay
			StanceID = old_stance;

			if (path->Next) {
				// this is a terrible hack to make up for the
				// pathfinder orienting the first node wrong
				// should be fixed in pathfinder and not here!
				Point next, follow;
				next.x = path->x; next.y = path->y;
				follow.x = path->Next->x;
				follow.y = path->Next->y;
				path->orient = GetOrient(follow, next);
			}

			// then put the prev_step at the beginning of the path
			prev_step->Next = path;
			path->Parent = prev_step;
			path = prev_step;

			step = path;
		}
	} else {
		// pathing failed
		if (prev_step) {
			delete( prev_step );
			FixPosition();
		}
	}
}

void Movable::RunAwayFrom(const Point &Des, int PathLength, int flags)
{
	ClearPath();
	area->ClearSearchMapFor(this);
	path = area->RunAway( Pos, Des, size, PathLength, flags );
}

void Movable::RandomWalk(bool can_stop, bool run)
{
	if (path) {
		return;
	}
	//if not continous random walk, then stops for a while
	if (can_stop && RAND(0,3)) {
		SetWait(RAND(7,14));
		return;
	}
	if (run) {
		InternalFlags|=IF_RUNNING;
	}
	//the commenting-out of the clear search map call was removed in 0.4.0
	//if you want to put it back for some reason, check
	//if the searchmap is not eaten up
	area->ClearSearchMapFor(this);
	Point p = Pos;

	//selecting points around a circle's edge around actor (didn't work better)
	//int x = core->Roll(1,100,-50);
	//p.x+=x;
	//p.y+=(int) sqrt(100-x*x);

	//selecting points in a square around actor (-24 to +24)
	p.x+=core->Roll(1,49,-25);
	p.y+=core->Roll(1,49,-25);
	//the 5th parameter is controlling the orientation of the actor
	//0 - back away, 1 - face direction
	path = area->RunAway( Pos, p, size, 50, 1 );
}

void Movable::MoveTo(const Point &Des)
{
	area->ClearSearchMapFor(this);
	Pos = Des;
	Destination = Des;
	if (BlocksSearchMap()) {
		area->BlockSearchMap( Pos, size, IsPC()?PATH_MAP_PC:PATH_MAP_NPC);
	}
}

void Movable::Stop()
{
	Scriptable::Stop();
	ClearPath();
}

void Movable::ClearPath()
{
	//this is to make sure attackers come to us
	//make sure ClearPath doesn't screw Destination (in the rare cases Destination
	//is set before ClearPath
	Destination = Pos;
	if (StanceID==IE_ANI_WALK || StanceID==IE_ANI_RUN) {
		StanceID = IE_ANI_AWAKE;
	}
	InternalFlags&=~IF_NORETICLE;
	PathNode* thisNode = path;
	while (thisNode) {
		PathNode* nextNode = thisNode->Next;
		delete( thisNode );
		thisNode = nextNode;
	}
	path = NULL;
	step = NULL;
	//don't call ReleaseCurrentAction
}

/**********************
 * Tiled Object Class *
 **********************/

TileObject::TileObject()
{
	opentiles = NULL;
	opencount = 0;
	closedtiles = NULL;
	closedcount = 0;
	Flags = 0;
}

TileObject::~TileObject()
{
	if (opentiles) {
		free( opentiles );
	}
	if (closedtiles) {
		free( closedtiles );
	}
}

void TileObject::SetOpenTiles(unsigned short* Tiles, int cnt)
{
	if (opentiles) {
		free( opentiles );
	}
	opentiles = Tiles;
	opencount = cnt;
}

void TileObject::SetClosedTiles(unsigned short* Tiles, int cnt)
{
	if (closedtiles) {
		free( closedtiles );
	}
	closedtiles = Tiles;
	closedcount = cnt;
}


}<|MERGE_RESOLUTION|>--- conflicted
+++ resolved
@@ -134,16 +134,8 @@
 	for (int i = 0; i < MAX_SCRIPTS; i++) {
 		delete Scripts[i];
 	}
-<<<<<<< HEAD
-	if (locals) {
-		delete( locals );
-	}
-=======
-	if (overHeadText) {
-		core->FreeString( overHeadText );
-	}
-	delete locals;
->>>>>>> c9eea2f2
+
+	delete( locals );
 }
 
 void Scriptable::SetScriptName(const char* text)
@@ -1214,20 +1206,16 @@
 		if ((Spellcraft + IntMod) > AdjustedSpellLevel) {
 			char tmpstr[100];
 			// eg. .:Casts Word of Recall:.
-<<<<<<< HEAD
-			snprintf(tmpstr, sizeof(tmpstr), ".:%s %s:.", core->GetCString(displaymsg->GetStringReference(STR_CASTS)), core->GetCString(spl->SpellName));
+			char *castmsg = core->GetCString(displaymsg->GetStringReference(STR_CASTS));
+			char *spellname = core->GetCString(spl->SpellName);
+			snprintf(tmpstr, sizeof(tmpstr), ".:%s %s:.", castmsg, spellname);
+			core->FreeString(castmsg);
+			core->FreeString(spellname);
 
 			String* str = StringFromCString(tmpstr);
 			SetOverheadText(*str);
 			delete str;
-=======
-			char *castmsg = core->GetString(displaymsg->GetStringReference(STR_CASTS));
-			char *spellname = core->GetString(spl->SpellName);
-			snprintf(tmpstr, sizeof(tmpstr), ".:%s %s:.", castmsg, spellname);
-			core->FreeString(castmsg);
-			core->FreeString(spellname);
-			DisplayHeadText(tmpstr);
->>>>>>> c9eea2f2
+
 			displaymsg->DisplayRollStringName(39306, DMC_LIGHTGREY, detective, Spellcraft+IntMod, AdjustedSpellLevel, IntMod);
 			break;
 		}
