--- conflicted
+++ resolved
@@ -141,12 +141,10 @@
 	virtual ~Video(void);
 
 	virtual int Init(void) = 0;
-<<<<<<< HEAD
+
 	int CreateDisplay(const Size&, int bpp, bool fullscreen, const char* title);
-=======
-	virtual int CreateDisplay(int width, int height, int bpp, bool fullscreen, const char* title) = 0;
 	virtual void SetWindowTitle(const char *title) = 0;
->>>>>>> 118f816a
+
 	/** Toggles GemRB between fullscreen and windowed mode. */
 	bool ToggleFullscreenMode();
 	virtual bool SetFullscreenMode(bool set) = 0;
