/* GemRB - Infinity Engine Emulator
 * Copyright (C) 2003 The GemRB Project
 *
 * This program is free software; you can redistribute it and/or
 * modify it under the terms of the GNU General Public License
 * as published by the Free Software Foundation; either version 2
 * of the License, or (at your option) any later version.

 * This program is distributed in the hope that it will be useful,
 * but WITHOUT ANY WARRANTY; without even the implied warranty of
 * MERCHANTABILITY or FITNESS FOR A PARTICULAR PURPOSE. See the
 * GNU General Public License for more details.

 * You should have received a copy of the GNU General Public License
 * along with this program; if not, write to the Free Software
 * Foundation, Inc., 51 Franklin Street, Fifth Floor, Boston, MA 02110-1301, USA.
 *
 *
 */

#include <stdio.h>
#include "Interface.h"
#include "Actor.h"
#include "Effect.h"
#include "EffectQueue.h"
#include "SymbolMgr.h"
#include "Game.h"
#include "Map.h"

static struct {
	const char* Name;
	EffectFunction Function;
	int Strref;
} Opcodes[MAX_EFFECTS];

static int initialized = 0;

static EffectRef *effectnames = NULL;
static int effectnames_count = 0;

bool EffectQueue::match_ids(Actor *target, int table, ieDword value)
{
	if( value == 0) {
		return true;
	}

	int a, stat;

	switch (table) {
	case 2: //EA
		stat = IE_EA; break;
	case 3: //GENERAL
		stat = IE_GENERAL; break;
	case 4: //RACE
		stat = IE_RACE; break;
	case 5: //CLASS
		stat = IE_CLASS; break;
	case 6: //SPECIFIC
		stat = IE_SPECIFIC; break;
	case 7: //GENDER
		stat = IE_SEX; break;
	case 8: //ALIGNMENT
		stat = target->GetStat(IE_ALIGNMENT);
		a = value&15;
		if( a) {
			if( a != ( stat & 15 )) {
				return false;
			}
		}
		a = value & 0xf0;
		if( a) {
			if( a != ( stat & 0xf0 )) {
				return false;
			}
		}
		return true;
	default:
		return false;
	}
	if( target->GetStat(stat)==value) {
		return true;
	}
	return false;
}

static const bool fx_instant[MAX_TIMING_MODE]={true,true,true,false,false,false,false,false,true,true,true};

inline bool IsInstant(ieByte timingmode)
{
	if( timingmode>=MAX_TIMING_MODE) return false;
	return fx_instant[timingmode];
}

static const bool fx_equipped[MAX_TIMING_MODE]={false,false,true,false,false,true,false,false,true,false,false};

inline bool IsEquipped(ieByte timingmode)
{
	if( timingmode>=MAX_TIMING_MODE) return false;
	return fx_equipped[timingmode];
}

//                                               0    1     2     3    4    5    6     7       8   9     10
static const bool fx_relative[MAX_TIMING_MODE]={true,false,false,true,true,true,false,false,false,false,false};

inline bool NeedPrepare(ieWord timingmode)
{
	if( timingmode>=MAX_TIMING_MODE) return false;
	return fx_relative[timingmode];
}

#define INVALID  -1
#define PERMANENT 0
#define DELAYED   1
#define DURATION  2

static const int fx_prepared[MAX_TIMING_MODE]={DURATION,PERMANENT,PERMANENT,DELAYED, //0-3
DELAYED,DELAYED,DELAYED,DELAYED,PERMANENT,PERMANENT,PERMANENT};		//4-7

inline int DelayType(ieByte timingmode)
{
	if( timingmode>=MAX_TIMING_MODE) return INVALID;
	return fx_prepared[timingmode];
}

//which effects are removable
static const bool fx_removable[MAX_TIMING_MODE]={true,true,false,true,true,false,true,true,false,false,true};

inline int IsRemovable(ieByte timingmode)
{
	if( timingmode>=MAX_TIMING_MODE) return INVALID;
	return fx_removable[timingmode];
}

//change the timing method after the effect triggered
static const ieByte fx_triggered[MAX_TIMING_MODE]={FX_DURATION_JUST_EXPIRED,FX_DURATION_INSTANT_PERMANENT,//0,1
FX_DURATION_INSTANT_WHILE_EQUIPPED,FX_DURATION_DELAY_LIMITED_PENDING,//2,3
FX_DURATION_AFTER_EXPIRES,FX_DURATION_PERMANENT_UNSAVED, //4,5
FX_DURATION_INSTANT_LIMITED,FX_DURATION_JUST_EXPIRED,FX_DURATION_PERMANENT_UNSAVED,//6,8
FX_DURATION_INSTANT_PERMANENT_AFTER_BONUSES,FX_DURATION_JUST_EXPIRED};//9,10

//change the timing method for effect that should trigger after this effect expired
static const ieDword fx_to_delayed[]={FX_DURATION_JUST_EXPIRED,FX_DURATION_JUST_EXPIRED,
FX_DURATION_PERMANENT_UNSAVED,FX_DURATION_DELAY_LIMITED_PENDING,
FX_DURATION_AFTER_EXPIRES,FX_DURATION_PERMANENT_UNSAVED, //4,5
FX_DURATION_JUST_EXPIRED,FX_DURATION_JUST_EXPIRED,FX_DURATION_JUST_EXPIRED,//6,8
FX_DURATION_JUST_EXPIRED,FX_DURATION_JUST_EXPIRED};//9,10

inline ieByte TriggeredEffect(ieByte timingmode)
{
	if( timingmode>=MAX_TIMING_MODE) return false;
	return fx_triggered[timingmode];
}

int compare_effects(const void *a, const void *b)
{
	return stricmp(((EffectRef *) a)->Name,((EffectRef *) b)->Name);
}

int find_effect(const void *a, const void *b)
{
	return stricmp((const char *) a,((const EffectRef *) b)->Name);
}

static EffectRef* FindEffect(const char* effectname)
{
	if( !effectname || !effectnames) {
		return NULL;
	}
	void *tmp = bsearch(effectname, effectnames, effectnames_count, sizeof(EffectRef), find_effect);
	if( !tmp) {
		printMessage( "EffectQueue", "", YELLOW);
		printf("Couldn't assign effect: %s\n", effectname );
	}
	return (EffectRef *) tmp;
}

static EffectRef fx_protection_from_display_string_ref={"Protection:String",NULL,-1};

//special effects without level check (but with damage dices precalculated)
static EffectRef diced_effects[] = {
	//core effects
	{"Damage",NULL,-1},
	{"CurrentHPModifier",NULL,-1},
	{"MaximumHPModifier",NULL,-1},
	//iwd effects
	{"BurningBlood",NULL,-1}, //iwd
	{"ColdDamage",NULL,-1},
	{"CrushingDamage",NULL,-1},
	{"VampiricTouch",NULL,-1},
	{"VitriolicSphere",NULL,-1},
	//pst effects
	{"TransferHP",NULL,-1},
{NULL,NULL,0} };

//special effects without level check (but with damage dices not precalculated)
static EffectRef diced_effects2[] = {
	{"BurningBlood2",NULL,-1}, //how/iwd2
	{"StaticCharge",NULL,-1}, //how/iwd2
	{"LichTouch",NULL,-1}, //how
{NULL,NULL,0} };

inline static void ResolveEffectRef(EffectRef &effect_reference)
{
	if( effect_reference.opcode==-1) {
		EffectRef* ref = FindEffect(effect_reference.Name);
		if( ref && ref->opcode>=0) {
			effect_reference.opcode = ref->opcode;
			return;
		}
		effect_reference.opcode = -2;
	}
}

bool Init_EffectQueue()
{
	int i;

	if( initialized) {
		return true;
	}
	memset( Opcodes, 0, sizeof( Opcodes ) );
	for(i=0;i<MAX_EFFECTS;i++) {
		Opcodes[i].Strref=-1;
	}

	initialized = 1;

	AutoTable efftextTable("efftext");

	int eT = core->LoadSymbol( "effects" );
	if( eT < 0) {
		printMessage( "EffectQueue","A critical scripting file is missing!\n",LIGHT_RED );
		return false;
	}
	Holder<SymbolMgr> effectsTable = core->GetSymbol( eT );
	if( !effectsTable) {
		printMessage( "EffectQueue","A critical scripting file is damaged!\n",LIGHT_RED );
		return false;
	}

	for (i = 0; i < MAX_EFFECTS; i++) {
		const char* effectname = effectsTable->GetValue( i );
		if( efftextTable) {
			int row = efftextTable->GetRowCount();
			while (row--) {
				const char* ret = efftextTable->GetRowName( row );
				long val;
				if( valid_number( ret, val ) && (i == val) ) {
					Opcodes[i].Strref = atoi( efftextTable->QueryField( row, 1 ) );
				}
			}
		}

		EffectRef* poi = FindEffect( effectname );
		if( poi != NULL) {
			Opcodes[i].Function = poi->Function;
			Opcodes[i].Name = poi->Name;
			//reverse linking opcode number
			//using this unused field
			if( (poi->opcode!=-1) && effectname[0]!='*') {
				printf("Clashing Opcodes FN: %d vs. %d, %s\n", i, poi->opcode, effectname);
				abort();
			}
			poi->opcode = i;
		}
		//printf("-------- FN: %d, %s\n", i, effectname);
	}
	core->DelSymbol( eT );

	//additional initialisations
	for (i=0;diced_effects[i].Name;i++) {
		ResolveEffectRef(diced_effects[i]);
	}
	for (i=0;diced_effects2[i].Name;i++) {
		ResolveEffectRef(diced_effects2[i]);
	}

	return true;
}

void EffectQueue_ReleaseMemory()
{
	if( effectnames) {
		free (effectnames);
	}
	effectnames_count = 0;
	effectnames = NULL;
}

void EffectQueue_RegisterOpcodes(int count, const EffectRef* opcodes)
{
	if( ! effectnames) {
		effectnames = (EffectRef*) malloc( (count+1) * sizeof( EffectRef ) );
	} else {
		effectnames = (EffectRef*) realloc( effectnames, (effectnames_count + count + 1) * sizeof( EffectRef ) );
	}

	memcpy( effectnames + effectnames_count, opcodes, count * sizeof( EffectRef ));
	effectnames_count += count;
	effectnames[effectnames_count].Name = NULL;
	//if we merge two effect lists, then we need to sort their effect tables
	//actually, we might always want to sort this list, so there is no
	//need to do it manually (sorted table is needed if we use bsearch)
	qsort(effectnames, effectnames_count, sizeof(EffectRef), compare_effects);
}

EffectQueue::EffectQueue()
{
	Owner = NULL;
}

EffectQueue::~EffectQueue()
{
	std::list< Effect* >::iterator f;

	for ( f = effects.begin(); f != effects.end(); f++ ) {
		delete (*f);
	}
}

Effect *EffectQueue::CreateEffect(ieDword opcode, ieDword param1, ieDword param2, ieWord timing)
{
	if( opcode==0xffffffff) {
		return NULL;
	}
	Effect *fx = new Effect();
	if( !fx) {
		return NULL;
	}
	memset(fx,0,sizeof(Effect));
	fx->Target = FX_TARGET_SELF;
	fx->Opcode = opcode;
	//probability2 is the low number (by effectqueue 331)
	fx->Probability1 = 100;
	fx->Parameter1 = param1;
	fx->Parameter2 = param2;
	fx->TimingMode = timing;
	fx->PosX = 0xffffffff;
	fx->PosY = 0xffffffff;
	return fx;
}

//return the count of effects with matching parameters
//useful for effects where there is no separate stat to see
ieDword EffectQueue::CountEffects(EffectRef &effect_reference, ieDword param1, ieDword param2, const char *resource) const
{
	ResolveEffectRef(effect_reference);
	if( effect_reference.opcode<0) {
		return 0;
	}
	return CountEffects(effect_reference.opcode, param1, param2, resource);
}

//Change the location of an existing effect
//this is used when some external code needs to adjust the effect's location
//used when the gui sets the effect's final target
void EffectQueue::ModifyEffectPoint(EffectRef &effect_reference, ieDword x, ieDword y) const
{
	ResolveEffectRef(effect_reference);
	if( effect_reference.opcode<0) {
		return;
	}
	ModifyEffectPoint(effect_reference.opcode, x, y);
}

Effect *EffectQueue::CreateEffect(EffectRef &effect_reference, ieDword param1, ieDword param2, ieWord timing)
{
	ResolveEffectRef(effect_reference);
	if( effect_reference.opcode<0) {
		return NULL;
	}
	return CreateEffect(effect_reference.opcode, param1, param2, timing);
}

//copies the whole effectqueue (area projectiles use it)
EffectQueue *EffectQueue::CopySelf() const
{
	EffectQueue *effects;

	effects = new EffectQueue();
	std::list< Effect* >::const_iterator fxit = GetFirstEffect();
	Effect *fx;

	while( (fx = GetNextEffect(fxit))) {
		effects->AddEffect(fx, false);
	}
	effects->SetOwner(GetOwner());
	return effects;
}

//create a new effect with most of the characteristics of the old effect
//only opcode and parameters are changed
//This is used mostly inside effects, when an effect needs to spawn
//other effects with the same coordinates, source, duration, etc.
Effect *EffectQueue::CreateEffectCopy(Effect *oldfx, ieDword opcode, ieDword param1, ieDword param2)
{
	if( opcode==0xffffffff) {
		return NULL;
	}
	Effect *fx = new Effect();
	if( !fx) {
		return NULL;
	}
	memcpy(fx,oldfx,sizeof(Effect) );
	fx->Opcode=opcode;
	fx->Parameter1=param1;
	fx->Parameter2=param2;
	return fx;
}

Effect *EffectQueue::CreateEffectCopy(Effect *oldfx, EffectRef &effect_reference, ieDword param1, ieDword param2)
{
	ResolveEffectRef(effect_reference);
	if( effect_reference.opcode<0) {
		return NULL;
	}
	return CreateEffectCopy(oldfx, effect_reference.opcode, param1, param2);
}

static EffectRef fx_unsummon_creature_ref={"UnsummonCreature",NULL,-1};

Effect *EffectQueue::CreateUnsummonEffect(Effect *fx)
{
	Effect *newfx = NULL;
	if( (fx->TimingMode&0xff) == FX_DURATION_INSTANT_LIMITED) {
		newfx = CreateEffectCopy(fx, fx_unsummon_creature_ref, 0, 0);
		newfx->TimingMode = FX_DURATION_DELAY_PERMANENT;
		if( newfx->Resource3[0]) {
			strnuprcpy(newfx->Resource,newfx->Resource3, sizeof(ieResRef)-1 );
		} else {
			strnuprcpy(newfx->Resource,"SPGFLSH1", sizeof(ieResRef)-1 );
		}
		if( fx->TimingMode == FX_DURATION_ABSOLUTE) {
			//unprepare duration
			newfx->Duration = (newfx->Duration-core->GetGame()->GameTime)/AI_UPDATE_TIME;
		}
	}

	return newfx;
}

void EffectQueue::AddEffect(Effect* fx, bool insert)
{
	Effect* new_fx = new Effect;
	memcpy( new_fx, fx, sizeof( Effect ) );
	if( insert) {
		effects.insert( effects.begin(), new_fx );
	} else {
		effects.push_back( new_fx );
	}
}

//This method can remove an effect described by a pointer to it, or
//an exact matching effect
bool EffectQueue::RemoveEffect(Effect* fx)
{
	int invariant_size = offsetof( Effect, random_value );

	for (std::list< Effect* >::iterator f = effects.begin(); f != effects.end(); f++ ) {
		Effect* fx2 = *f;

		if(  (fx==fx2) || !memcmp( fx, fx2, invariant_size)) {
			delete fx2;
			effects.erase( f );
			return true;
		}
	}
	return false;
}

//this is where we reapply all effects when loading a saved game
//The effects are already in the fxqueue of the target
void EffectQueue::ApplyAllEffects(Actor* target) const
{
	std::list< Effect* >::const_iterator f;
	for ( f = effects.begin(); f != effects.end(); f++ ) {
		ApplyEffect( target, *f, 0 );
	}
}

void EffectQueue::Cleanup()
{
	std::list< Effect* >::iterator f;

	for ( f = effects.begin(); f != effects.end(); ) {
		if( (*f)->TimingMode == FX_DURATION_JUST_EXPIRED) {
			delete *f;
			effects.erase(f++);
		} else {
			f++;
		}
	}
}

//Handle the target flag when the effect is applied first
int EffectQueue::AddEffect(Effect* fx, Scriptable* self, Actor* pretarget, Point &dest) const
{
	int i;
	Game *game;
	Map *map;
	int flg;
	ieDword spec = 0;
	Actor *st = (self && (self->Type==ST_ACTOR)) ?(Actor *) self:NULL;

	switch (fx->Target) {
	case FX_TARGET_ORIGINAL:
		fx->SetPosition(self->Pos);
		
		flg = ApplyEffect( st, fx, 1 );
		if( fx->TimingMode != FX_DURATION_JUST_EXPIRED) {
			if( st) {
				st->fxqueue.AddEffect( fx, flg==FX_INSERT );
			}
		}
		break;
	case FX_TARGET_SELF:
		fx->SetPosition(dest);

		flg = ApplyEffect( st, fx, 1 );
		if( fx->TimingMode != FX_DURATION_JUST_EXPIRED) {
			if( st) {
				st->fxqueue.AddEffect( fx, flg==FX_INSERT );
			}
		}
		break;

	case FX_TARGET_ALL_BUT_SELF:
		map=self->GetCurrentArea();
		i= map->GetActorCount(true);
		while(i--) {
			Actor* actor = map->GetActor( i, true );
			//don't pick ourselves
			if( st==actor) {
				continue;
			}
			fx->SetPosition(actor->Pos);

			flg = ApplyEffect( actor, fx, 1 );
			if( fx->TimingMode != FX_DURATION_JUST_EXPIRED) {
				actor->fxqueue.AddEffect( fx, flg==FX_INSERT );
			}
		}
		flg = FX_APPLIED;
		break;

	case FX_TARGET_OWN_SIDE:
		if( !st || st->InParty) {
			goto all_party;
		}
		map = self->GetCurrentArea();
		spec = st->GetStat(IE_SPECIFIC);

		//GetActorCount(false) returns all nonparty critters
		i = map->GetActorCount(false);
		while(i--) {
			Actor* actor = map->GetActor( i, false );
			if( actor->GetStat(IE_SPECIFIC)!=spec) {
				continue;
			}
			fx->SetPosition(actor->Pos);

			flg = ApplyEffect( actor, fx, 1 );
			if( fx->TimingMode != FX_DURATION_JUST_EXPIRED) {
				actor->fxqueue.AddEffect( fx, flg==FX_INSERT );
			}
		}
		flg = FX_APPLIED;
		break;
	case FX_TARGET_OTHER_SIDE:
		if( !pretarget || pretarget->InParty) {
			goto all_party;
		}
		map = self->GetCurrentArea();
		spec = pretarget->GetStat(IE_SPECIFIC);

		//GetActorCount(false) returns all nonparty critters
		i = map->GetActorCount(false);
		while(i--) {
			Actor* actor = map->GetActor( i, false );
			if( actor->GetStat(IE_SPECIFIC)!=spec) {
				continue;
			}
			fx->SetPosition(actor->Pos);

			flg = ApplyEffect( actor, fx, 1 );
			//GetActorCount can now return all nonparty critters
			if( fx->TimingMode != FX_DURATION_JUST_EXPIRED) {
				actor->fxqueue.AddEffect( fx, flg==FX_INSERT );
			}
		}
		flg = FX_APPLIED;
		break;
	case FX_TARGET_PRESET:
		fx->SetPosition(pretarget->Pos);

		flg = ApplyEffect( pretarget, fx, 1 );
		if( fx->TimingMode != FX_DURATION_JUST_EXPIRED) {
			if( pretarget) {
				pretarget->fxqueue.AddEffect( fx, flg==FX_INSERT );
			}
		}
		break;

	case FX_TARGET_PARTY:
all_party:
		game = core->GetGame();
		i = game->GetPartySize(true);
		while(i--) {
			Actor* actor = game->GetPC( i, true );
			fx->SetPosition(actor->Pos);

			flg = ApplyEffect( actor, fx, 1 );
			if( fx->TimingMode != FX_DURATION_JUST_EXPIRED) {
				actor->fxqueue.AddEffect( fx, flg==FX_INSERT );
			}
		}
		flg = FX_APPLIED;
		break;

	case FX_TARGET_ALL:
		map = self->GetCurrentArea();
		i = map->GetActorCount(true);
		while(i--) {
			Actor* actor = map->GetActor( i, true );
			fx->SetPosition(actor->Pos);

			flg = ApplyEffect( actor, fx, 1 );
			if( fx->TimingMode != FX_DURATION_JUST_EXPIRED) {
				actor->fxqueue.AddEffect( fx, flg==FX_INSERT );
			}
		}
		flg = FX_APPLIED;
		break;

	case FX_TARGET_ALL_BUT_PARTY:
		map = self->GetCurrentArea();
		i = map->GetActorCount(false);
		while(i--) {
			Actor* actor = map->GetActor( i, false );
			fx->SetPosition(actor->Pos);

			flg = ApplyEffect( actor, fx, 1 );
			//GetActorCount can now return all nonparty critters
			if( fx->TimingMode != FX_DURATION_JUST_EXPIRED) {
				actor->fxqueue.AddEffect( fx, flg==FX_INSERT );
			}
		}
		flg = FX_APPLIED;
		break;

	case FX_TARGET_UNKNOWN:
	default:
		printf( "Unknown FX target type: %d\n", fx->Target);
		flg = FX_ABORT;
		break;
	}

	return flg;
}

//this is where effects from spells first get in touch with the target
//the effects are currently NOT in the target's fxqueue, those that stick
//will get copied (hence the fxqueue.AddEffect call)
//if this returns FX_NOT_APPLIED, then the whole stack was resisted
//or expired
int EffectQueue::AddAllEffects(Actor* target, Point &destination) const
{
	int res = FX_NOT_APPLIED;
	// pre-roll dice for fx needing them and stow them in the effect
	ieDword random_value = core->Roll( 1, 100, 0 );

	if( target) {
		target->RollSaves();
	}
	std::list< Effect* >::const_iterator f;
	for ( f = effects.begin(); f != effects.end(); f++ ) {
		//handle resistances and saving throws here
		(*f)->random_value = random_value;
		//if applyeffect returns true, we stop adding the future effects
		//this is to simulate iwd2's on the fly spell resistance

		int tmp = AddEffect(*f, Owner, target, destination);
		//lets try without Owner, any crash?
		//If yes, then try to fix the individual effect
		//If you use target for Owner here, the wand in chateau irenicus will work
		//the same way as Imoen's monster summoning, which is a BAD THING (TM)
		//int tmp = AddEffect(*f, Owner?Owner:target, target, destination);
		if( tmp == FX_ABORT) {
			res = FX_NOT_APPLIED;
			break;
		}
		if( tmp != FX_NOT_APPLIED) {
			res = FX_APPLIED;
		}
	}
	return res;
}

//check if an effect has no level based resistance, but instead the dice sizes/count
//adjusts Parameter1 (like a damage causing effect)
inline static bool IsDicedEffect(int opcode)
{
	int i;

	for(i=0;diced_effects[i].Name;i++) {
		if( diced_effects[i].opcode==opcode) {
			return true;
		}
	}
	return false;
}

//there is no level based resistance, but Parameter1 cannot be precalculated
//these effects use the Dice fields in a special way
inline static bool IsDicedEffect2(int opcode)
{
	int i;

	for(i=0;diced_effects2[i].Name;i++) {
		if( diced_effects2[i].opcode==opcode) {
			return true;
		}
	}
	return false;
}

//resisted effect based on level
inline bool check_level(Actor *target, Effect *fx)
{
	//skip non level based effects
	if( IsDicedEffect((int) fx->Opcode)) {
		fx->Parameter1 = DICE_ROLL((signed)fx->Parameter1);
		//this is a hack for PST style diced effects
		if( core->HasFeature(GF_SAVE_FOR_HALF) ) {
			if( memcmp(fx->Resource,"NEG",4) ) {
				fx->IsSaveForHalfDamage=1;
			}
		} else {
			if( (fx->Parameter2&3)==3) {
				fx->IsSaveForHalfDamage=1;
			}
		}
		return false;
	}
	if( IsDicedEffect2((int) fx->Opcode)) {
		return false;
	}

	if( !target) {
		return false;
	}

	ieDword level = (ieDword) target->GetXPLevel( true );
	//return true if resisted
	//level resistance is checked when DiceSides or DiceThrown
	//are greater than 0 (sometimes they used -1 for our amusement)
	//if level>than maximum affected or level<than minimum affected, then the
	//effect is resisted
	if( (fx->DiceSides > 0 || fx->DiceThrown > 0) && (level > fx->DiceSides || level < fx->DiceThrown)) {
		return true;
	}
	return false;
}

//roll for the effect probability, there is a high and a low treshold, the d100 
//roll should hit in the middle
inline bool check_probability(Effect* fx)
{
	//watch for this, probability1 is the high number
	//probability2 is the low number
	//random value is 1-100
	if( fx->random_value<=fx->Probability2 || fx->random_value>fx->Probability1) {
		return false;
	}
	return true;
}

//immunity effects
static EffectRef fx_level_immunity_ref={"Protection:Spelllevel",NULL,-1};
static EffectRef fx_opcode_immunity_ref={"Protection:Opcode",NULL,-1}; //bg2
static EffectRef fx_opcode_immunity2_ref={"Protection:Opcode2",NULL,-1};//iwd
static EffectRef fx_spell_immunity_ref={"Protection:Spell",NULL,-1}; //bg2
static EffectRef fx_spell_immunity2_ref={"Protection:Spell2",NULL,-1};//iwd
static EffectRef fx_school_immunity_ref={"Protection:School",NULL,-1};
static EffectRef fx_secondary_type_immunity_ref={"Protection:SecondaryType",NULL,-1};

//decrementing immunity effects
static EffectRef fx_level_immunity_dec_ref={"Protection:SpellLevelDec",NULL,-1};
static EffectRef fx_spell_immunity_dec_ref={"Protection:SpellDec",NULL,-1};
static EffectRef fx_school_immunity_dec_ref={"Protection:SchoolDec",NULL,-1};
static EffectRef fx_secondary_type_immunity_dec_ref={"Protection:SecondaryTypeDec",NULL,-1};

//bounce effects
static EffectRef fx_level_bounce_ref={"Bounce:SpellLevel",NULL,-1};
//static EffectRef fx_opcode_bounce_ref={"Bounce:Opcode",NULL,-1};
static EffectRef fx_spell_bounce_ref={"Bounce:Spell",NULL,-1};
static EffectRef fx_school_bounce_ref={"Bounce:School",NULL,-1};
static EffectRef fx_secondary_type_bounce_ref={"Bounce:SecondaryType",NULL,-1};

//decrementing bounce effects
static EffectRef fx_level_bounce_dec_ref={"Bounce:SpellLevelDec",NULL,-1};
static EffectRef fx_spell_bounce_dec_ref={"Bounce:SpellDec",NULL,-1};
static EffectRef fx_school_bounce_dec_ref={"Bounce:SchoolDec",NULL,-1};
static EffectRef fx_secondary_type_bounce_dec_ref={"Bounce:SecondaryTypeDec",NULL,-1};

//spelltrap (multiple decrementing immunity)
static EffectRef fx_spelltrap={"SpellTrap", NULL,-1};

//this is for whole spell immunity/bounce
inline static void DecreaseEffect(Effect *efx)
{
	efx->Parameter1--;
	if( (int) efx->Parameter1<1) {
		//don't remove effects directly!!!
		efx->TimingMode = FX_DURATION_JUST_EXPIRED;
	}
}

//lower decreasing immunities/bounces
static int check_type(Actor* actor, Effect* fx)
{
	//the protective effect (if any)
	Effect *efx;

	ieDword bounce = actor->GetStat(IE_BOUNCE);

	//immunity checks
/*opcode immunity is in the per opcode checks
	if( actor->fxqueue.HasEffectWithParam(fx_opcode_immunity_ref, fx->Opcode) ) {
		return 0;
	}
	if( actor->fxqueue.HasEffectWithParam(fx_opcode_immunity2_ref, fx->Opcode) ) {
		return 0;
	}
*/
	//spell level immunity
	if(fx->Power && actor->fxqueue.HasEffectWithParamPair(fx_level_immunity_ref, fx->Power, 0) ) {
		return 0;
	}

	//source immunity (spell name)
	//if source is unspecified, don't resist it
	if( fx->Source[0]) {
		if( actor->fxqueue.HasEffectWithResource(fx_spell_immunity_ref, fx->Source) ) {
			return 0;
		}
		if( actor->fxqueue.HasEffectWithResource(fx_spell_immunity2_ref, fx->Source) ) {
			return 0;
		}
	}

	//primary type immunity (school)
	if( fx->PrimaryType) {
		if( actor->fxqueue.HasEffectWithParam(fx_school_immunity_ref, fx->PrimaryType)) {
			return 0;
		}
	}

	//secondary type immunity (usage)
	if( fx->SecondaryType) {
		if( actor->fxqueue.HasEffectWithParam(fx_secondary_type_immunity_ref, fx->SecondaryType) ) {
			return 0;
		}
	}

	//decrementing immunity checks
	//decrementing level immunity
	efx = actor->fxqueue.HasEffectWithParamPair(fx_level_immunity_dec_ref, fx->Power, 0);
	if( efx ) {
		DecreaseEffect(efx);
		return 0;
	}

	//decrementing spell immunity
	if( fx->Source[0]) {
		efx = actor->fxqueue.HasEffectWithResource(fx_spell_immunity_dec_ref, fx->Source);
		if( efx) {
			DecreaseEffect(efx);
			return 0;
		}
	}
	//decrementing primary type immunity (school)
	if( fx->PrimaryType) {
		efx = actor->fxqueue.HasEffectWithParam(fx_school_immunity_dec_ref, fx->PrimaryType);
		if( efx) {
			DecreaseEffect(efx);
			return 0;
		}
	}

	//decrementing secondary type immunity (usage)
	if( fx->SecondaryType) {
		efx = actor->fxqueue.HasEffectWithParam(fx_secondary_type_immunity_dec_ref, fx->SecondaryType);
		if( efx) {
			DecreaseEffect(efx);
			return 0;
		}
	}

	//spelltrap (absorb)
	//FIXME:
	//if the spelltrap effect already absorbed enough levels
	//but still didn't get removed, it will absorb levels it shouldn't
	//it will also absorb multiple spells in a single round
	efx=actor->fxqueue.HasEffectWithParamPair(fx_spelltrap, 0, fx->Power);
	if( efx) {
		//storing the absorbed spell level
		efx->Parameter3+=fx->Power;
		//instead of a single effect, they had to create an effect for each level
		//HOW DAMN LAME
		//if decrease needs the spell level, use fx->Power here
		actor->fxqueue.DecreaseParam1OfEffect(fx_spelltrap, 1);
		//efx->Parameter1--;
		return 0;
	}

	//bounce checks
	if( (bounce&BNC_LEVEL) && actor->fxqueue.HasEffectWithParamPair(fx_level_bounce_ref, fx->Power, 0) ) {
		return 0;
	}

	if( fx->Source[0] && (bounce&BNC_RESOURCE) && actor->fxqueue.HasEffectWithResource(fx_spell_bounce_ref, fx->Source) ) {
		return -1;
	}

	if( fx->PrimaryType && (bounce&BNC_SCHOOL) ) {
		if( actor->fxqueue.HasEffectWithParam(fx_school_bounce_ref, fx->PrimaryType)) {
			return -1;
		}
	}

	if( fx->SecondaryType && (bounce&BNC_SECTYPE) ) {
		if( actor->fxqueue.HasEffectWithParam(fx_secondary_type_bounce_ref, fx->SecondaryType)) {
			return -1;
		}
	}
	//decrementing bounce checks

	//level decrementing bounce check
	if( (bounce&BNC_LEVEL_DEC)) {
		efx=actor->fxqueue.HasEffectWithParamPair(fx_level_bounce_dec_ref, fx->Power, 0);
		if( efx) {
			DecreaseEffect(efx);
			return -1;
		}
	}

	if( fx->Source[0] && (bounce&BNC_RESOURCE_DEC)) {
		efx=actor->fxqueue.HasEffectWithResource(fx_spell_bounce_dec_ref, fx->Resource);
		if( efx) {
			DecreaseEffect(efx);
			return -1;
		}
	}

	if( fx->PrimaryType && (bounce&BNC_SCHOOL_DEC) ) {
		efx=actor->fxqueue.HasEffectWithParam(fx_school_bounce_dec_ref, fx->PrimaryType);
		if( efx) {
			DecreaseEffect(efx);
			return -1;
		}
	}

	if( fx->SecondaryType && (bounce&BNC_SECTYPE_DEC) ) {
		efx=actor->fxqueue.HasEffectWithParam(fx_secondary_type_bounce_dec_ref, fx->SecondaryType);
		if( efx) {
			DecreaseEffect(efx);
			return -1;
		}
	}

	return 1;
}

//check resistances, saving throws
static bool check_resistance(Actor* actor, Effect* fx)
{
	if( !actor) {
		return false;
	}

	//opcode immunity
	if( actor->fxqueue.HasEffectWithParam(fx_opcode_immunity_ref, fx->Opcode) ) {
		printf ("immune to effect: %s\n", (char*) Opcodes[fx->Opcode].Name);
		return true;
	}
	if( actor->fxqueue.HasEffectWithParam(fx_opcode_immunity2_ref, fx->Opcode) ) {
		printf ("immune2 to effect: %s\n", (char*) Opcodes[fx->Opcode].Name);
		return true;
	}

/* opcode bouncing isn't implemented?
	//opcode bouncing
	if( actor->fxqueue.HasEffectWithParam(fx_opcode_bounce_ref, fx->Opcode) ) {
		return false;
	}
*/

	//not resistable (no saves either?)
	if( fx->Resistance != FX_CAN_RESIST_CAN_DISPEL) {
		return false;
	}

	//don't resist self
	if (fx->Target==FX_TARGET_SELF) {
		if (core->HasFeature(GF_SELECTIVE_MAGIC_RES) ) {
			return false;
		}
	}

	//magic immunity
	ieDword val = actor->GetStat(IE_RESISTMAGIC);
	if( fx->random_value < val) {
		printf ("effect resisted: %s\n", (char*) Opcodes[fx->Opcode].Name);
		return true;
	}

	//saving throws
	bool saved = false;
	for (int i=0;i<5;i++) {
		if( fx->SavingThrowType&(1<<i)) {
			saved = actor->GetSavingThrow(i, fx->SavingThrowBonus);
			if( saved) {
				break;
			}
		}
	}
	if( saved) {
		if( fx->IsSaveForHalfDamage) {
			fx->Parameter1/=2;
		} else {
<<<<<<< HEAD
			printf ("%s saved against effect: %s\n", actor->GetName(1), (char*) effect_refs[fx->Opcode].Name);
=======
			printf ("effect saved: %s\n", (char*) Opcodes[fx->Opcode].Name);
>>>>>>> 7d54ad8f
			return true;
		}
	}
	return false;
}

// this function is called two different ways
// when FirstApply is set, then the effect isn't stuck on the target
// this happens when a new effect comes in contact with the target.
// if the effect returns FX_DURATION_JUST_EXPIRED then it won't stick
// when first_apply is unset, the effect is already on the target
// this happens on load time too!
// returns FX_NOT_APPLIED if the process shouldn't be calling applyeffect anymore
// returns FX_ABORT if the whole spell this effect is in should be aborted
// it will disable all future effects of same source (only on first apply)

int EffectQueue::ApplyEffect(Actor* target, Effect* fx, ieDword first_apply) const
{
	//printf( "FX 0x%02x: %s(%d, %d)\n", fx->Opcode, effectnames[fx->Opcode].Name, fx->Parameter1, fx->Parameter2 );
	if( fx->Opcode >= MAX_EFFECTS) {
		fx->TimingMode = FX_DURATION_JUST_EXPIRED;
		return FX_NOT_APPLIED;
	}

	ieDword GameTime = core->GetGame()->GameTime;

	fx->FirstApply=first_apply;
	if( first_apply) {
		if( (fx->PosX==0xffffffff) && (fx->PosY==0xffffffff)) {
			fx->PosX = target->Pos.x;
			fx->PosY = target->Pos.y;
		}
		//the effect didn't pass the probability check
		if( !check_probability(fx) ) {
			fx->TimingMode = FX_DURATION_JUST_EXPIRED;
			return FX_NOT_APPLIED;
		}

		//the effect didn't pass the target level check
		if( check_level(target, fx) ) {
			fx->TimingMode = FX_DURATION_JUST_EXPIRED;
			return FX_NOT_APPLIED;
		}

		//the effect didn't pass the resistance check
		if( check_resistance(target, fx) ) {
			fx->TimingMode = FX_DURATION_JUST_EXPIRED;
			return FX_NOT_APPLIED;
		}

		if( NeedPrepare(fx->TimingMode) ) {
			//save delay for later
			fx->SecondaryDelay = fx->Duration;
			if( fx->TimingMode == FX_DURATION_INSTANT_LIMITED) {
				fx->TimingMode = FX_DURATION_ABSOLUTE;
			}
			PrepareDuration(fx);
		}
	}
	//check if the effect has triggered or expired
	switch (DelayType(fx->TimingMode&0xff) ) {
	case DELAYED:
		if( fx->Duration>GameTime) {
			return FX_NOT_APPLIED;
		}
		//effect triggered
		//delayed duration (3)
		if( NeedPrepare(fx->TimingMode) ) {
			//prepare for delayed duration effects
			fx->Duration = fx->SecondaryDelay;
			PrepareDuration(fx);
		}
		fx->TimingMode=TriggeredEffect(fx->TimingMode);
		break;
	case DURATION:
		if( fx->Duration<=GameTime) {
			fx->TimingMode = FX_DURATION_JUST_EXPIRED;
			//add a return here, if 0 duration effects shouldn't work
		}
		break;
	//permanent effect (so there is no warning)
	case PERMANENT:
		break;
	//this shouldn't happen
	default:
		abort();
	}

	EffectFunction fn = 0;
	if( fx->Opcode<MAX_EFFECTS) {
		fn = Opcodes[fx->Opcode].Function;
	}
	int res = FX_ABORT;
	if( fn) {
		if(  target && first_apply ) {
			if( !target->fxqueue.HasEffectWithParamPair(fx_protection_from_display_string_ref, fx->Parameter1, 0) ) {
				core->DisplayStringName( Opcodes[fx->Opcode].Strref, 0xf0f0f0,
					target, IE_STR_SOUND);
			}
		}

		res=fn( Owner, target, fx );

		//if there is no owner, we assume it is the target
		switch( res ) {
			case FX_APPLIED:
				//normal effect with duration
				break;
			case FX_NOT_APPLIED:
 				//instant effect, pending removal
				//for example, a damage effect
				fx->TimingMode = FX_DURATION_JUST_EXPIRED;
				break;
			case FX_INSERT:
				//put this effect in the beginning of the queue
				//all known insert effects are 'permanent' too
				//that is the AC effect only
				//actually, permanent effects seem to be
				//inserted by the game engine too
			case FX_PERMANENT:
				//don't stick around if it was executed permanently
				//for example, a permanent strength modifier effect
				if( (fx->TimingMode == FX_DURATION_INSTANT_PERMANENT) ) {
					fx->TimingMode = FX_DURATION_JUST_EXPIRED;
				}
				break;
			case FX_ABORT:
				break;
			default:
				abort();
		}
	} else {
		//effect not found, it is going to be discarded
		fx->TimingMode = FX_DURATION_JUST_EXPIRED;
	}
	return res;
}

// looks for opcode with param2

#define MATCH_OPCODE() if((*f)->Opcode!=opcode) { continue; }

// useful for: remove equipped item
#define MATCH_SLOTCODE() if((*f)->InventorySlot!=slotcode) { continue; }

// useful for: remove projectile type
#define MATCH_PROJECTILE() if((*f)->Projectile!=projectile) { continue; }

static const bool fx_live[MAX_TIMING_MODE]={true,true,true,false,false,false,false,false,true,true,false};
inline bool IsLive(ieByte timingmode)
{
	if( timingmode>=MAX_TIMING_MODE) return false;
	return fx_live[timingmode];
}

#define MATCH_LIVE_FX() if(!IsLive((*f)->TimingMode)) { continue; }
#define MATCH_PARAM1() if((*f)->Parameter1!=param1) { continue; }
#define MATCH_PARAM2() if((*f)->Parameter2!=param2) { continue; }
#define MATCH_RESOURCE() if( strnicmp( (*f)->Resource, resource, 8) ) { continue; }
#define MATCH_SOURCE() if( strnicmp( (*f)->Source, Removed, 8) ) { continue; }
#define MATCH_TIMING() if( (*f)->TimingMode!=timing) { continue; }

//call this from an applied effect, after it returns, these effects
//will be killed along with it
void EffectQueue::RemoveAllEffects(ieDword opcode) const
{
	std::list< Effect* >::const_iterator f;
	for ( f = effects.begin(); f != effects.end(); f++ ) {
		MATCH_OPCODE();
		MATCH_LIVE_FX();

		(*f)->TimingMode = FX_DURATION_JUST_EXPIRED;
	}
}

//removes all equipping effects that match slotcode
void EffectQueue::RemoveEquippingEffects(ieDwordSigned slotcode) const
{
	std::list< Effect* >::const_iterator f;
	for ( f = effects.begin(); f != effects.end(); f++ ) {
		if( !IsEquipped((*f)->TimingMode)) continue;
		MATCH_SLOTCODE();

		(*f)->TimingMode = FX_DURATION_JUST_EXPIRED;
	}
}

//removes all effects that match projectile
void EffectQueue::RemoveAllEffectsWithProjectile(ieDword projectile) const
{
	std::list< Effect* >::const_iterator f;
	for ( f = effects.begin(); f != effects.end(); f++ ) {
		MATCH_PROJECTILE();

		(*f)->TimingMode = FX_DURATION_JUST_EXPIRED;
	}
}

//remove effects belonging to a given spell
void EffectQueue::RemoveAllEffects(const ieResRef Removed) const
{
	std::list< Effect* >::const_iterator f;
	for ( f = effects.begin(); f != effects.end(); f++ ) {
		MATCH_LIVE_FX();
		MATCH_SOURCE();

		(*f)->TimingMode = FX_DURATION_JUST_EXPIRED;
	}
}

//remove effects belonging to a given spell, but only if they match timing method x
void EffectQueue::RemoveAllEffects(const ieResRef Removed, ieByte timing) const
{
	std::list< Effect* >::const_iterator f;
	for ( f = effects.begin(); f != effects.end(); f++ ) {
		MATCH_TIMING();
		MATCH_SOURCE();

		(*f)->TimingMode = FX_DURATION_JUST_EXPIRED;
	}
}

//this will modify effect reference
void EffectQueue::RemoveAllEffects(EffectRef &effect_reference) const
{
	ResolveEffectRef(effect_reference);
	if( effect_reference.opcode<0) {
		return;
	}
	RemoveAllEffects(effect_reference.opcode);
}

//Removes all effects with a matching resource field
void EffectQueue::RemoveAllEffectsWithResource(ieDword opcode, const ieResRef resource) const
{
	std::list< Effect* >::const_iterator f;
	for ( f = effects.begin(); f != effects.end(); f++ ) {
		MATCH_OPCODE();
		MATCH_LIVE_FX();
		MATCH_RESOURCE();

		(*f)->TimingMode = FX_DURATION_JUST_EXPIRED;
	}
}

void EffectQueue::RemoveAllEffectsWithResource(EffectRef &effect_reference, const ieResRef resource) const
{
	ResolveEffectRef(effect_reference);
	RemoveAllEffectsWithResource(effect_reference.opcode, resource);
}

//This method could be used to remove stat modifiers that would lower a stat
//(works only if a higher stat means good for the target)
void EffectQueue::RemoveAllDetrimentalEffects(ieDword opcode, ieDword current) const
{
	std::list< Effect* >::const_iterator f;
	for ( f = effects.begin(); f != effects.end(); f++ ) {
		MATCH_OPCODE();
		MATCH_LIVE_FX();
		switch((*f)->Parameter2) {
		case 0:case 3:
			if( ((signed) (*f)->Parameter1)>=0) continue;
			break;
		case 1:case 4:
			if( ((signed) (*f)->Parameter1)>=(signed) current) continue;
			break;
		case 2:case 5:
			if( ((signed) (*f)->Parameter1)>=100) continue;
			break;
		default:
			break;
		}
		(*f)->TimingMode = FX_DURATION_JUST_EXPIRED;
	}
}

//Removes all effects with a matching param2
//param2 is usually an effect's subclass (quality) while param1 is more like quantity.
//So opcode+param2 usually pinpoints an effect better when not all effects of a given
//opcode need to be removed (see removal of portrait icon)
void EffectQueue::RemoveAllEffectsWithParam(ieDword opcode, ieDword param2) const
{
	std::list< Effect* >::const_iterator f;
	for ( f = effects.begin(); f != effects.end(); f++ ) {
		MATCH_OPCODE();
		MATCH_LIVE_FX();
		MATCH_PARAM2();

		(*f)->TimingMode = FX_DURATION_JUST_EXPIRED;
	}
}

//this function is called by FakeEffectExpiryCheck
//probably also called by rest
void EffectQueue::RemoveExpiredEffects(ieDword futuretime) const
{
	ieDword GameTime = core->GetGame()->GameTime;
	if( GameTime+futuretime*AI_UPDATE_TIME<GameTime) {
		GameTime=0xffffffff;
	} else {
		GameTime+=futuretime*AI_UPDATE_TIME;
	}

	std::list< Effect* >::const_iterator f;
	for ( f = effects.begin(); f != effects.end(); f++ ) {
		//FIXME: how this method handles delayed effects???
		//it should remove them as well, i think
		if(  DelayType( ((*f)->TimingMode) )!=PERMANENT ) {
			if(  (*f)->Duration<=GameTime) {
				(*f)->TimingMode = FX_DURATION_JUST_EXPIRED;
			}
		}
	}
}

//this effect will expire all effects that are not truly permanent
//which i call permanent after death (iesdp calls it permanent after bonuses)
void EffectQueue::RemoveAllNonPermanentEffects() const
{
	std::list< Effect* >::const_iterator f;
	for ( f = effects.begin(); f != effects.end(); f++ ) {
		if( IsRemovable((*f)->TimingMode) ) {
			(*f)->TimingMode = FX_DURATION_JUST_EXPIRED;
		}
	}
}

//this will modify effect reference

void EffectQueue::RemoveAllDetrimentalEffects(EffectRef &effect_reference, ieDword current) const
{
	ResolveEffectRef(effect_reference);
	RemoveAllDetrimentalEffects(effect_reference.opcode, current);
}

void EffectQueue::RemoveAllEffectsWithParam(EffectRef &effect_reference, ieDword param2) const
{
	ResolveEffectRef(effect_reference);
	RemoveAllEffectsWithParam(effect_reference.opcode, param2);
}

//remove certain levels of effects, possibly matching school/secondary type
//this method removes whole spells (tied together by their source)
//FIXME: probably this isn't perfect
void EffectQueue::RemoveLevelEffects(ieDword level, ieDword Flags, ieDword match) const
{
	ieResRef Removed;

	Removed[0]=0;
	std::list< Effect* >::const_iterator f;
	for ( f = effects.begin(); f != effects.end(); f++ ) {
		if(  (*f)->Power>level) {
			continue;
		}

		if( Removed[0]) {
			MATCH_SOURCE();
		}
		if( Flags&RL_MATCHSCHOOL) {
			if( (*f)->PrimaryType!=match) {
				continue;
			}
		}
		if( Flags&RL_MATCHSECTYPE) {
			if( (*f)->SecondaryType!=match) {
				continue;
			}
		}
		//if dispellable was not set, or the effect is dispellable
		//then remove it
		if( Flags&RL_DISPELLABLE) {
			if( !((*f)->Resistance&FX_CAN_DISPEL)) {
				continue;
			}
		}
		(*f)->TimingMode = FX_DURATION_JUST_EXPIRED;
		if( Flags&RL_REMOVEFIRST) {
			memcpy(Removed,(*f)->Source, sizeof(Removed));
		}
	}
}

Effect *EffectQueue::HasOpcode(ieDword opcode) const
{
	std::list< Effect* >::const_iterator f;
	for ( f = effects.begin(); f != effects.end(); f++ ) {
		MATCH_OPCODE();
		MATCH_LIVE_FX();

		return (*f);
	}
	return NULL;
}

Effect *EffectQueue::HasEffect(EffectRef &effect_reference) const
{
	ResolveEffectRef(effect_reference);
	if( effect_reference.opcode<0) {
		return NULL;
	}
	return HasOpcode(effect_reference.opcode);
}

Effect *EffectQueue::HasOpcodeWithParam(ieDword opcode, ieDword param2) const
{
	std::list< Effect* >::const_iterator f;
	for ( f = effects.begin(); f != effects.end(); f++ ) {
		MATCH_OPCODE();
		MATCH_LIVE_FX();
		MATCH_PARAM2();

		return (*f);
	}
	return NULL;
}

Effect *EffectQueue::HasEffectWithParam(EffectRef &effect_reference, ieDword param2) const
{
	ResolveEffectRef(effect_reference);
	if( effect_reference.opcode<0) {
		return NULL;
	}
	return HasOpcodeWithParam(effect_reference.opcode, param2);
}

//looks for opcode with pairs of parameters (useful for protection against creature, extra damage or extra thac0 against creature)
//generally an IDS targeting

Effect *EffectQueue::HasOpcodeWithParamPair(ieDword opcode, ieDword param1, ieDword param2) const
{
	std::list< Effect* >::const_iterator f;
	for ( f = effects.begin(); f != effects.end(); f++ ) {
		MATCH_OPCODE();
		MATCH_LIVE_FX();
		MATCH_PARAM2();
		//0 is always accepted as first parameter
		if( param1) {
			MATCH_PARAM1();
		}

		return (*f);
	}
	return NULL;
}

Effect *EffectQueue::HasEffectWithParamPair(EffectRef &effect_reference, ieDword param1, ieDword param2) const
{
	ResolveEffectRef(effect_reference);
	if( effect_reference.opcode<0) {
		return NULL;
	}
	return HasOpcodeWithParamPair(effect_reference.opcode, param1, param2);
}

// sums all the values of the specific damage bonus effects of the passed "damage type"
int EffectQueue::SpecificDamageBonus(ieDword opcode, ieDword param2) const
{
	int bonus = 0;
	std::list< Effect* >::const_iterator f;
	for ( f = effects.begin(); f != effects.end(); f++ ) {
		MATCH_OPCODE();
		MATCH_LIVE_FX();
		MATCH_PARAM2();
		bonus += (signed) (*f)->Parameter1;
	}
	return bonus;
}

static EffectRef fx_damage_bonus_modifier_ref={"DamageBonusModifier",NULL,-1};
int EffectQueue::SpecificDamageBonus(ieDword damage_type) const
{
	ResolveEffectRef(fx_damage_bonus_modifier_ref);
	if(fx_damage_bonus_modifier_ref.opcode < 0) {
		return 0;
	}
	return SpecificDamageBonus(fx_damage_bonus_modifier_ref.opcode, damage_type);
}

//this could be used for stoneskins and mirror images as well
void EffectQueue::DecreaseParam1OfEffect(ieDword opcode, ieDword amount) const
{
	std::list< Effect* >::const_iterator f;
	for ( f = effects.begin(); f != effects.end(); f++ ) {
		MATCH_OPCODE();
		MATCH_LIVE_FX();
		ieDword value = (*f)->Parameter1;
		if( value>amount) value-=amount;
		else value = 0;
		(*f)->Parameter1=value;
	}
}

void EffectQueue::DecreaseParam1OfEffect(EffectRef &effect_reference, ieDword amount) const
{
	ResolveEffectRef(effect_reference);
	if( effect_reference.opcode<0) {
		return;
	}
	DecreaseParam1OfEffect(effect_reference.opcode, amount);
}


//this function does IDS targeting for effects (extra damage/thac0 against creature)
static const int ids_stats[7]={IE_EA, IE_GENERAL, IE_RACE, IE_CLASS, IE_SPECIFIC, IE_SEX, IE_ALIGNMENT};

int EffectQueue::BonusAgainstCreature(ieDword opcode, Actor *actor) const
{
	int sum = 0;
	std::list< Effect* >::const_iterator f;
	for ( f = effects.begin(); f != effects.end(); f++ ) {
		MATCH_OPCODE();
		MATCH_LIVE_FX();
		ieDword ids = (*f)->Parameter2;
		if( ids<2 || ids>9) {
			ids=2;
		}
		ieDword param1 = actor->GetStat(ids_stats[ids-2]);
		if(  (*f)->Parameter1) {
			MATCH_PARAM1();
		}
		int val = (int) (*f)->Parameter3;
		if( !val) val = 2;
		sum += val;
	}
	return sum;
}

int EffectQueue::BonusAgainstCreature(EffectRef &effect_reference, Actor *actor) const
{
	ResolveEffectRef(effect_reference);
	if( effect_reference.opcode<0) {
		return 0;
	}
	return BonusAgainstCreature(effect_reference.opcode, actor);
}

bool EffectQueue::WeaponImmunity(ieDword opcode, int enchantment, ieDword weapontype) const
{
	std::list< Effect* >::const_iterator f;
	for ( f = effects.begin(); f != effects.end(); f++ ) {
		MATCH_OPCODE();
		MATCH_LIVE_FX();
		//
		int magic = (int) (*f)->Parameter1;
		ieDword mask = (*f)->Parameter3;
		ieDword value = (*f)->Parameter4;
		if( magic==0) {
			if( enchantment) continue;
		} else if( magic>0) {
			if( enchantment>magic) continue;
		}

		if( (weapontype&mask) != value) {
			continue;
		}
		return true;
	}
	return false;
}

static EffectRef fx_weapon_immunity_ref={"Protection:Weapons",NULL,-1};

bool EffectQueue::WeaponImmunity(int enchantment, ieDword weapontype) const
{
	ResolveEffectRef(fx_weapon_immunity_ref);
	if( fx_weapon_immunity_ref.opcode<0) {
		return 0;
	}
	return WeaponImmunity(fx_weapon_immunity_ref.opcode, enchantment, weapontype);
}

static EffectRef fx_disable_spellcasting_ref={ "DisableCasting", NULL, -1 };
int EffectQueue::DisabledSpellcasting(int types) const
{
	ResolveEffectRef(fx_disable_spellcasting_ref);
	if( fx_disable_spellcasting_ref.opcode < 0) {
		return 0;
	}

	unsigned int spelltype_mask = 0;
	bool iwd2 = !!core->HasFeature(GF_ENHANCED_EFFECTS);
	ieDword opcode = fx_disable_spellcasting_ref.opcode;
	std::list< Effect* >::const_iterator f;
	for ( f = effects.begin(); f != effects.end(); f++ ) {
		MATCH_OPCODE();
		MATCH_LIVE_FX();

		if (iwd2) {
			switch((*f)->Parameter2) {
				case 0: // all
					spelltype_mask |= 7;
					break;
				case 1: // mage and cleric
					spelltype_mask |= 3;
					break;
				case 2: // mage
					spelltype_mask |= 2;
					break;
				case 3: // cleric
					spelltype_mask |= 1;
					break;
				case 4: // innate
					spelltype_mask |= 4;
					break;
			}
		} else {
			switch((*f)->Parameter2) {
				case 0: // mage
					spelltype_mask |= 2;
					break;
				case 1: // cleric
					spelltype_mask |= 1;
					break;
				case 2: // innate
					spelltype_mask |= 4;
					break;
			}
		}
	}
	return spelltype_mask & types;
}

//useful for immunity vs spell, can't use item, etc.
Effect *EffectQueue::HasOpcodeWithResource(ieDword opcode, const ieResRef resource) const
{
	std::list< Effect* >::const_iterator f;
	for ( f = effects.begin(); f != effects.end(); f++ ) {
		MATCH_OPCODE();
		MATCH_LIVE_FX();
		MATCH_RESOURCE();

		return (*f);
	}
	return NULL;
}

Effect *EffectQueue::HasEffectWithResource(EffectRef &effect_reference, const ieResRef resource) const
{
	ResolveEffectRef(effect_reference);
	return HasOpcodeWithResource(effect_reference.opcode, resource);
}

//used in contingency/sequencer code (cannot have the same contingency twice)
Effect *EffectQueue::HasOpcodeWithSource(ieDword opcode, const ieResRef Removed) const
{
	std::list< Effect* >::const_iterator f;
	for ( f = effects.begin(); f != effects.end(); f++ ) {
		MATCH_OPCODE();
		MATCH_LIVE_FX();
		MATCH_SOURCE();

		return (*f);
	}
	return NULL;
}

Effect *EffectQueue::HasEffectWithSource(EffectRef &effect_reference, const ieResRef resource) const
{
	ResolveEffectRef(effect_reference);
	return HasOpcodeWithSource(effect_reference.opcode, resource);
}

bool EffectQueue::HasAnyDispellableEffect() const
{
	std::list< Effect* >::const_iterator f;
	for ( f = effects.begin(); f != effects.end(); f++ ) {
		if( (*f)->Resistance&FX_CAN_DISPEL) {
			return true;
		}
	}
	return false;
}

void EffectQueue::dump() const
{
	printf( "EFFECT QUEUE:\n" );
	int i = 0;
	std::list< Effect* >::const_iterator f;
	for ( f = effects.begin(); f != effects.end(); f++ ) {
		Effect* fx = *f;
		if( fx) {
			char *Name = NULL;
			if( fx->Opcode < MAX_EFFECTS)
				Name = (char*) Opcodes[fx->Opcode].Name;

			printf( " %2d: 0x%02x: %s (%d, %d) S:%s\n", i++, fx->Opcode, Name, fx->Parameter1, fx->Parameter2, fx->Source );
		}
	}
}
/*
Effect *EffectQueue::GetEffect(ieDword idx) const
{
	if( effects.size()<=idx) {
		return NULL;
	}
	return effects[idx];
}
*/

//returns true if the effect supports simplified duration
bool EffectQueue::HasDuration(Effect *fx)
{
	switch(fx->TimingMode) {
	case FX_DURATION_INSTANT_LIMITED: //simple duration
	case FX_DURATION_DELAY_LIMITED:   //delayed duration
	case FX_DURATION_DELAY_PERMANENT: //simple delayed
		return true;
	}
	return false;
}

static EffectRef fx_variable_ref={"Variable:StoreLocalVariable",NULL,-1};

//returns true if the effect must be saved
//variables are saved differently
bool EffectQueue::Persistent(Effect* fx)
{
	//we save this as variable
	if( fx->Opcode==(ieDword) ResolveEffect(fx_variable_ref)) {
		return false;
	}

	switch (fx->TimingMode) {
		//normal equipping fx of items
		case FX_DURATION_INSTANT_WHILE_EQUIPPED:
		//delayed effect not saved
		case FX_DURATION_DELAY_UNSAVED:
		//permanent effect not saved
		case FX_DURATION_PERMANENT_UNSAVED:
		//just expired effect
		case FX_DURATION_JUST_EXPIRED:
			return false;
	}
	return true;
}

//alter the color effect in case the item is equipped in the shield slot
void EffectQueue::HackColorEffects(Actor *Owner, Effect *fx)
{
	if( fx->InventorySlot!=Owner->inventory.GetShieldSlot()) return;

	unsigned int gradienttype = fx->Parameter2 & 0xF0;
	if( gradienttype == 0x10) {
		gradienttype = 0x20; // off-hand
		fx->Parameter2 &= ~0xF0;
		fx->Parameter2 |= gradienttype;
	}
}

//iterate through saved effects
const Effect *EffectQueue::GetNextSavedEffect(std::list< Effect* >::const_iterator &f) const
{
	while(f!=effects.end()) {
		Effect *effect = *f;
		f++;
		if( Persistent(effect)) {
			return effect;
		}
	}
	return NULL;
}

Effect *EffectQueue::GetNextEffect(std::list< Effect* >::const_iterator &f) const
{
	if( f!=effects.end()) return *f++;
	return NULL;
}

ieDword EffectQueue::CountEffects(ieDword opcode, ieDword param1, ieDword param2, const char *resource) const
{
	ieDword cnt = 0;

	std::list< Effect* >::const_iterator f;

	for ( f = effects.begin(); f != effects.end(); f++ ) {
		MATCH_OPCODE();
		if( param1!=0xffffffff)
			MATCH_PARAM1();
		if( param2!=0xffffffff)
			MATCH_PARAM2();
		if( resource) {
			MATCH_RESOURCE();
		}
		cnt++;
	}
	return cnt;
}

void EffectQueue::ModifyEffectPoint(ieDword opcode, ieDword x, ieDword y) const
{
	std::list< Effect* >::const_iterator f;

	for ( f = effects.begin(); f != effects.end(); f++ ) {
		MATCH_OPCODE();
		(*f)->PosX=x;
		(*f)->PosY=y;
		(*f)->Parameter3=0;
		return;
	}
}

//count effects that get saved
ieDword EffectQueue::GetSavedEffectsCount() const
{
	ieDword cnt = 0;

	std::list< Effect* >::const_iterator f;

	for ( f = effects.begin(); f != effects.end(); f++ ) {
		Effect* fx = *f;
		if( Persistent(fx))
			cnt++;
	}
	return cnt;
}

void EffectQueue::TransformToDelay(ieByte &TimingMode)
{
	if( TimingMode<MAX_TIMING_MODE) {;
		TimingMode = fx_to_delayed[TimingMode];
	} else {
		TimingMode = FX_DURATION_JUST_EXPIRED;
	}
}

int EffectQueue::ResolveEffect(EffectRef &effect_reference)
{
	ResolveEffectRef(effect_reference);
	return effect_reference.opcode;
}

// this check goes for the whole effect block, not individual effects
// But it takes the first effect of the block for the common fields

//returns 1 if effect block applicable
//returns 0 if effect block disabled
//returns -1 if effect block bounced
int EffectQueue::CheckImmunity(Actor *target) const
{
	//don't resist if target is non living
	if( !target) {
		return 1;
	}

	if( effects.size() ) {
		Effect* fx = *effects.begin();

		//projectile immunity
		if( target->ImmuneToProjectile(fx->Projectile)) return 0;

		//don't resist item projectile payloads based on spell school, bounce, etc.
		if( fx->InventorySlot) {
			return 1;
		}

		//check level resistances
		//check specific spell immunity
		//check school/sectype immunity
		return check_type(target, fx);
	}
	return 0;
}

void EffectQueue::AffectAllInRange(Map *map, Point &pos, int idstype, int idsvalue,
		unsigned int range, Actor *except)
{
	int cnt = map->GetActorCount(true);
	while(cnt--) {
		Actor *actor = map->GetActor(cnt,true);
		if( except==actor) {
			continue;
		}
		//distance
		if( Distance(pos, actor)>range) {
			continue;
		}
		//ids targeting
		if( !match_ids(actor, idstype, idsvalue)) {
			continue;
		}
		//line of sight
		if( !map->IsVisible(actor->Pos, pos)) {
			continue;
		}
		AddAllEffects(actor, actor->Pos);
	}
}
<|MERGE_RESOLUTION|>--- conflicted
+++ resolved
@@ -1029,11 +1029,7 @@
 		if( fx->IsSaveForHalfDamage) {
 			fx->Parameter1/=2;
 		} else {
-<<<<<<< HEAD
-			printf ("%s saved against effect: %s\n", actor->GetName(1), (char*) effect_refs[fx->Opcode].Name);
-=======
-			printf ("effect saved: %s\n", (char*) Opcodes[fx->Opcode].Name);
->>>>>>> 7d54ad8f
+			printf ("%s saved against effect: %s\n", actor->GetName(1), (char*) Opcodes[fx->Opcode].Name);
 			return true;
 		}
 	}
