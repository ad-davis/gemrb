--- conflicted
+++ resolved
@@ -46,12 +46,13 @@
 	bool InitDialog(Scriptable* speaker, Scriptable* target, const char* dlgref);
 	void EndDialog(bool try_to_break=false);
 	bool DialogChoose(unsigned int choose);
-	bool DialogChoose(Control *ctrl);
 
 private:
 	/** this function safely retrieves an Actor by ID */
 	Actor *GetActorByGlobalID(ieDword ID);
 	void UpdateJournalForTransition(DialogTransition *tr);
+	// internal callback
+	void DialogChoose(Control *ctrl);
 
 	DialogState* ds;
 	Dialog* dlg;
@@ -60,15 +61,8 @@
 	ieDword targetID;
 	ieDword originalTargetID;
 
-<<<<<<< HEAD
-	bool InitDialog(Scriptable* speaker, Scriptable* target, const char* dlgref);
-	void EndDialog(bool try_to_break=false);
-	bool DialogChoose(unsigned int choose);
-	void DialogChoose(Control*);
-=======
 	int initialState;
-	int previousX, previousY;
->>>>>>> bf4f0515
+	Point prevViewPortLoc;
 };
 
 }
