--- conflicted
+++ resolved
@@ -49,7 +49,7 @@
 	targetID = 0;
 	originalTargetID = 0;
 	speakerID = 0;
-	initialState = previousX = previousY = -1;
+	initialState = -1;
 	if (core->HasFeature(GF_JOURNAL_HAS_SECTIONS)) {
 		sectionMap = bg2Sections;
 	} else {
@@ -143,16 +143,13 @@
 	if (!gc)
 		return false;
 
-<<<<<<< HEAD
+	initialState = dlg->FindFirstState( tgt );
+	if (initialState < 0) {
+		return false;
+	}
+
 	/*
 	 FIXME: need to reimplement this
-=======
-	initialState = dlg->FindFirstState( tgt );
-	if (initialState < 0) {
-		return false;
-	}
-
->>>>>>> bf4f0515
 	Video *video = core->GetVideoDriver();
 	if (previousX == -1) {
 		//save previous viewport so we can restore it at the end
@@ -163,13 +160,9 @@
 
 	//allow mouse selection from dialog (even though screen is locked)
 	video->SetMouseEnabled(true);
-<<<<<<< HEAD
 	*/
+	//TODO: this should not jump but scroll to the destination
 	gc->MoveViewportTo(tgt->Pos, true);
-=======
-	//TODO: this should not jump but scroll to the destination
-	gc->MoveViewportTo(tgt->Pos.x, tgt->Pos.y, true);
->>>>>>> bf4f0515
 
 	//check if we are already in dialog
 	if (gc->GetDialogueFlags()&DF_IN_DIALOG) {
@@ -233,8 +226,7 @@
 		gc->SetScreenFlags(SF_DISABLEMOUSE|SF_LOCKSCROLL, OP_NAND);
 	}
 	gc->SetDialogueFlags(0, OP_SET);
-	gc->MoveViewportTo(previousX, previousY, false);
-	previousX = previousY = -1;
+	gc->MoveViewportTo(prevViewPortLoc, false);
 	core->SetEventFlag(EF_PORTRAIT);
 }
 
@@ -428,39 +420,17 @@
 		return false;
 	}
 
-	// displaying npc text and portrait
-<<<<<<< HEAD
-	Sprite2D* portrait = NULL;
-	if (tgt) {
-		portrait = tgt->CopyPortrait(1);
-=======
-	const char *portrait = NULL;
 	if (tgta) {
-		portrait = tgta->GetPortrait(1);
-	}
-	if (portrait) {
-		// dialog speaker pic
-		ieResRef PortraitResRef;
-		strnlwrcpy(PortraitResRef, portrait, 8);
-		ResourceHolder<ImageMgr> im(PortraitResRef, true);
-		Sprite2D* image = NULL;
-		if (im) {
-			// we set the anim picture for the speaker to always be on the side during dialogue,
-			// but also append the image to the TA so that it remains in the backlog.
-			image = im->GetSprite2D();
-
-			// TODO: I would like to actually append the image as content to the TA
-			// the TA supports this, but unfortunately we destroy the TA at the end of dialog
-			// the TA that replaces it is created via ta->QueryText() on the old one so images are lost!
-			//ta->AppendContent(new ImageSpan(image));
-		}
-		ta->SetAnimPicture(image);
->>>>>>> bf4f0515
-	}
-	ta->SetAnimPicture(portrait);
-	ta->AppendText(L"\n");
-	displaymsg->DisplayStringName( ds->StrRef, DMC_DIALOG, target, IE_STR_SOUND|IE_STR_SPEECH);
-	Sprite2D::FreeSprite(portrait);
+		// displaying npc text and portrait
+		Sprite2D* portrait = NULL;
+		if (tgt) {
+			portrait = tgta->CopyPortrait(1);
+		}
+		ta->SetAnimPicture(portrait);
+		ta->AppendText(L"\n");
+		displaymsg->DisplayStringName( ds->StrRef, DMC_DIALOG, target, IE_STR_SOUND|IE_STR_SPEECH);
+		Sprite2D::FreeSprite(portrait);
+	}
 
 	int idx = 0;
 	std::vector<SelectOption> dialogOptions;
