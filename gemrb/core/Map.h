--- conflicted
+++ resolved
@@ -457,12 +457,8 @@
 	Actor* GetActorByGlobalID(ieDword objectID);
 	Actor* GetActor(const Point &p, int flags);
 	Actor* GetActorInRadius(const Point &p, int flags, unsigned int radius);
-<<<<<<< HEAD
+	std::vector<Actor *> GetAllActorsInRadius(const Point &p, int flags, unsigned int radius, const Scriptable *see = NULL) const;
 	int GetActorsInRect(Actor**& actorlist, const Region& rgn, int excludeFlags);
-	Actor **GetAllActorsInRadius(const Point &p, int flags, unsigned int radius, Scriptable *see=NULL);
-=======
-	std::vector<Actor *> GetAllActorsInRadius(const Point &p, int flags, unsigned int radius, const Scriptable *see = NULL) const;
->>>>>>> 118f816a
 	Actor* GetActor(const char* Name, int flags);
 	Actor* GetActor(int i, bool any) const;
 	Scriptable* GetActorByDialog(const char* resref);
