--- conflicted
+++ resolved
@@ -79,17 +79,10 @@
 	return strref_table[stridx] != -1;
 }
 
-<<<<<<< HEAD
 unsigned int DisplayMessage::GetSpeakerColor(String& name, const Scriptable *&speaker) const
 {
 	unsigned int speaker_color;
 	name = L"";
-=======
-unsigned int DisplayMessage::GetSpeakerColor(char *&name, const Scriptable *&speaker) const
-{
-	unsigned int speaker_color;
-	char *tmp;
->>>>>>> 132bac6e
 
 	if(!speaker) {
 		return 0;
@@ -97,7 +90,6 @@
 	String* string = NULL;
 	switch (speaker->Type) {
 		case ST_ACTOR:
-<<<<<<< HEAD
 			string = StringFromCString(speaker->GetName(-1));
 			core->GetPalette( ((Actor *) speaker)->GetStat(IE_MAJOR_COLOR) & 0xFF, PALSIZE, ActorColor );
 			speaker_color = (ActorColor[4].r<<16) | (ActorColor[4].g<<8) | ActorColor[4].b;
@@ -109,20 +101,6 @@
 			speaker_color = 0xc0c0c0;
 			break;
 		default:
-=======
-			name = strdup(speaker->GetName(-1));
-			core->GetPalette( ((Actor *) speaker)->GetStat(IE_MAJOR_COLOR) & 0xFF, PALSIZE, ActorColor );
-			speaker_color = (ActorColor[4].r<<16) | (ActorColor[4].g<<8) | ActorColor[4].b;
-			break;
-		case ST_TRIGGER: case ST_PROXIMITY: case ST_TRAVEL:
-			tmp = core->GetString(speaker->DialogName);
-			name = strdup(tmp);
-			core->FreeString(tmp);
-			speaker_color = 0xc0c0c0;
-			break;
-		default:
-			name = strdup("");
->>>>>>> 132bac6e
 			speaker_color = 0x800000;
 			break;
 	}
@@ -200,12 +178,6 @@
 // <charname> - blah blah : whatever
 void DisplayMessage::DisplayConstantStringNameString(int stridx, unsigned int color, int stridx2, const Scriptable *actor) const
 {
-<<<<<<< HEAD
-=======
-	unsigned int actor_color;
-	char *name = 0;
-
->>>>>>> 132bac6e
 	if (stridx<0) return;
 
 	String name;
@@ -223,7 +195,6 @@
 	} else {
 		newlen += wcslen(DisplayFormatName);
 	}
-<<<<<<< HEAD
 
 	wchar_t* newstr = ( wchar_t* ) malloc( newlen * sizeof(wchar_t) );
 	if (text2) {
@@ -234,12 +205,6 @@
 	delete text;
 	delete text2;
 	DisplayMarkupString( newstr );
-=======
-	free( name );
-	core->FreeString( text );
-	core->FreeString( text2 );
-	DisplayString( newstr );
->>>>>>> 132bac6e
 	free( newstr );
 }
 
@@ -275,13 +240,6 @@
 // <charname> - blah blah <someoneelse>
 void DisplayMessage::DisplayConstantStringAction(int stridx, unsigned int color, const Scriptable *attacker, const Scriptable *target) const
 {
-<<<<<<< HEAD
-=======
-	unsigned int attacker_color;
-	char *name1 = 0;
-	char *name2 = 0;
-
->>>>>>> 132bac6e
 	if (stridx<0) return;
 
 	unsigned int attacker_color;
@@ -290,7 +248,6 @@
 	attacker_color = GetSpeakerColor(name1, attacker);
 	GetSpeakerColor(name2, target);
 
-<<<<<<< HEAD
 	String* text = core->GetString( strref_table[stridx], IE_STR_SOUND|IE_STR_SPEECH );
 	if (!text) {
 		Log(WARNING, "DisplayMessage", "Unable to display message for stridx %d", stridx);
@@ -302,18 +259,6 @@
 	swprintf( newstr, newlen, DisplayFormatAction, attacker_color, name1.c_str(), color, text->c_str(), name2.c_str());
 	delete text;
 	DisplayMarkupString( newstr );
-=======
-	char* text = core->GetString( strref_table[stridx], IE_STR_SOUND|IE_STR_SPEECH );
-	int newlen = (int)(strlen( DisplayFormatAction ) + strlen( name1 ) +
-		+ strlen( name2 ) + strlen( text ) + 18);
-	char* newstr = ( char* ) malloc( newlen );
-	snprintf( newstr, newlen, DisplayFormatAction, attacker_color, name1, color,
-		text, name2);
-	free( name1 );
-	free( name2 );
-	core->FreeString( text );
-	DisplayString( newstr );
->>>>>>> 132bac6e
 	free( newstr );
 }
 
@@ -346,18 +291,12 @@
 
 void DisplayMessage::DisplayStringName(const String& text, unsigned int color, const Scriptable *speaker) const
 {
-<<<<<<< HEAD
 	if (!text.length()) return;
-=======
-	unsigned int speaker_color;
-	char *name = 0;
->>>>>>> 132bac6e
 
 	unsigned int speaker_color;
 	String name;
 	speaker_color = GetSpeakerColor(name, speaker);
 
-<<<<<<< HEAD
 	// if there is no name, use the script name to help debugging
 	if (name.length() == 0) {
 		const char* str = speaker->GetScriptName();
@@ -369,17 +308,5 @@
 	swprintf(newstr, newlen, DisplayFormatName, speaker_color, name.c_str(), color, text.c_str());
 	DisplayMarkupString(newstr);
 	free(newstr);
-=======
-	if (strcmp(name, "")) {
-		int newlen = strlen(DisplayFormatName) + strlen(name) + strlen(text) + 18;
-		char* newstr = (char *) malloc(newlen);
-		snprintf(newstr, newlen, DisplayFormatName, speaker_color, name, color, text);
-		DisplayString(newstr);
-		free(newstr);
-	} else {
-		DisplayString(text, color, NULL);
-	}
-	free(name);
->>>>>>> 132bac6e
 }
 }