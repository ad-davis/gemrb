--- conflicted
+++ resolved
@@ -31,17 +31,15 @@
 
 #define UNICODE
 #define _UNICODE
-<<<<<<< HEAD
-
 #define NOCOLOR
-=======
->>>>>>> b3834d57
 #define NOGDI
 #define _USE_MATH_DEFINES
 
 #ifdef _DEBUG
 #include <crtdbg.h>
 #endif
+
+#include <windows.h>
 #ifndef M_PI_4
 #define 	M_PI_4   0.78539816339744830962
 #endif
@@ -51,6 +49,4 @@
 #undef GetObject
 #endif
 
-#include <windows.h>
-
 #endif  //! WIN32DEF_H