--- conflicted
+++ resolved
@@ -209,16 +209,10 @@
 		    main/gemrb/core/GUI/Button.cpp \
 		    main/gemrb/core/GUI/GameControl.cpp \
 		    main/gemrb/core/GUI/TextArea.cpp \
-<<<<<<< HEAD
-		    main/gemrb/core/TextSystem/Font.cpp \
-		    main/gemrb/core/TextSystem/GemMarkup.cpp \
-		    main/gemrb/core/TextSystem/TextContainer.cpp \
-		    main/gemrb/core/GUI/View.cpp \
-=======
 		    main/gemrb/core/GUI/TextSystem/Font.cpp \
 		    main/gemrb/core/GUI/TextSystem/GemMarkup.cpp \
 		    main/gemrb/core/GUI/TextSystem/TextContainer.cpp \
->>>>>>> 88fecde2
+		    main/gemrb/core/GUI/View.cpp \
 		    main/gemrb/core/GUI/EventMgr.cpp \
 		    main/gemrb/core/GUI/Progressbar.cpp \
 		    main/gemrb/core/GUI/Console.cpp \
