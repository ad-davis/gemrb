--- conflicted
+++ resolved
@@ -21,19 +21,13 @@
 
 [resources]
 
-<<<<<<< HEAD
 ; Font used to display overhead text
 TextFont = NORMAL
-
-; Bitmap resource for cursors
-CursorBAM = CAROT
-=======
 ; Image resource with main cursor images
 MainCursorsImage = CURSORS
 
 ; Bitmap resource for text cursor / position indicator
 TextCursorBAM = CAROT
->>>>>>> 6d2737e1
 
 ; Bitmap resource for scroll cursor arrow
 ScrollCursorBAM = CURSORS
